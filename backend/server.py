--- conflicted
+++ resolved
@@ -1,754 +1,83 @@
-from fastapi import FastAPI, APIRouter, HTTPException
-from fastapi.responses import Response
-
-from dotenv import load_dotenv
-from starlette.middleware.cors import CORSMiddleware
-
-from motor.motor_asyncio import AsyncIOMotorClient
+
+from __future__ import annotations
+
+import logging
 import os
-import logging
-import json
-from pathlib import Path
-from dataclasses import dataclass
-from pydantic import BaseModel, Field
-from typing import Callable, List, Dict, Optional, Any, Tuple, Literal, Iterable, Set
-from io import BytesIO
-from functools import lru_cache
-from shutil import copy2
+import sys
 import tempfile
-import base64
-import mimetypes
-from urllib.parse import quote, unquote, urlparse
-from xml.etree import ElementTree as ET
-import re
-
 import uuid
 from datetime import datetime
-
-from PIL import Image
-
-ROOT_DIR = Path(__file__).parent
-
-
-SVG_NS = "http://www.w3.org/2000/svg"
-XLINK_NS = "http://www.w3.org/1999/xlink"
-
-_GRADIENT_URL_RE = re.compile(r"^url\(#(?P<id>[^)]+)\)$")
-_CSS_GRADIENT_DECLARATION_RE = re.compile(
-    r"(?P<prop>\b(?:fill|stroke)\s*:\s*)url\(#(?P<id>[^)]+)\)", re.IGNORECASE
-)
-
-ET.register_namespace("", SVG_NS)
-ET.register_namespace("xlink", XLINK_NS)
-
-_IMAGE_CACHE_DIR = ROOT_DIR / "images"
-load_dotenv(ROOT_DIR / ".env")
+from dataclasses import dataclass
+from functools import lru_cache
+from io import BytesIO
+from pathlib import Path
+from typing import Any, Callable, Dict, Iterable, List, Literal, Optional, Set, Tuple
+
+from fastapi import APIRouter, FastAPI, HTTPException
+from fastapi.responses import Response
+from motor.motor_asyncio import AsyncIOMotorClient
+from pydantic import BaseModel, Field
+from starlette.middleware.cors import CORSMiddleware
+
+
+if __package__ in {None, ""}:
+    # Allow ``python backend/server.py`` to work by ensuring the project root is
+    # on ``sys.path`` before importing the package modules.
+    current_dir = Path(__file__).resolve().parent
+    project_root = current_dir.parent
+    if str(project_root) not in sys.path:
+        sys.path.insert(0, str(project_root))
+
+    from backend.app import config, rhymes, svg_processing  # type: ignore
+    from backend.app.svg_processing import SvgDocument as _SvgDocument  # type: ignore
+else:  # pragma: no cover - exercised only during normal package imports
+    from .app import config, rhymes, svg_processing
+    from .app.svg_processing import SvgDocument as _SvgDocument
 
 logger = logging.getLogger(__name__)
-RHYME_SVG_BASE_PATH = Path(r"\\pixartnas\home\RHYMES & STORIES\NEW\Rhymes\SVGs")
-DEFAULT_COVER_SVG_BASE_PATH = Path(
-    r"\\pixartnas\home\Project ABC\Project ABC Cover\background\Sample"
-)
-PACKAGED_COVER_SVG_BASE_PATH = ROOT_DIR / "sample_cover_assets"
-
-
-@dataclass(frozen=True)
-class _SvgDocument:
-    """Container describing SVG markup and, optionally, its source path."""
-
-    markup: str
-    source_path: Optional[Path]
+
+ROOT_DIR = config.ROOT_DIR
+RHYME_SVG_BASE_PATH = config.RHYME_SVG_BASE_PATH
+COVER_SVG_BASE_PATH = config.resolve_cover_svg_base_path()
+
+RHYMES_DATA = rhymes.RHYMES_DATA
+generate_rhyme_svg = rhymes.generate_rhyme_svg
+
+_sanitize_svg_for_svglib = svg_processing.sanitize_svg_for_svglib
+_svg_requires_raster_backend = svg_processing.svg_requires_raster_backend
+_build_cover_asset_manifest = svg_processing.build_cover_asset_manifest
+_localize_svg_image_assets = svg_processing.localize_svg_image_assets
+
+
+def _ensure_image_cache_dir() -> Path:
+    return svg_processing.ensure_image_cache_dir(config.IMAGE_CACHE_DIR)
 
 
 def _resolve_rhyme_svg_path(rhyme_code: str) -> Optional[Path]:
-    """Return the network SVG path for ``rhyme_code`` if it exists."""
-
-    candidate = RHYME_SVG_BASE_PATH / f"{rhyme_code}.svg"
-
-    try:
-        if candidate.is_file():
-            return candidate
-
-        if candidate.exists():
-            logger.warning(
-                "Authored SVG for rhyme %s exists at %s but is not a file.",
-                rhyme_code,
-                candidate,
-            )
-        else:
-            logger.warning(
-                "SVG file not found for rhyme %s in %s (expected %s)",
-                rhyme_code,
-                RHYME_SVG_BASE_PATH,
-                candidate,
-            )
-    except OSError as exc:  # pragma: no cover - filesystem errors are unexpected
-        logger.error(
-            "Unable to access SVG for rhyme %s at %s: %s",
-            rhyme_code,
-            candidate,
-            exc,
-        )
-
-    return None
-
-
-def _resolve_cover_svg_base_path() -> Optional[Path]:
-    """Return the configured base path for cover SVG assets, if any."""
-
-    candidate_paths: List[Optional[Path]] = []
-
-    base_path = r"pixartnas\home\Project ABC\Project ABC Cover\background\Sample\1 Theme\Theme 1 Test\SVGs"
-    print(base_path)
-    if base_path:
-        try:
-            candidate_paths.append(Path(base_path).expanduser())
-        except (OSError, RuntimeError) as exc:
-            logger.warning("Invalid COVER_SVG_BASE_PATH '%s': %s", base_path, exc)
-
-    candidate_paths.append(DEFAULT_COVER_SVG_BASE_PATH)
-    candidate_paths.append(PACKAGED_COVER_SVG_BASE_PATH)
-
-    for candidate in candidate_paths:
-        if not candidate:
-            continue
-
-        try:
-            if candidate.exists() and candidate.is_dir():
-                return candidate
-        except OSError as exc:  # pragma: no cover - filesystem errors are unexpected
-            logger.warning("Unable to access cover SVG directory %s: %s", candidate, exc)
-
-    return None
-
-
-COVER_SVG_BASE_PATH = _resolve_cover_svg_base_path()
+    return svg_processing.resolve_rhyme_svg_path(RHYME_SVG_BASE_PATH, rhyme_code)
 
 
 def _ensure_cover_assets_base_path() -> Path:
-    """Return the configured cover assets directory or raise an HTTP error."""
-
-    if COVER_SVG_BASE_PATH is None:
-        raise HTTPException(
-            status_code=503,
-            detail=(
-                "COVER_SVG_BASE_PATH is not configured on the server. "
-                "Please set it to the directory containing the cover SVG files."
-            ),
-        )
-
-    if not COVER_SVG_BASE_PATH.exists() or not COVER_SVG_BASE_PATH.is_dir():
-        raise HTTPException(
-            status_code=503,
-            detail=(
-                "The configured COVER_SVG_BASE_PATH does not exist or is not a directory."
-            ),
-        )
-
-    return COVER_SVG_BASE_PATH
-
-
-def _build_cover_asset_manifest(base_path: Path, *, include_markup: bool = False) -> List[Dict[str, Any]]:
-    """Build a manifest describing all SVG cover assets under ``base_path``.
-
-    Parameters
-    ----------
-    base_path:
-        Root directory that contains the cover SVG files.
-    include_markup:
-        When ``True`` the SVG markup for each asset is embedded directly in the
-        manifest. The existing API contract – file metadata and relative URLs –
-        remains unchanged so the frontend continues to function without
-        modification. This flag is enabled for the manifest endpoint so callers
-        that expect the raw SVG (e.g. when the files are hosted on a network
-        share) receive it without needing to perform an additional request per
-        asset.
-    """
-
-    assets: List[Dict[str, Any]] = []
-
-    for svg_path in sorted(base_path.rglob("*.svg")):
-        if not svg_path.is_file():
-            continue
-
-        try:
-            relative_path = svg_path.relative_to(base_path)
-        except ValueError:
-            # Skip files that fall outside the configured base directory.
-            continue
-
-        relative_posix = relative_path.as_posix()
-        manifest_entry: Dict[str, Any] = {
-            "fileName": svg_path.name,
-            "path": relative_posix,
-            "url": f"/api/cover-assets/svg/{quote(relative_posix, safe='/')}",
-        }
-
-        if include_markup:
-            try:
-                svg_text = svg_path.read_text(encoding="utf-8")
-            except UnicodeDecodeError:
-                # Fall back to decoding with replacement characters so a single
-                # mis-encoded file does not break the entire manifest.
-                svg_text = svg_path.read_bytes().decode("utf-8", errors="replace")
-            except OSError as exc:  # pragma: no cover - filesystem errors are unexpected
-                logger.error("Unable to read cover SVG '%s': %s", svg_path, exc)
-                svg_text = ""
-
-            manifest_entry["svg"] = svg_text
-
-        assets.append(manifest_entry)
-
-    return assets
-
-
-def _parse_style_declarations(style: str) -> List[Tuple[str, str]]:
-    """Return the CSS declarations contained in ``style`` preserving order."""
-
-    declarations: List[Tuple[str, str]] = []
-    for raw_entry in style.split(";"):
-        if not raw_entry.strip():
-            continue
-
-        if ":" not in raw_entry:
-            continue
-
-        property_name, value = raw_entry.split(":", 1)
-        declarations.append((property_name.strip(), value.strip()))
-
-    return declarations
-
-
-def _serialize_style_declarations(declarations: List[Tuple[str, str]]) -> str:
-    """Serialize ``declarations`` back into an inline CSS string."""
-
-    return ";".join(f"{name}:{value}" for name, value in declarations)
-
-
-def _collect_gradient_fallback_colors(root: ET.Element) -> Dict[str, str]:
-    """Return a mapping of gradient ids to representative stop colours."""
-
-    gradient_colors: Dict[str, str] = {}
-    stop_xpath = f".//{{{SVG_NS}}}stop"
-
-    for gradient_tag in (
-        f".//{{{SVG_NS}}}linearGradient",
-        f".//{{{SVG_NS}}}radialGradient",
-    ):
-        for gradient in root.findall(gradient_tag):
-            gradient_id = gradient.attrib.get("id")
-            if not gradient_id or gradient_id in gradient_colors:
-                continue
-
-            representative_color: Optional[str] = None
-
-            for stop in gradient.findall(stop_xpath):
-                style = stop.attrib.get("style")
-                color: Optional[str] = None
-
-                if style:
-                    for name, value in _parse_style_declarations(style):
-                        if name == "stop-color" and value:
-                            color = value
-                            break
-
-                if color is None:
-                    color = stop.attrib.get("stop-color")
-
-                if color:
-                    representative_color = color
-                    break
-
-            if representative_color:
-                gradient_colors[gradient_id] = representative_color
-
-    return gradient_colors
-
-
-def _replace_gradient_references(element: ET.Element, gradient_colors: Dict[str, str]) -> bool:
-    """Replace gradient ``url(#id)`` colour references on ``element`` when possible."""
-
-    updated = False
-
-    for attribute in ("fill", "stroke"):
-        raw_value = element.attrib.get(attribute)
-        if not raw_value:
-            continue
-
-        match = _GRADIENT_URL_RE.match(raw_value.strip())
-        if not match:
-            continue
-
-        gradient_id = match.group("id")
-        fallback = gradient_colors.get(gradient_id)
-        if not fallback:
-            continue
-
-        element.set(attribute, fallback)
-        updated = True
-
-    style_value = element.attrib.get("style")
-    if style_value:
-        declarations = _parse_style_declarations(style_value)
-        new_declarations: List[Tuple[str, str]] = []
-        style_updated = False
-
-        for name, value in declarations:
-            match = _GRADIENT_URL_RE.match(value)
-            if match and name in {"fill", "stroke"}:
-                fallback = gradient_colors.get(match.group("id"))
-                if fallback:
-                    value = fallback
-                    style_updated = True
-            new_declarations.append((name, value))
-
-        if style_updated:
-            element.set("style", _serialize_style_declarations(new_declarations))
-            updated = True
-
-    return updated
-
-
-def _replace_gradient_references_in_css(
-    css_text: str, gradient_colors: Dict[str, str]
-) -> Tuple[str, bool]:
-    """Replace ``fill``/``stroke`` gradient references inside inline CSS blocks."""
-
-    updated = False
-
-    def _replace(match: re.Match[str]) -> str:
-        gradient_id = match.group("id")
-        fallback = gradient_colors.get(gradient_id)
-        if not fallback:
-            return match.group(0)
-
-        nonlocal updated
-        updated = True
-        return f"{match.group('prop')}{fallback}"
-
-    return _CSS_GRADIENT_DECLARATION_RE.sub(_replace, css_text), updated
-
-
-def _sanitize_svg_for_svglib(svg_markup: str) -> str:
-    """Replace unsupported gradient colour references with solid colours."""
-
-    try:
-        root = ET.fromstring(svg_markup)
-    except ET.ParseError:
-        return svg_markup
-
-    gradient_colors = _collect_gradient_fallback_colors(root)
-    if not gradient_colors:
-        return svg_markup
-
-    updated = False
-    for element in root.iter():
-        if _replace_gradient_references(element, gradient_colors):
-            updated = True
-            continue
-
-        if element.tag == f"{{{SVG_NS}}}style" and element.text:
-            replaced_text, css_updated = _replace_gradient_references_in_css(
-                element.text, gradient_colors
-            )
-            if css_updated:
-                element.text = replaced_text
-                updated = True
-
-    if not updated:
-        return svg_markup
-
-    return ET.tostring(root, encoding="unicode")
-
-
-def _svg_requires_raster_backend(svg_document: _SvgDocument) -> bool:
-    """Return ``True`` when the SVG should be rasterised for PDF output.
-
-    ReportLab's PDF canvas (used through ``svglib``) cannot represent alpha
-    channels for embedded PNG images which results in black rectangles around
-    artwork. The helper inspects the markup to detect common PNG usage (file
-    paths, data URIs or explicit ``type`` attributes) and signals that the
-    raster CairoSVG fallback should be preferred instead. The routine is also
-    leveraged to bypass vector rendering when transparency would be lost.
-    """
-
-    try:
-        root = ET.fromstring(svg_document.markup)
-    except ET.ParseError:
-        return False
-
-    image_xpath = f".//{{{SVG_NS}}}image"
-
-    for image in root.findall(image_xpath):
-        href_value = (
-            image.get(f"{{{XLINK_NS}}}href")
-            or image.get("href")
-            or ""
-        ).strip()
-        if not href_value:
-            continue
-
-        href_lower = href_value.lower()
-        if href_lower.startswith("data:"):
-            if href_lower.startswith("data:image/png") or href_lower.startswith(
-                "data:image/apng"
-            ):
-                return True
-        else:
-            parsed = urlparse(href_value)
-            candidate = (parsed.path or href_value).lower()
-            if candidate.endswith((".png", ".apng")):
-                return True
-
-        type_attr = (image.get("type") or "").lower()
-        if type_attr in {"image/png", "image/apng"}:
-            return True
-
-    return False
-
+    return config.ensure_cover_assets_base_path(COVER_SVG_BASE_PATH)
+
+
+def _load_rhyme_svg_markup(rhyme_code: str) -> _SvgDocument:
+    return svg_processing.load_rhyme_svg_markup(
+        rhyme_code, RHYME_SVG_BASE_PATH, fallback_factory=generate_rhyme_svg
+    )
+
+
+def _normalize_cors_origin(origin: str) -> Optional[str]:
+    return config._normalize_cors_origin(origin)
+
+
+def _parse_csv(value: Optional[str], *, default: Optional[List[str]] = None) -> List[str]:
+    return config._parse_csv(value, default=default)
 
 # MongoDB connection
 mongo_url = os.environ["MONGO_URL"]
 client = AsyncIOMotorClient(mongo_url)
 db = client[os.environ["DB_NAME"]]
-
-# Load rhymes data
-with open(ROOT_DIR / "rhymes.json", "r") as f:
-    RHYMES_DATA = json.load(f)
-
-
-def generate_rhyme_svg(rhyme_code: str) -> str:
-    """Create SVG markup for a rhyme card.
-
-    This helper centralizes the SVG generation so that both the API endpoint
-    returning individual SVGs and the binder export can share the same layout.
-    """
-
-    if rhyme_code not in RHYMES_DATA:
-        raise KeyError("Rhyme not found")
-
-    rhyme_name = RHYMES_DATA[rhyme_code][0]
-
-    return f"""
-    <svg width="400" height="300" xmlns="http://www.w3.org/2000/svg">
-        <defs>
-            <linearGradient id="grad1" x1="0%" y1="0%" x2="100%" y2="100%">
-                <stop offset="0%" style="stop-color:#ff6b6b;stop-opacity:1" />
-                <stop offset="100%" style="stop-color:#4ecdc4;stop-opacity:1" />
-            </linearGradient>
-        </defs>
-        <rect width="400" height="300" fill="url(#grad1)" rx="15"/>
-        <text x="200" y="100" font-family="Arial, sans-serif" font-size="16" font-weight="bold"
-              text-anchor="middle" fill="white">{rhyme_name}</text>
-        <text x="200" y="130" font-family="Arial, sans-serif" font-size="12"
-              text-anchor="middle" fill="white">Code: {rhyme_code}</text>
-        <text x="200" y="160" font-family="Arial, sans-serif" font-size="12"
-              text-anchor="middle" fill="white">Pages: {RHYMES_DATA[rhyme_code][1]}</text>
-        <circle cx="200" cy="220" r="30" fill="rgba(255,255,255,0.3)" stroke="white" stroke-width="2"/>
-        <text x="200" y="225" font-family="Arial, sans-serif" font-size="20"
-              text-anchor="middle" fill="white">♪</text>
-    </svg>
-    """
-
-
-def _ensure_image_cache_dir() -> Path:
-    """Return the local image cache directory, creating it if needed."""
-
-    try:
-        _IMAGE_CACHE_DIR.mkdir(parents=True, exist_ok=True)
-    except OSError as exc:  # pragma: no cover - filesystem permissions errors
-        logger.error("Unable to create image cache directory %s: %s", _IMAGE_CACHE_DIR, exc)
-        raise
-
-    return _IMAGE_CACHE_DIR
-
-
-def _prepare_inline_image_asset(
-    asset_path: Path,
-    rhyme_code: str,
-    *,
-    preprocess_for_pdf: bool = False,
-) -> Optional[Tuple[bytes, str]]:
-    """Return image bytes and mime type for embedding in SVG."""
-
-    if preprocess_for_pdf:
-        suffix = asset_path.suffix.lower()
-        try:
-            if suffix in {".png", ".apng"}:
-                with Image.open(asset_path) as image:
-                    prepared = image.convert("RGBA")
-                    buffer = BytesIO()
-                    prepared.save(buffer, format="PNG")
-                    return buffer.getvalue(), "image/png"
-            if suffix in {".jpg", ".jpeg"}:
-                with Image.open(asset_path) as image:
-                    rgba_image = image.convert("RGBA")
-                    background = Image.new("RGBA", rgba_image.size, (255, 255, 255, 255))
-                    background.alpha_composite(rgba_image)
-                    buffer = BytesIO()
-                    background.save(buffer, format="PNG")
-                    return buffer.getvalue(), "image/png"
-        except (OSError, ValueError) as exc:
-            logger.warning(
-                "Failed to preprocess bitmap asset '%s' for rhyme %s at %s: %s",
-                asset_path.name,
-                rhyme_code,
-                asset_path,
-                exc,
-            )
-
-    try:
-        raw_bytes = asset_path.read_bytes()
-    except OSError as exc:
-        logger.warning(
-            "Unable to read bitmap asset '%s' for rhyme %s at %s: %s",
-            asset_path.name,
-            rhyme_code,
-            asset_path,
-            exc,
-        )
-        return None
-
-    mime_type, _ = mimetypes.guess_type(asset_path.name)
-    if preprocess_for_pdf and mime_type is None:
-        # Default to PNG when preprocessing failed to determine the type.
-        mime_type = "image/png"
-    if not mime_type:
-        mime_type = "application/octet-stream"
-
-    return raw_bytes, mime_type
-
-
-def _localize_svg_image_assets(
-    svg_text: str,
-    svg_path: Path,
-    rhyme_code: str,
-    *,
-    inline_mode: bool = False,
-    preprocess_for_pdf: bool = False,
-) -> str:
-    """Rewrite referenced raster asset URIs so downstream consumers can load them.
-
-    When ``inline_mode`` is ``False`` the function mirrors bitmap dependencies into a
-    local cache directory and rewrites their references to ``file://`` URIs. This is
-    primarily used while generating PDFs where the renderer can dereference files on
-    disk. When ``inline_mode`` is ``True`` the helper instead embeds the images as
-    ``data:`` URIs which can be displayed directly in browsers without additional
-    HTTP endpoints. When ``preprocess_for_pdf`` is enabled the routine normalizes
-    referenced PNG assets to preserve their alpha channels and converts JPEG images
-    to PNG with a white background so that CairoSVG renders them without opaque
-    artefacts when generating PDFs.
-    """
-
-    try:
-        root = ET.fromstring(svg_text)
-    except ET.ParseError as exc:
-        logger.warning(
-            "Failed to parse SVG for rhyme %s at %s: %s", rhyme_code, svg_path, exc
-        )
-        return svg_text
-
-    images = list(root.findall(f".//{{{SVG_NS}}}image"))
-    if not images:
-        return svg_text
-
-    cache_dir: Optional[Path] = None
-    if not inline_mode:
-        try:
-            cache_dir = _ensure_image_cache_dir()
-        except OSError:
-            # Directory creation failure already logged in _ensure_image_cache_dir.
-            return svg_text
-
-    modified = False
-
-    for image in images:
-        href_value = image.get(f"{{{XLINK_NS}}}href") or image.get("href")
-        if not href_value:
-            continue
-
-        href_value = href_value.strip()
-        if href_value.startswith("data:"):
-            continue
-
-        parsed = urlparse(href_value)
-        if parsed.scheme and parsed.scheme != "file":
-            logger.debug(
-                "Skipping non-file image reference '%s' in %s", href_value, svg_path
-            )
-            continue
-
-        raw_path = unquote(parsed.path or href_value)
-        if not raw_path:
-            logger.debug("Skipping empty image reference in %s", svg_path)
-            continue
-        if parsed.scheme == "file" and parsed.netloc:
-            logger.warning(
-                "Skipping network file reference '%s' in %s", href_value, svg_path
-            )
-            continue
-
-        if parsed.scheme == "file":
-            asset_path = Path(raw_path)
-        else:
-            candidate = Path(raw_path)
-            if candidate.is_absolute():
-                asset_path = candidate
-            else:
-                asset_path = (svg_path.parent / candidate).resolve()
-
-        try:
-            src_stat = asset_path.stat()
-        except FileNotFoundError:
-            logger.warning(
-                "Bitmap asset '%s' for rhyme %s not found at %s", href_value, rhyme_code, asset_path
-            )
-            continue
-        except OSError as exc:  # pragma: no cover - unexpected filesystem error
-            logger.warning(
-                "Unable to access bitmap asset '%s' for rhyme %s at %s: %s",
-                href_value,
-                rhyme_code,
-                asset_path,
-                exc,
-            )
-            continue
-
-        if inline_mode:
-            prepared = _prepare_inline_image_asset(
-                asset_path,
-                rhyme_code,
-                preprocess_for_pdf=preprocess_for_pdf,
-            )
-            if not prepared:
-                continue
-
-            raw_bytes, mime_type = prepared
-            data64 = base64.b64encode(raw_bytes).decode("ascii")
-            new_href = f"data:{mime_type};base64,{data64}"
-        else:
-            assert cache_dir is not None
-            destination = cache_dir / f"{rhyme_code}_{asset_path.name}"
-
-            copy_required = True
-            try:
-                dest_stat = destination.stat()
-            except FileNotFoundError:
-                pass
-            except OSError as exc:  # pragma: no cover - unexpected filesystem error
-                logger.warning(
-                    "Unable to access cached bitmap for rhyme %s at %s: %s",
-                    rhyme_code,
-                    destination,
-                    exc,
-                )
-            else:
-                if (
-                    dest_stat.st_mtime >= src_stat.st_mtime
-                    and dest_stat.st_size == src_stat.st_size
-                ):
-                    copy_required = False
-
-            if copy_required:
-                try:
-                    copy2(asset_path, destination)
-                except OSError as exc:
-                    logger.warning(
-                        "Unable to copy bitmap asset '%s' for rhyme %s to %s: %s",
-                        href_value,
-                        rhyme_code,
-                        destination,
-                        exc,
-                    )
-                    continue
-
-            try:
-                new_href = destination.resolve().as_uri()
-            except OSError as exc:  # pragma: no cover - resolution errors unexpected
-                logger.warning(
-                    "Unable to resolve cached bitmap URI for rhyme %s at %s: %s",
-                    rhyme_code,
-                    destination,
-                    exc,
-                )
-                continue
-
-        image.set(f"{{{XLINK_NS}}}href", new_href)
-        image.set("href", new_href)
-        modified = True
-
-    if not modified:
-        return svg_text
-
-    return ET.tostring(root, encoding="unicode")
-
-
-def _load_rhyme_svg_markup(rhyme_code: str) -> _SvgDocument:
-    """Return SVG markup and optional source path for ``rhyme_code``.
-
-    When a filesystem base path is configured the function prefers loading the
-    authored SVG asset so the generated PDF binder can embed the authentic
-    artwork. The markup is returned alongside its originating path so downstream
-    renderers can resolve relative bitmap references without rewriting ``href``
-    attributes. If the asset is missing the helper falls back to
-    :func:`generate_rhyme_svg`.
-    """
-
-    svg_path = _resolve_rhyme_svg_path(rhyme_code)
-
-    if svg_path is not None:
-        try:
-
-            svg_text = svg_path.read_text(encoding="utf-8")
-        except FileNotFoundError:
-            logger.warning("SVG file not found for rhyme %s at %s", rhyme_code, svg_path)
-        except OSError as exc:  # pragma: no cover - filesystem errors are unexpected
-            logger.error("Unable to read SVG for rhyme %s at %s: %s", rhyme_code, svg_path, exc)
-        else:
-            return _SvgDocument(svg_text, svg_path)
-
-
-
-    return _SvgDocument(generate_rhyme_svg(rhyme_code), None)
-
-
-def _normalize_cors_origin(origin: str) -> Optional[str]:
-    """Return a sanitized representation of a configured CORS origin."""
-
-    trimmed = origin.strip()
-    if not trimmed:
-        return None
-
-    if trimmed == "*":
-        return trimmed
-
-    return trimmed.rstrip("/")
-
-
-def _parse_csv(value: Optional[str], *, default: Optional[List[str]] = None) -> List[str]:
-    """Return a normalized list from a comma separated string."""
-
-    def _collect(entries: Iterable[str]) -> List[str]:
-        normalized: List[str] = []
-        seen: Set[str] = set()
-
-        for raw_entry in entries:
-            normalized_entry = _normalize_cors_origin(raw_entry)
-            if not normalized_entry or normalized_entry in seen:
-                continue
-
-            normalized.append(normalized_entry)
-            seen.add(normalized_entry)
-
-        return normalized
-
-    if value is not None:
-        parsed = _collect(value.split(","))
-        if parsed:
-            return parsed
-
-    return _collect(default or [])
-
 
 app = FastAPI()
 app.add_middleware(
@@ -758,7 +87,6 @@
     allow_methods=["*"],
     allow_headers=["*"],
 )
-
 
 
 class PDFDependencyUnavailableError(RuntimeError):
@@ -1369,7 +697,6 @@
 
 @api_router.get("/cover-assets/manifest")
 async def get_cover_assets_manifest():
-    
     """Return a manifest describing all available cover SVG assets."""
 
     base_path = _ensure_cover_assets_base_path()
@@ -1381,11 +708,9 @@
 @api_router.get("/cover-assets/svg/{relative_path:path}")
 async def get_cover_asset(relative_path: str):
     """Return the raw SVG bytes for the cover asset ``relative_path``."""
-    print("Iam called")
     base_path = _ensure_cover_assets_base_path()
 
     candidate_path = (base_path / Path(relative_path)).resolve()
-    
 
     try:
         candidate_path.relative_to(base_path)
@@ -1517,45 +842,24 @@
     y: float = 0,
     rhyme_code: Optional[str] = None,
 ) -> bool:
-    """Render ``svg_markup`` onto ``pdf_canvas`` using the available backend.
-
-    Returns ``True`` when the SVG could be rendered, ``False`` otherwise. The
-    function prefers drawing vector content via svglib when available before
-    falling back to rasterising the SVG with CairoSVG.
-    """
+    """Render ``svg_document`` onto ``pdf_canvas`` using the available backend."""
 
     logger = logging.getLogger(__name__)
 
-    svg_markup = svg_document.markup
+    original_markup = svg_document.markup
+    effective_markup = original_markup
     source_path = svg_document.source_path
-    sanitized_markup = _sanitize_svg_for_svglib(svg_markup)
+
     raster_only = _svg_requires_raster_backend(svg_document)
-
-<<<<<<< HEAD
-    if sanitized_markup != svg_markup:
-        raster_only = True
-
-    vector_backend_available = (
-        backend.svg2rlg
-        and backend.render_pdf
-        and not raster_only
-    )
-=======
-    raster_only = _svg_requires_raster_backend(svg_document)
->>>>>>> 0998ee0a
 
     if source_path is not None:
         localized_markup = _localize_svg_image_assets(
-            sanitized_markup,
+            effective_markup,
             source_path,
             rhyme_code or "unknown",
             inline_mode=True,
             preprocess_for_pdf=True,
         )
-<<<<<<< HEAD
-        if localized_markup != sanitized_markup:
-            sanitized_markup = localized_markup
-=======
         if localized_markup != effective_markup:
             effective_markup = localized_markup
 
@@ -1576,7 +880,6 @@
         and backend.render_pdf
         and not raster_only
     )
->>>>>>> 0998ee0a
 
     temp_svg_path: Optional[Path] = None
 
@@ -1584,8 +887,7 @@
         try:
             svg_input: Any
             if source_path is not None:
-                if sanitized_markup != svg_markup:
-                    temp_svg_path = None
+                if needs_temp_file:
                     candidate_dirs: List[Path] = []
                     parent_dir = source_path.parent
                     if parent_dir.exists() and parent_dir.is_dir():
@@ -1607,11 +909,7 @@
                                 dir=directory,
                                 delete=False,
                             ) as temp_file:
-<<<<<<< HEAD
-                                temp_file.write(sanitized_markup)
-=======
                                 temp_file.write(vector_markup)
->>>>>>> 0998ee0a
                             temp_svg_path = Path(temp_file.name)
                             break
                         except OSError as exc:
@@ -1625,21 +923,13 @@
                         logger.warning(
                             "Falling back to in-memory sanitized SVG for %s", source_path
                         )
-<<<<<<< HEAD
-                        svg_input = BytesIO(sanitized_markup.encode("utf-8"))
-=======
                         svg_input = BytesIO(vector_markup.encode("utf-8"))
->>>>>>> 0998ee0a
                     else:
                         svg_input = str(temp_svg_path)
                 else:
                     svg_input = str(source_path)
             else:
-<<<<<<< HEAD
-                svg_input = BytesIO(sanitized_markup.encode("utf-8"))
-=======
                 svg_input = BytesIO(vector_markup.encode("utf-8"))
->>>>>>> 0998ee0a
 
             drawing = backend.svg2rlg(svg_input)
         except Exception as exc:  # pragma: no cover - defensive logging
@@ -1677,10 +967,10 @@
     ):
         try:
             image_buffer = BytesIO()
-            cairosvg_markup = svg_markup
+            cairosvg_markup = effective_markup
             if svg_document.source_path is not None:
                 cairosvg_markup = _localize_svg_image_assets(
-                    svg_markup,
+                    cairosvg_markup,
                     svg_document.source_path,
                     rhyme_code or "unknown",
                     inline_mode=True,
