from fastapi import FastAPI, APIRouter, HTTPException
from fastapi.responses import Response

from dotenv import load_dotenv
from starlette.middleware.cors import CORSMiddleware
from motor.motor_asyncio import AsyncIOMotorClient
import os
import logging
import json
from pathlib import Path
from pydantic import BaseModel, Field
from typing import List, Dict, Optional, Any, Tuple
from io import BytesIO
from functools import lru_cache

import uuid
from datetime import datetime

ROOT_DIR = Path(__file__).parent
load_dotenv(ROOT_DIR / ".env")

# MongoDB connection
mongo_url = os.environ["MONGO_URL"]
client = AsyncIOMotorClient(mongo_url)
db = client[os.environ["DB_NAME"]]

# Load rhymes data
with open(ROOT_DIR / "rhymes.json", "r") as f:
    RHYMES_DATA = json.load(f)


def generate_rhyme_svg(rhyme_code: str) -> str:
    """Create SVG markup for a rhyme card.

    This helper centralizes the SVG generation so that both the API endpoint
    returning individual SVGs and the binder export can share the same layout.
    """

    if rhyme_code not in RHYMES_DATA:
        raise KeyError("Rhyme not found")

    rhyme_name = RHYMES_DATA[rhyme_code][0]

    return f"""
    <svg width="400" height="300" xmlns="http://www.w3.org/2000/svg">
        <defs>
            <linearGradient id="grad1" x1="0%" y1="0%" x2="100%" y2="100%">
                <stop offset="0%" style="stop-color:#ff6b6b;stop-opacity:1" />
                <stop offset="100%" style="stop-color:#4ecdc4;stop-opacity:1" />
            </linearGradient>
        </defs>
        <rect width="400" height="300" fill="url(#grad1)" rx="15"/>
        <text x="200" y="100" font-family="Arial, sans-serif" font-size="16" font-weight="bold"
              text-anchor="middle" fill="white">{rhyme_name}</text>
        <text x="200" y="130" font-family="Arial, sans-serif" font-size="12"
              text-anchor="middle" fill="white">Code: {rhyme_code}</text>
        <text x="200" y="160" font-family="Arial, sans-serif" font-size="12"
              text-anchor="middle" fill="white">Pages: {RHYMES_DATA[rhyme_code][1]}</text>
        <circle cx="200" cy="220" r="30" fill="rgba(255,255,255,0.3)" stroke="white" stroke-width="2"/>
        <text x="200" y="225" font-family="Arial, sans-serif" font-size="20"
              text-anchor="middle" fill="white">♪</text>
    </svg>
    """


app = FastAPI()


class PDFDependencyUnavailableError(RuntimeError):
<<<<<<< HEAD
    """Raised when the core PDF toolchain cannot be imported at runtime."""


@lru_cache(maxsize=1)
def _load_pdf_dependencies() -> Tuple[Optional[Any], Any, Tuple[float, float], Optional[Any]]:
=======
    """Raised when CairoSVG/ReportLab cannot be imported at runtime."""


@lru_cache(maxsize=1)
def _load_pdf_dependencies() -> Tuple[Any, Any, Tuple[float, float], Any]:
>>>>>>> 8ae34243
    """Dynamically import heavy PDF dependencies when needed.

    Importing CairoSVG/ReportLab at module import time can crash the entire
    application when optional system libraries (for example ``libcairo``) are
    missing. By delaying the import until the binder endpoint is actually
    requested we prevent authentication and other unrelated endpoints from
    failing with a 502 Bad Gateway.

<<<<<<< HEAD
    Returns a tuple containing the ``svg2png`` callable (``None`` when CairoSVG
    is unavailable), the ReportLab ``Canvas`` class, the default ``letter`` page
    size and the ``ImageReader`` helper (also ``None`` without CairoSVG).
    """

    try:
        from reportlab.lib.pagesizes import letter
        from reportlab.pdfgen import canvas as pdf_canvas
    except (ImportError, OSError) as exc:
        logging.getLogger(__name__).error(
            "ReportLab dependency could not be loaded for PDF generation: %s", exc
        )
        raise PDFDependencyUnavailableError(
            "PDF generation is temporarily unavailable because ReportLab is missing. "
            "Please contact the administrator to install the required dependencies."
        ) from exc

    svg2png = None
    image_reader: Optional[Any] = None

    try:
        from cairosvg import svg2png as _svg2png  # type: ignore
        from reportlab.lib.utils import ImageReader as _ImageReader
    except (ImportError, OSError) as exc:
        logging.getLogger(__name__).warning(
            "CairoSVG is not available. Falling back to a simplified text-only "
            "PDF layout. Error: %s",
            exc,
        )
    else:
        svg2png = _svg2png
        image_reader = _ImageReader

    return svg2png, pdf_canvas.Canvas, letter, image_reader
=======
    Returns a tuple containing the ``svg2png`` callable, the ReportLab ``Canvas``
    class, the default ``letter`` page size and the ``ImageReader`` helper.
    """

    try:
        from cairosvg import svg2png  # type: ignore
        from reportlab.lib.pagesizes import letter
        from reportlab.lib.utils import ImageReader
        from reportlab.pdfgen import canvas as pdf_canvas
    except (ImportError, OSError) as exc:
        logging.getLogger(__name__).error(
            "PDF generation dependencies could not be loaded: %s", exc
        )
        raise PDFDependencyUnavailableError(
            "PDF generation is temporarily unavailable. Please contact the "
            "administrator to install the required CairoSVG and ReportLab dependencies."
        ) from exc

    return svg2png, pdf_canvas.Canvas, letter, ImageReader
>>>>>>> 8ae34243

# Create a router with the /api prefix
api_router = APIRouter(prefix="/api")


# Models
class School(BaseModel):
    id: str = Field(default_factory=lambda: str(uuid.uuid4()))
    school_id: str
    school_name: str
    timestamp: datetime = Field(default_factory=datetime.utcnow)


class SchoolCreate(BaseModel):
    school_id: str
    school_name: str


class RhymeSelection(BaseModel):
    id: str = Field(default_factory=lambda: str(uuid.uuid4()))
    school_id: str
    grade: str
    page_index: int  # Changed from position to page_index for carousel
    rhyme_code: str
    rhyme_name: str
    pages: float
    position: str = "top"
    timestamp: datetime = Field(default_factory=datetime.utcnow)


class RhymeSelectionCreate(BaseModel):
    school_id: str
    grade: str
    page_index: int
    rhyme_code: str
    position: Optional[str] = None


class GradeStatus(BaseModel):
    grade: str
    selected_count: int
    total_available: int


class RhymeSelectionDetail(BaseModel):
    id: Optional[str] = None
    page_index: int
    rhyme_code: str
    rhyme_name: str
    pages: float
    position: Optional[str] = None
    timestamp: Optional[datetime] = None


class SchoolWithSelections(School):
    total_selections: int = 0
    last_updated: Optional[datetime] = None
    grades: Dict[str, List[RhymeSelectionDetail]] = Field(default_factory=dict)


# Authentication endpoints
@api_router.post("/auth/login", response_model=School)
async def login_school(input: SchoolCreate):
    # Check if school already exists
    existing_school = await db.schools.find_one({"school_id": input.school_id})

    if existing_school:
        return School(**existing_school)

    # Create new school entry
    school_dict = input.dict()
    school_obj = School(**school_dict)
    await db.schools.insert_one(school_obj.dict())
    return school_obj


# Rhymes data endpoints
@api_router.get("/rhymes")
async def get_all_rhymes():
    """Get all rhymes organized by pages"""
    rhymes_by_pages = {}

    for code, data in RHYMES_DATA.items():
        name, pages, personalized = data
        page_key = str(pages)

        if page_key not in rhymes_by_pages:
            rhymes_by_pages[page_key] = []

        rhymes_by_pages[page_key].append(
            {"code": code, "name": name, "pages": pages, "personalized": personalized}
        )

    return rhymes_by_pages


@api_router.get("/rhymes/available/{school_id}/{grade}")
async def get_available_rhymes(
    school_id: str, grade: str, include_selected: bool = False
):
    """Get available rhymes for a specific grade"""
    if not include_selected:
        # Get already selected rhymes for ALL grades in this school
        selected_rhymes = await db.rhyme_selections.find(
            {"school_id": school_id}
        ).to_list(None)

        selected_codes = {selection["rhyme_code"] for selection in selected_rhymes}
    else:
        selected_codes = set()

    # Get available rhymes organized by pages
    rhymes_by_pages = {}

    for code, data in RHYMES_DATA.items():
        if code not in selected_codes:  # Only include unselected rhymes
            name, pages, personalized = data
            page_key = str(pages)

            if page_key not in rhymes_by_pages:
                rhymes_by_pages[page_key] = []

            rhymes_by_pages[page_key].append(
                {
                    "code": code,
                    "name": name,
                    "pages": pages,
                    "personalized": personalized,
                }
            )

    return rhymes_by_pages


@api_router.get("/rhymes/selected/{school_id}")
async def get_selected_rhymes(school_id: str):
    """Get all selected rhymes for a school organized by grade"""
    selections = await db.rhyme_selections.find({"school_id": school_id}).to_list(None)

    result = {}
    for selection in selections:
        grade = selection["grade"]
        if grade not in result:
            result[grade] = []

        result[grade].append(
            {
                "page_index": selection["page_index"],
                "code": selection["rhyme_code"],
                "name": selection["rhyme_name"],
                "pages": selection["pages"],
                "position": selection.get("position"),
            }
        )

    # Sort by page_index
    for grade in result:
        result[grade].sort(key=lambda x: x["page_index"])

    return result


@api_router.get("/rhymes/selected/other-grades/{school_id}/{grade}")
async def get_selected_rhymes_other_grades(school_id: str, grade: str):
    """Get rhymes selected in other grades that can be reused"""
    selections = await db.rhyme_selections.find(
        {"school_id": school_id, "grade": {"$ne": grade}}  # Exclude current grade
    ).to_list(None)

    # Get unique rhymes from other grades
    selected_rhymes = {}
    for selection in selections:
        code = selection["rhyme_code"]
        if code not in selected_rhymes:
            selected_rhymes[code] = {
                "code": code,
                "name": selection["rhyme_name"],
                "pages": selection["pages"],
                "used_in_grades": [],
            }
        selected_rhymes[code]["used_in_grades"].append(selection["grade"])

    # Organize by pages
    rhymes_by_pages = {}
    for rhyme in selected_rhymes.values():
        page_key = str(rhyme["pages"])
        if page_key not in rhymes_by_pages:
            rhymes_by_pages[page_key] = []
        rhymes_by_pages[page_key].append(rhyme)

    return rhymes_by_pages


@api_router.post("/rhymes/select", response_model=RhymeSelection)
async def select_rhyme(input: RhymeSelectionCreate):
    """Select a rhyme for a specific grade and page index"""
    # Check if rhyme exists
    if input.rhyme_code not in RHYMES_DATA:
        raise HTTPException(status_code=404, detail="Rhyme not found")

    rhyme_data = RHYMES_DATA[input.rhyme_code]

    pages = float(rhyme_data[1])

    # Normalize position (half-page rhymes can occupy top or bottom)
    requested_position = (input.position or "").strip().lower()
    normalized_position = (
        "bottom" if pages == 0.5 and requested_position == "bottom" else "top"
    )

    page_query = {
        "school_id": input.school_id,
        "grade": input.grade,
        "page_index": input.page_index,
    }

    existing_selections = await db.rhyme_selections.find(page_query).to_list(None)

    for existing in existing_selections:
        existing_pages = float(existing.get("pages", 1))
        existing_position = (existing.get("position") or "top").lower()

        should_remove = False

        if pages > 0.5:
            # Full-page rhyme replaces everything on the page
            should_remove = True
        else:
            # Half-page rhymes should only replace conflicting entries
            if existing_pages > 0.5:
                should_remove = True
            elif existing_position == normalized_position:
                should_remove = True
            elif existing.get("position") is None and normalized_position == "top":
                # Legacy records without a stored position occupy the top slot
                should_remove = True

        if should_remove:
            await db.rhyme_selections.delete_one({"_id": existing["_id"]})

    # Create new selection
    selection_dict = input.dict()
    selection_dict.update(
        {"rhyme_name": rhyme_data[0], "pages": pages, "position": normalized_position}
    )

    selection_obj = RhymeSelection(**selection_dict)
    await db.rhyme_selections.insert_one(selection_obj.dict())

    return selection_obj


# @api_router.delete("/rhymes/remove/{school_id}/{grade}/{page_index}")
# async def remove_rhyme_selection(school_id: str, grade: str, page_index: int):
#     """Remove a rhyme selection for a specific page index"""
#     result = await db.rhyme_selections.delete_many({
#         "school_id": school_id,
#         "grade": grade,
#         "page_index": page_index
#     })

#     if result.deleted_count == 0:
#         raise HTTPException(status_code=404, detail="Selection not found")

#     return {"message": "Selection removed successfully"}


@api_router.delete("/rhymes/remove/{school_id}/{grade}/{page_index}/{position}")
async def remove_specific_rhyme_selection(
    school_id: str, grade: str, page_index: int, position: str
):
    """Remove a specific rhyme selection for a position (top/bottom)"""
    # Get all selections for this page
    selections = await db.rhyme_selections.find(
        {
            "school_id": school_id,
            "grade": grade,
            "page_index": page_index,
        }
    ).to_list(None)

    if not selections:
        # raise HTTPException(status_code=404, detail="No selections found for this page")
        return {"message": f"selection is removed"}

    # Find and remove the specific position rhyme
    target_position = position.lower()
    selection_to_remove = None

    for selection in selections:
        pages = float(selection.get("pages", 0))
        stored_position = (selection.get("position") or "top").lower()

        if pages > 0.5:
            if target_position == "top":
                selection_to_remove = selection
                break
        elif pages == 0.5:
            if stored_position == target_position:
                selection_to_remove = selection
                break
            if selection.get("position") is None and target_position == "top":
                selection_to_remove = selection
                break

    if not selection_to_remove:
        for selection in selections:
            if target_position == "top" and selection.get("pages") != 0.5:
                selection_to_remove = selection
                break
            if target_position == "bottom" and selection.get("pages") == 0.5:
                selection_to_remove = selection
                break

    if not selection_to_remove:
        raise HTTPException(
            status_code=404, detail="Selection not found for the specified position"
        )

    # Remove the selection
    result = await db.rhyme_selections.delete_one({"_id": selection_to_remove["_id"]})

    if result.deleted_count == 0:
        raise HTTPException(status_code=404, detail="Selection not found")

    return {"message": f"{position.capitalize()} selection removed successfully"}


@api_router.get("/rhymes/status/{school_id}")
async def get_grade_status(school_id: str):
    """Get selection status for all grades"""
    grades = ["nursery", "lkg", "ukg", "playgroup"]
    status = []

    for grade in grades:
        selections = await db.rhyme_selections.find(
            {"school_id": school_id, "grade": grade}
        ).to_list(None)

        selected_count = len(selections)

        status.append(
            {
                "grade": grade,
                "selected_count": selected_count,
                "total_available": 25,  # Maximum 25 rhymes can be selected
            }
        )

    return status


@api_router.get("/admin/schools", response_model=List[SchoolWithSelections])
async def get_all_schools_with_selections():
    """Return all schools with their rhyme selections grouped by grade."""
    school_docs = await db.schools.find().sort("timestamp", -1).to_list(None)

    if not school_docs:
        return []

    school_ids = [doc.get("school_id") for doc in school_docs if doc.get("school_id")]

    selection_docs = []
    if school_ids:
        selection_docs = await db.rhyme_selections.find(
            {"school_id": {"$in": school_ids}}
        ).to_list(None)

    selections_by_school: Dict[str, Dict[str, List[Dict[str, Any]]]] = {}
    latest_selection_timestamp: Dict[str, datetime] = {}

    for selection in selection_docs:
        school_id = selection.get("school_id")
        grade = selection.get("grade")

        if not school_id or not grade:
            continue

        school_bucket = selections_by_school.setdefault(school_id, {})
        grade_bucket = school_bucket.setdefault(grade, [])
        grade_bucket.append(selection)

        timestamp = selection.get("timestamp")
        if timestamp:
            existing = latest_selection_timestamp.get(school_id)
            if not existing or timestamp > existing:
                latest_selection_timestamp[school_id] = timestamp

    def sort_key(selection: Dict[str, Any]):
        page_index = selection.get("page_index")
        try:
            normalized_page = int(page_index)
        except (TypeError, ValueError):
            normalized_page = 0

        position = (selection.get("position") or "top").strip().lower()
        position_weight = 1 if position == "bottom" else 0

        return (normalized_page, position_weight)

    schools_with_details: List[SchoolWithSelections] = []

    for doc in school_docs:
        school_id = doc.get("school_id")
        base_payload = {
            "id": doc.get("id"),
            "school_id": school_id,
            "school_name": doc.get("school_name"),
            "timestamp": doc.get("timestamp"),
        }

        grade_map: Dict[str, List[RhymeSelectionDetail]] = {}

        for grade, selections in selections_by_school.get(school_id, {}).items():
            sorted_selections = sorted(selections, key=sort_key)
            detailed_selections: List[RhymeSelectionDetail] = []

            for selection in sorted_selections:
                page_index_raw = selection.get("page_index", 0)
                try:
                    page_index = int(page_index_raw)
                except (TypeError, ValueError):
                    page_index = 0

                pages_raw = selection.get("pages", 0)
                try:
                    pages_value = float(pages_raw)
                except (TypeError, ValueError):
                    pages_value = 0.0

                detailed_selections.append(
                    RhymeSelectionDetail(
                        id=selection.get("id"),
                        page_index=page_index,
                        rhyme_code=selection.get("rhyme_code"),
                        rhyme_name=selection.get("rhyme_name"),
                        pages=pages_value,
                        position=selection.get("position"),
                        timestamp=selection.get("timestamp"),
                    )
                )

            grade_map[grade] = detailed_selections

        total_selections = sum(len(items) for items in grade_map.values())
        last_updated = latest_selection_timestamp.get(school_id) or doc.get("timestamp")

        schools_with_details.append(
            SchoolWithSelections(
                **base_payload,
                total_selections=total_selections,
                last_updated=last_updated,
                grades=grade_map,
            )
        )

    return schools_with_details


@api_router.delete("/admin/schools/{school_id}")
async def delete_school(school_id: str):
    """Delete a school and all of its rhyme selections."""
    school_result = await db.schools.delete_one({"school_id": school_id})
    selection_result = await db.rhyme_selections.delete_many({"school_id": school_id})

    if school_result.deleted_count == 0 and selection_result.deleted_count == 0:
        raise HTTPException(status_code=404, detail="School not found")

    return {
        "message": "School and associated rhymes removed successfully",
        "removed_school": school_result.deleted_count,
        "removed_selections": selection_result.deleted_count,
    }


@api_router.get("/rhymes/svg/{rhyme_code}")
async def get_rhyme_svg(rhyme_code: str):
    """Get SVG content for a rhyme (mock implementation)"""
    try:
        svg_content = generate_rhyme_svg(rhyme_code)
    except KeyError:
        raise HTTPException(status_code=404, detail="Rhyme not found")

    return Response(content=svg_content, media_type="image/svg+xml")


def _draw_text_only_rhyme(
    pdf_canvas: Any,
    entry: Dict[str, Any],
    page_width: float,
    page_height: float,
    y_offset: float = 0,
) -> None:
    """Render a simple fallback card when CairoSVG is unavailable."""

    rhyme_code = entry.get("rhyme_code", "")
    rhyme_info = RHYMES_DATA.get(rhyme_code)

    rhyme_name = entry.get("rhyme_name") or (rhyme_info[0] if rhyme_info else rhyme_code)
    pages_value = entry.get("pages")
    if pages_value is None and rhyme_info:
        pages_value = rhyme_info[1]

    padding = 36
    rect_x = padding
    rect_y = y_offset + padding
    rect_width = page_width - padding * 2
    rect_height = page_height - padding * 2

    pdf_canvas.setFillColorRGB(0.9, 0.9, 0.92)
    pdf_canvas.roundRect(rect_x, rect_y, rect_width, rect_height, 12, stroke=0, fill=1)

    pdf_canvas.setFillColorRGB(0.2, 0.2, 0.25)
    pdf_canvas.setFont("Helvetica-Bold", 18)
    pdf_canvas.drawCentredString(
        page_width / 2,
        rect_y + rect_height - 36,
        rhyme_name,
    )

    pdf_canvas.setFont("Helvetica", 12)
    pdf_canvas.drawCentredString(
        page_width / 2,
        rect_y + rect_height - 60,
        f"Code: {rhyme_code}",
    )

    if pages_value is not None:
        pdf_canvas.drawCentredString(
            page_width / 2,
            rect_y + rect_height - 80,
            f"Pages: {pages_value}",
        )

    pdf_canvas.setFont("Helvetica-Oblique", 10)
    pdf_canvas.setFillColorRGB(0.35, 0.35, 0.4)
    pdf_canvas.drawCentredString(
        page_width / 2,
        rect_y + 20,
        "Rendered without SVG assets. Install CairoSVG for enhanced visuals.",
    )


@api_router.get("/rhymes/binder/{school_id}/{grade}")
async def download_rhyme_binder(school_id: str, grade: str):
    """Generate a PDF binder containing all rhymes for the specified grade."""

    try:
        svg2png, Canvas, letter, ImageReader = _load_pdf_dependencies()
    except PDFDependencyUnavailableError as exc:
        raise HTTPException(status_code=503, detail=str(exc)) from exc

    selections = await db.rhyme_selections.find(
        {
            "school_id": school_id,
            "grade": grade,
        }
    ).to_list(None)

    if not selections:
        raise HTTPException(status_code=404, detail="No rhymes selected for this grade")

    pages_map: Dict[int, List[Dict[str, Any]]] = {}

    for selection in selections:
        page_index = int(selection.get("page_index", 0))
        pages_map.setdefault(page_index, []).append(selection)

    buffer = BytesIO()
    pdf_canvas = Canvas(buffer, pagesize=letter)
    page_width, page_height = letter

    for page_index in sorted(pages_map.keys()):
        entries = pages_map[page_index]
        # Sort so that "top" entries are rendered before "bottom"
        entries.sort(
            key=lambda item: (
                1 if (item.get("position") or "top").lower() == "bottom" else 0
            )
        )

        full_page_entry = next(
            (item for item in entries if float(item.get("pages", 1)) > 0.5), None
        )

        if full_page_entry:
            if svg2png and ImageReader:
                try:
                    svg_markup = generate_rhyme_svg(full_page_entry["rhyme_code"])
                except KeyError:
                    pass
                else:
                    image_buffer = BytesIO()
                    svg2png(
                        bytestring=svg_markup.encode("utf-8"),
                        write_to=image_buffer,
                        output_width=int(page_width),
                        output_height=int(page_height),
                    )
                    image_buffer.seek(0)
                    pdf_canvas.drawImage(
                        ImageReader(image_buffer),
                        0,
                        0,
                        width=page_width,
                        height=page_height,
                    )
                    pdf_canvas.showPage()
                    continue

            _draw_text_only_rhyme(pdf_canvas, full_page_entry, page_width, page_height)
        else:
            slot_height = page_height / 2
            positioned_entries: Dict[str, Optional[Dict[str, Any]]] = {
                "top": None,
                "bottom": None,
            }

            for entry in entries:
                position = (entry.get("position") or "top").lower()
                if position not in positioned_entries:
                    position = "top"
                if positioned_entries[position] is None:
                    positioned_entries[position] = entry

            for position, entry in positioned_entries.items():
                if not entry:
                    continue

                if svg2png and ImageReader:
                    try:
                        svg_markup = generate_rhyme_svg(entry["rhyme_code"])
                    except KeyError:
                        continue

                    image_buffer = BytesIO()
                    svg2png(
                        bytestring=svg_markup.encode("utf-8"),
                        write_to=image_buffer,
                        output_width=int(page_width),
                        output_height=int(slot_height),
                    )
                    image_buffer.seek(0)

                    y_position = page_height - slot_height if position == "top" else 0
                    pdf_canvas.drawImage(
                        ImageReader(image_buffer),
                        0,
                        y_position,
                        width=page_width,
                        height=slot_height,
                    )
                else:
                    y_position = page_height - slot_height if position == "top" else 0
                    _draw_text_only_rhyme(
                        pdf_canvas,
                        entry,
                        page_width,
                        slot_height,
                        y_offset=y_position,
                    )

        pdf_canvas.showPage()

    pdf_canvas.save()
    buffer.seek(0)

    filename = f"{grade}_rhyme_binder.pdf"
    headers = {"Content-Disposition": f"attachment; filename={filename}"}

    return Response(
        content=buffer.getvalue(), media_type="application/pdf", headers=headers
    )


# Include the router in the main app
app.include_router(api_router)

app.add_middleware(
    CORSMiddleware,
    allow_credentials=True,
    allow_origins=os.environ.get("CORS_ORIGINS", "*").split(","),
    allow_methods=["*"],
    allow_headers=["*"],
)

# Configure logging
logging.basicConfig(
    level=logging.INFO, format="%(asctime)s - %(name)s - %(levelname)s - %(message)s"
)
logger = logging.getLogger(__name__)


@app.on_event("shutdown")
async def shutdown_db_client():
    client.close()<|MERGE_RESOLUTION|>--- conflicted
+++ resolved
@@ -67,19 +67,11 @@
 
 
 class PDFDependencyUnavailableError(RuntimeError):
-<<<<<<< HEAD
-    """Raised when the core PDF toolchain cannot be imported at runtime."""
-
-
-@lru_cache(maxsize=1)
-def _load_pdf_dependencies() -> Tuple[Optional[Any], Any, Tuple[float, float], Optional[Any]]:
-=======
-    """Raised when CairoSVG/ReportLab cannot be imported at runtime."""
 
 
 @lru_cache(maxsize=1)
 def _load_pdf_dependencies() -> Tuple[Any, Any, Tuple[float, float], Any]:
->>>>>>> 8ae34243
+
     """Dynamically import heavy PDF dependencies when needed.
 
     Importing CairoSVG/ReportLab at module import time can crash the entire
@@ -88,7 +80,7 @@
     requested we prevent authentication and other unrelated endpoints from
     failing with a 502 Bad Gateway.
 
-<<<<<<< HEAD
+
     Returns a tuple containing the ``svg2png`` callable (``None`` when CairoSVG
     is unavailable), the ReportLab ``Canvas`` class, the default ``letter`` page
     size and the ``ImageReader`` helper (also ``None`` without CairoSVG).
@@ -123,27 +115,8 @@
         image_reader = _ImageReader
 
     return svg2png, pdf_canvas.Canvas, letter, image_reader
-=======
-    Returns a tuple containing the ``svg2png`` callable, the ReportLab ``Canvas``
-    class, the default ``letter`` page size and the ``ImageReader`` helper.
-    """
-
-    try:
-        from cairosvg import svg2png  # type: ignore
-        from reportlab.lib.pagesizes import letter
-        from reportlab.lib.utils import ImageReader
-        from reportlab.pdfgen import canvas as pdf_canvas
-    except (ImportError, OSError) as exc:
-        logging.getLogger(__name__).error(
-            "PDF generation dependencies could not be loaded: %s", exc
-        )
-        raise PDFDependencyUnavailableError(
-            "PDF generation is temporarily unavailable. Please contact the "
-            "administrator to install the required CairoSVG and ReportLab dependencies."
-        ) from exc
-
-    return svg2png, pdf_canvas.Canvas, letter, ImageReader
->>>>>>> 8ae34243
+
+   
 
 # Create a router with the /api prefix
 api_router = APIRouter(prefix="/api")
