
from __future__ import annotations

import os, sys

# Force working directory to the folder where EXE is running
if getattr(sys, "frozen", False):
    exe_dir = os.path.dirname(sys.executable)
    os.chdir(exe_dir)
else:
    exe_dir = os.path.dirname(os.path.abspath(__file__))

print("Forced working directory:", os.getcwd())


import logging
import mimetypes
import os
import sys
import tempfile
import uuid
from datetime import datetime
from dataclasses import dataclass
from functools import lru_cache
from io import BytesIO
from pathlib import Path, PureWindowsPath
<<<<<<< HEAD
from typing import Any, Callable, Dict, List, Literal, Optional, Tuple
from dotenv import load_dotenv
from fastapi import APIRouter, Depends, FastAPI, File, Header, HTTPException, UploadFile
from fastapi.responses import Response
from pydantic import BaseModel, EmailStr, Field
=======
from typing import Any, Callable, Dict, Iterable, List, Literal, Optional, Set, Tuple
from urllib.parse import quote
from shutil import copy2

from fastapi import APIRouter, FastAPI, HTTPException
from fastapi.responses import JSONResponse, Response
from motor.motor_asyncio import AsyncIOMotorClient
from pydantic import BaseModel, Field
>>>>>>> b8eae009
from starlette.middleware.cors import CORSMiddleware

load_dotenv()

if __package__ in {None, ""}:
    # Allow ``python backend/server.py`` to work by ensuring the project root is
    # on ``sys.path`` before importing the package modules.
    current_dir = Path(__file__).resolve().parent
    project_root = current_dir.parent
    if str(project_root) not in sys.path:
        sys.path.insert(0, str(project_root))
    from backend.app import auth, config, rhymes, school_profiles, svg_processing, unc_path_utils  # type: ignore
    from backend.app.firebase_service import (  # type: ignore
        DEFAULT_USER_ROLE,
        db,
        ensure_user_document as _ensure_user_document,
        firestore,
        verify_and_decode_token as _verify_and_decode_token,
    )
    from backend.app.svg_processing import SvgDocument as _SvgDocument  # type: ignore
else:  # pragma: no cover - exercised only during normal package imports
    from .app import auth, config, rhymes, school_profiles, svg_processing, unc_path_utils
    from .app.firebase_service import (
        DEFAULT_USER_ROLE,
        db,
        ensure_user_document as _ensure_user_document,
        firestore,
        verify_and_decode_token as _verify_and_decode_token,
    )
    from .app.svg_processing import SvgDocument as _SvgDocument

School = auth.School
SchoolCreatePayload = school_profiles.SchoolCreatePayload
SchoolUpdatePayload = school_profiles.SchoolUpdatePayload

logger = logging.getLogger(__name__)

ROOT_DIR = config.ROOT_DIR
RHYME_SVG_BASE_PATH = config.RHYME_SVG_BASE_PATH
COVER_SVG_BASE_PATH = config.resolve_cover_svg_base_path()

RHYMES_DATA = rhymes.RHYMES_DATA
generate_rhyme_svg = rhymes.generate_rhyme_svg


_sanitize_svg_for_svglib = svg_processing.sanitize_svg_for_svglib
_svg_requires_raster_backend = svg_processing.svg_requires_raster_backend
_build_cover_asset_manifest = svg_processing.build_cover_asset_manifest
_localize_svg_image_assets = svg_processing.localize_svg_image_assets


def _ensure_image_cache_dir() -> Path:
    return svg_processing.ensure_image_cache_dir(config.IMAGE_CACHE_DIR)


def _resolve_rhyme_svg_path(rhyme_code: str) -> Optional[Path]|List[Path]:
    return svg_processing.resolve_rhyme_svg_path(RHYME_SVG_BASE_PATH, rhyme_code)


def _get_rhyme_image_cache_dir(rhyme_code: str) -> Path:
    """Return a rhyme-specific cache directory for external image assets."""

    rhyme_cache_dir = config.IMAGE_CACHE_DIR / "rhymes" / rhyme_code
    return svg_processing.ensure_image_cache_dir(rhyme_cache_dir)


def _resolve_rhyme_image_path(rhyme_code: str, file_name: str) -> Path:
    """Return a cached rhyme image path, populating the cache on demand."""

    sanitized_name = Path(file_name).name
    if not sanitized_name:
        raise HTTPException(status_code=400, detail="Image file name is required")

    cache_dir = _get_rhyme_image_cache_dir(rhyme_code)
    candidate_path = (cache_dir / sanitized_name).resolve()

    try:
        candidate_path.relative_to(cache_dir)
    except ValueError:
        raise HTTPException(status_code=400, detail="Invalid image file path")

    if candidate_path.exists() and candidate_path.is_file():
        return candidate_path

    source_dir = RHYME_SVG_BASE_PATH / rhyme_code
    source_path = (source_dir / sanitized_name).resolve()

    try:
        source_path.relative_to(source_dir)
    except ValueError:
        raise HTTPException(status_code=400, detail="Invalid image file path")

    if not source_path.exists() or not source_path.is_file():
        raise HTTPException(status_code=404, detail="Image not found")

    try:
        copy2(source_path, candidate_path)
    except OSError as exc:
        logger.warning(
            "Unable to cache image %s for rhyme %s: %s", sanitized_name, rhyme_code, exc
        )
        return source_path

    return candidate_path


def _ensure_cover_assets_base_path() -> Path:
    return config.ensure_cover_assets_base_path(COVER_SVG_BASE_PATH)


def _get_cover_assets_unc_base_path() -> PureWindowsPath:
    try:
        return config.get_cover_unc_base_path()
    except ValueError as exc:
        logger.error("COVER_SVG_BASE_PATH is not configured: %s", exc)
        raise HTTPException(
            status_code=503,
            detail=(
                "COVER_SVG_BASE_PATH is not configured on the server. "
                "Please set it to the network directory containing the cover SVG files."
            ),
        ) from exc


def _load_rhyme_svg_markup(rhyme_code: str) -> _SvgDocument:
    return svg_processing.load_rhyme_svg_markup(
        rhyme_code, RHYME_SVG_BASE_PATH, fallback_factory=generate_rhyme_svg
    )


def _normalize_cors_origin(origin: str) -> Optional[str]:
    return config._normalize_cors_origin(origin)


def _parse_csv(value: Optional[str], *, default: Optional[List[str]] = None) -> List[str]:
    return config._parse_csv(value, default=default)


def _as_windows_relative_path(base_path: Path, target_path: Path) -> str:
    """Return ``target_path`` as a Windows-style path relative to ``base_path``."""

    try:
        relative = target_path.relative_to(base_path)
    except ValueError:
        return target_path.name

    if not relative.parts:
        return target_path.name

    return str(PureWindowsPath(*relative.parts))


def _read_cover_svg_text(svg_path: Path) -> str:
    """Return the textual SVG markup for ``svg_path``."""

    try:
        return svg_path.read_text(encoding="utf-8")
    except UnicodeDecodeError:
        return svg_path.read_bytes().decode("utf-8", errors="replace")


def _localize_cover_svg_markup(svg_markup: str, svg_path: Path) -> str:
    """Inline bitmap assets referenced by ``svg_markup`` when possible."""

    try:
        return _localize_svg_image_assets(
            svg_markup,
            svg_path,
            f"cover::{svg_path.name}",
            inline_mode=False,
            asset_url_prefix="/api/cover-assets/images",
        )
    except Exception as exc:  # pragma: no cover - defensive fallback
        logger.warning(
            "Unable to inline image assets for cover SVG '%s': %s",
            svg_path,
            exc,
        )
        return svg_markup


async def _read_upload_file(upload_file: Optional[UploadFile]) -> Tuple[Optional[bytes], Optional[str]]:
    if not upload_file:
        return None, None
    contents = await upload_file.read()
    if not contents:
        return None, None
    return contents, upload_file.content_type or "application/octet-stream"


def _build_workspace_user(record: Dict[str, Any]) -> "WorkspaceUser":
    return WorkspaceUser(
        uid=record["uid"],
        email=record.get("email"),
        display_name=record.get("display_name"),
        role=record.get("role", DEFAULT_USER_ROLE),
        school_ids=list(record.get("school_ids", [])),
        created_at=record.get("created_at") or datetime.utcnow(),
        updated_at=record.get("updated_at") or datetime.utcnow(),
    )



app = FastAPI()
app.add_middleware(
    CORSMiddleware,
    allow_credentials=True,
    allow_origins=_parse_csv(os.environ.get("CORS_ORIGINS"), default=["*"]),
    allow_methods=["*"],
    allow_headers=["*"],
)


class PDFDependencyUnavailableError(RuntimeError):
      """Raised when the core PDF toolchain cannot be imported at runtime."""
    



@dataclass(frozen=True)
class _SvgBackend:
    """Container describing how SVG assets should be rendered on the PDF canvas."""

    mode: Literal["cairosvg", "svglib", "hybrid", "none"]
    svg2png: Optional[Callable[..., Any]]
    image_reader: Optional[Any]
    svg2rlg: Optional[Callable[..., Any]]
    render_pdf: Optional[Any]


@dataclass(frozen=True)
class _PdfResources:
    """Return value for :func:`_load_pdf_dependencies`."""

    canvas_factory: Any
    page_size: Tuple[float, float]
    svg_backend: _SvgBackend


@lru_cache(maxsize=1)
def _load_pdf_dependencies() -> _PdfResources:

    """Dynamically import heavy PDF dependencies when needed.

    Importing CairoSVG/ReportLab at module import time can crash the entire
    application when optional system libraries (for example ``libcairo``) are
    missing. By delaying the import until the binder endpoint is actually
    requested we prevent authentication and other unrelated endpoints from
    failing with a 502 Bad Gateway.


    Returns a :class:`_PdfResources` instance describing the configured PDF
    canvas factory, page size and SVG rendering backend. When CairoSVG is not
    available the function now attempts to fall back to ``svglib`` before
    degrading to the text-only layout.
    """

    try:
        from reportlab.lib.pagesizes import letter
        from reportlab.pdfgen import canvas as pdf_canvas
    except (ImportError, OSError) as exc:
        logging.getLogger(__name__).error(
            "ReportLab dependency could not be loaded for PDF generation: %s", exc
        )
        raise PDFDependencyUnavailableError(
            "PDF generation is temporarily unavailable because ReportLab is missing. "
            "Please contact the administrator to install the required dependencies."
        ) from exc

    svg_backend = _SvgBackend("none", None, None, None, None)

    svg2rlg: Optional[Callable[..., Any]] = None
    render_pdf: Optional[Any] = None

    try:
        from svglib.svglib import svg2rlg as _svg2rlg  # type: ignore
        from reportlab.graphics import renderPDF as _renderPDF
    except (ImportError, OSError) as svg_exc:
        logging.getLogger(__name__).warning(
            "svglib could not be imported. Binder PDFs will fall back to raster rendering when necessary. "
            "Error: %s",
            svg_exc,
        )
    else:
        svg2rlg = _svg2rlg
        render_pdf = _renderPDF
        svg_backend = _SvgBackend("svglib", None, None, svg2rlg, render_pdf)

    try:
        from cairosvg import svg2png as _svg2png  # type: ignore
        from reportlab.lib.utils import ImageReader as _ImageReader
    except (ImportError, OSError) as exc:
        if svg2rlg is None:
            logging.getLogger(__name__).warning(
                "CairoSVG is not available and svglib is missing. Binder PDFs will use the text-only layout. "
                "Error: %s",
                exc,
            )
    else:
        if svg2rlg and render_pdf:
            svg_backend = _SvgBackend("hybrid", _svg2png, _ImageReader, svg2rlg, render_pdf)
        else:
            svg_backend = _SvgBackend("cairosvg", _svg2png, _ImageReader, None, None)

    return _PdfResources(pdf_canvas.Canvas, letter, svg_backend)

   

# Create a router with the /api prefix
api_router = APIRouter(prefix="/api")
api_router.include_router(auth.create_auth_router(db))


# Models
class RhymeSelection(BaseModel):
    id: str = Field(default_factory=lambda: str(uuid.uuid4()))
    school_id: str
    grade: str
    page_index: int  # Changed from position to page_index for carousel
    rhyme_code: str
    rhyme_name: str
    pages: float
    position: str = "top"
    timestamp: datetime = Field(default_factory=datetime.utcnow)


class RhymeSelectionCreate(BaseModel):
    school_id: str
    grade: str
    page_index: int
    rhyme_code: str
    position: Optional[str] = None


class GradeStatus(BaseModel):
    grade: str
    selected_count: int
    total_available: int


class RhymeSelectionDetail(BaseModel):
    id: Optional[str] = None
    page_index: int
    rhyme_code: str
    rhyme_name: str
    pages: float
    position: Optional[str] = None
    timestamp: Optional[datetime] = None


class SchoolWithSelections(School):
    total_selections: int = 0
    last_updated: Optional[datetime] = None
    grade_selections: Dict[str, List[RhymeSelectionDetail]] = Field(default_factory=dict)


class WorkspaceUser(BaseModel):
    uid: str
    email: Optional[EmailStr] = None
    display_name: Optional[str] = None
    role: Literal["super-admin", "user"] = DEFAULT_USER_ROLE
    school_ids: List[str] = Field(default_factory=list)
    created_at: datetime = Field(default_factory=datetime.utcnow)
    updated_at: datetime = Field(default_factory=datetime.utcnow)


class UserSessionResponse(BaseModel):
    user: WorkspaceUser
    schools: List[School] = Field(default_factory=list)


class WorkspaceUserUpdatePayload(BaseModel):
    display_name: Optional[str] = Field(default=None, min_length=2)
    email: Optional[EmailStr] = None

class PaginatedSchoolResponse(BaseModel):
    schools: List[SchoolWithSelections]
    total_count: int


# Workspace endpoints
@api_router.get("/users/me", response_model=UserSessionResponse)
def get_current_workspace_user(authorization: Optional[str] = Header(None)):
    decoded_token = _verify_and_decode_token(authorization)
    user_record = _ensure_user_document(decoded_token)
    workspace_user = _build_workspace_user(user_record)

    schools: List[School] = []
    for school_id in workspace_user.school_ids:
        if not school_id:
            continue
        doc_ref = db.collection("schools").document(school_id)
        snapshot = doc_ref.get()
        if not snapshot.exists:
            continue
        record = snapshot.to_dict() or {}
        record.setdefault("id", snapshot.id)
        record.setdefault("school_id", record.get("school_id") or snapshot.id)
        schools.append(school_profiles.build_school_from_record(record))

    return UserSessionResponse(user=workspace_user, schools=schools)


@api_router.patch("/users/me", response_model=WorkspaceUser)
def update_current_workspace_user(
    payload: WorkspaceUserUpdatePayload, authorization: Optional[str] = Header(None)
):
    decoded_token = _verify_and_decode_token(authorization)
    user_record = _ensure_user_document(decoded_token)

    updates: Dict[str, Any] = {}
    if payload.display_name is not None:
        display_name = payload.display_name.strip()
        if not display_name:
            raise HTTPException(status_code=400, detail="Display name cannot be empty")
        updates["display_name"] = display_name

    if payload.email is not None:
        updates["email"] = str(payload.email)

    if not updates:
        return _build_workspace_user(user_record)

    updates["updated_at"] = datetime.utcnow()
    uid = user_record["uid"]
    db.collection("users").document(uid).update(updates)
    user_record.update(updates)
    return _build_workspace_user(user_record)


@api_router.post("/schools", response_model=School)
async def create_school_profile(
    payload: SchoolCreatePayload = Depends(SchoolCreatePayload.as_form),
    logo_file: Optional[UploadFile] = File(None),
    authorization: Optional[str] = Header(None),
):
    decoded_token = _verify_and_decode_token(authorization)
    user_record = _ensure_user_document(decoded_token)
    logo_blob, logo_mime_type = await _read_upload_file(logo_file)
    return school_profiles.create_school_profile(db, payload, user_record, logo_blob, logo_mime_type)


@api_router.put("/schools/{school_id}", response_model=School)
async def update_school_profile(
    school_id: str,
    payload: SchoolUpdatePayload = Depends(SchoolUpdatePayload.as_form),
    logo_file: Optional[UploadFile] = File(None),
    authorization: Optional[str] = Header(None),
):
    decoded_token = _verify_and_decode_token(authorization)
    user_record = _ensure_user_document(decoded_token)
    uid = user_record["uid"]
    role = user_record.get("role", DEFAULT_USER_ROLE)

    doc_ref = db.collection("schools").document(school_id)
    snapshot = doc_ref.get()
    if not snapshot.exists:
        raise HTTPException(status_code=404, detail="School not found")

    existing = snapshot.to_dict() or {}
    if existing.get("created_by_user_id") != uid and role != "super-admin":
        raise HTTPException(status_code=403, detail="You do not have permission to edit this school")

    raw_updates = payload.dict(exclude_unset=True)
    logo_blob, logo_mime_type = await _read_upload_file(logo_file)

    def _clean(value: Optional[str]) -> Optional[str]:
        if isinstance(value, str):
            stripped = value.strip()
            return stripped or None
        return value

    service_status_raw = raw_updates.pop("service_status", None)
    grades_raw = raw_updates.pop("grades", None)
    address_fields = ("address_line1", "city", "state", "pin")
    address_overrides: Dict[str, Any] = {field: raw_updates.pop(field) for field in address_fields if field in raw_updates}

    updates: Dict[str, Any] = {}
    for key, value in raw_updates.items():
        if key == "service_type":
            updates[key] = school_profiles.normalize_service_types(value)
        else:
            updates[key] = _clean(value)

    if address_overrides:
        cleaned_address = {field: _clean(address_overrides[field]) for field in address_overrides}
        updates.update(cleaned_address)
        merged_address = {
            field: cleaned_address[field] if field in cleaned_address else existing.get(field)
            for field in address_fields
        }
     

    if service_status_raw is not None:
        normalized_status = school_profiles.normalize_service_status(service_status_raw)
        updates["service_status"] = normalized_status
        updates["service_type"] = school_profiles.services_from_status(normalized_status)
    elif "service_type" in updates:
        updates["service_status"] = {
            service: ("yes" if service in updates["service_type"] else "no")
            for service in school_profiles.SERVICE_TYPE_VALUES
        }

    if grades_raw is not None:
        updates["grades"] = school_profiles.normalize_grades(grades_raw)

    if logo_blob is not None:
        updates["logo_blob"] = logo_blob
        updates["logo_mime_type"] = logo_mime_type

    if not updates:
        existing.setdefault("id", snapshot.id)
        existing.setdefault("school_id", snapshot.id)
        return school_profiles.build_school_from_record(existing)

    now = datetime.utcnow()
    updates["updated_at"] = now
    updates["timestamp"] = now
    doc_ref.update(updates)
    existing.update(updates)
    existing.setdefault("id", snapshot.id)
    existing.setdefault("school_id", snapshot.id)

    return school_profiles.build_school_from_record(existing)


@api_router.get("/schools/{school_id}/logo")
def get_school_logo(school_id: str):
    doc_ref = db.collection("schools").document(school_id)
    snapshot = doc_ref.get()
    if not snapshot.exists:
        raise HTTPException(status_code=404, detail="School not found")

    record = snapshot.to_dict() or {}
    logo_blob = record.get("logo_blob")
    if logo_blob is None:
        raise HTTPException(status_code=404, detail="Logo not found")

    if isinstance(logo_blob, memoryview):
        logo_blob = logo_blob.tobytes()
    elif isinstance(logo_blob, bytearray):
        logo_blob = bytes(logo_blob)

    if not isinstance(logo_blob, (bytes, bytearray)):
        raise HTTPException(status_code=404, detail="Logo not found")

    media_type = record.get("logo_mime_type") or "image/jpeg"
    headers = {"Cache-Control": "no-store"}
    return Response(content=bytes(logo_blob), media_type=media_type, headers=headers)


# Rhymes data endpoints
@api_router.get("/rhymes")
async def get_all_rhymes():
    """Get all rhymes organized by pages"""
    rhymes_by_pages = {}

    for code, data in RHYMES_DATA.items():
        name, pages, personalized = data
        page_key = str(pages)

        if page_key not in rhymes_by_pages:
            rhymes_by_pages[page_key] = []

        rhymes_by_pages[page_key].append(
            {"code": code, "name": name, "pages": pages, "personalized": personalized}
        )

    return rhymes_by_pages


@api_router.get("/rhymes/available/{school_id}/{grade}")
def get_available_rhymes(
    school_id: str, grade: str, include_selected: bool = False
):
    """Get available rhymes for a specific grade"""
    if not include_selected:
        # Get already selected rhymes for ALL grades in this school
        selections_ref = db.collection("rhyme_selections")
        query = selections_ref.where("school_id", "==", school_id)
        selected_rhymes = [doc.to_dict() for doc in query.stream()]

        selected_codes = {selection["rhyme_code"] for selection in selected_rhymes}
    else:
        selected_codes = set()

    # Get available rhymes organized by pages
    rhymes_by_pages = {}

    for code, data in RHYMES_DATA.items():
        if code not in selected_codes:  # Only include unselected rhymes
            name, pages, personalized = data
            page_key = str(pages)

            if page_key not in rhymes_by_pages:
                rhymes_by_pages[page_key] = []

            rhymes_by_pages[page_key].append(
                {
                    "code": code,
                    "name": name, 
                    "pages": pages,
                    "personalized": personalized,
                }
            )

    return rhymes_by_pages


@api_router.get("/rhymes/selected/{school_id}")
def get_selected_rhymes(school_id: str):
    """Get all selected rhymes for a school organized by grade"""
<<<<<<< HEAD
    selections_ref = db.collection("rhyme_selections")
    query = selections_ref.where("school_id", "==", school_id)
    selections = [doc.to_dict() for doc in query.stream()]
=======
    selections = await db.rhyme_selections.find({"school_id": school_id}).to_list(length=999999)
>>>>>>> b8eae009

    result = {}
    for selection in selections:
        grade = selection["grade"]
        if grade not in result:
            result[grade] = []

        result[grade].append(
            {
                "page_index": selection["page_index"],
                "code": selection["rhyme_code"],
                "name": selection["rhyme_name"],
                "pages": selection["pages"],
                "position": selection.get("position"),
            }
        )

    # Sort by page_index
    for grade in result:
        result[grade].sort(key=lambda x: x["page_index"])

    return result


@api_router.get("/rhymes/selected/other-grades/{school_id}/{grade}")
def get_selected_rhymes_other_grades(school_id: str, grade: str):
    """Get rhymes selected in other grades that can be reused"""
    selections_ref = db.collection("rhyme_selections")
    query = selections_ref.where("school_id", "==", school_id).where("grade", "!=", grade)
    selections = [doc.to_dict() for doc in query.stream()]

    # Get unique rhymes from other grades
    selected_rhymes = {}
    for selection in selections:
        code = selection["rhyme_code"]
        if code not in selected_rhymes:
            selected_rhymes[code] = {
                "code": code,
                "name": selection["rhyme_name"],
                "pages": selection["pages"],
                "used_in_grades": [],
            }
        selected_rhymes[code]["used_in_grades"].append(selection["grade"])

    # Organize by pages
    rhymes_by_pages = {}
    for rhyme in selected_rhymes.values():
        page_key = str(rhyme["pages"])
        if page_key not in rhymes_by_pages:
            rhymes_by_pages[page_key] = []
        rhymes_by_pages[page_key].append(rhyme)

    return rhymes_by_pages


@api_router.post("/rhymes/select", response_model=RhymeSelection)
async def select_rhyme(input: RhymeSelectionCreate):
    """Select a rhyme for a specific grade and page index"""
    # Check if rhyme exists
    if input.rhyme_code not in RHYMES_DATA:
        raise HTTPException(status_code=404, detail="Rhyme not found")

    rhyme_data = RHYMES_DATA[input.rhyme_code]

    pages = float(rhyme_data[1])

    # Normalize position (half-page rhymes can occupy top or bottom)
    requested_position = (input.position or "").strip().lower()
    normalized_position = (
        "bottom" if pages == 0.5 and requested_position == "bottom" else "top"
    )

    page_query = {
        "school_id": input.school_id,
        "grade": input.grade,
        "page_index": input.page_index,
    }

    existing_selections_query = db.collection("rhyme_selections").where("school_id", "==", input.school_id).where("grade", "==", input.grade).where("page_index", "==", input.page_index)
    existing_selections = [doc.to_dict() for doc in existing_selections_query.stream()]

    for existing in existing_selections:
        existing_pages = float(existing.get("pages", 1))
        existing_position = (existing.get("position") or "top").lower()

        should_remove = False

        if pages > 0.5:
            # Full-page rhyme replaces everything on the page
            should_remove = True
        else:
            # Half-page rhymes should only replace conflicting entries
            if existing_pages > 0.5:
                should_remove = True
            elif existing_position == normalized_position:
                should_remove = True
            elif existing.get("position") is None and normalized_position == "top":
                # Legacy records without a stored position occupy the top slot
                should_remove = True

        if should_remove:
            db.collection("rhyme_selections").document(existing["id"]).delete()

    # Create new selection
    selection_dict = input.dict()
    selection_dict.update(
        {"rhyme_name": rhyme_data[0], "pages": pages, "position": normalized_position}
    )

    selection_obj = RhymeSelection(**selection_dict)
    db.collection("rhyme_selections").document(selection_obj.id).set(selection_obj.dict())

    return selection_obj


# @api_router.delete("/rhymes/remove/{school_id}/{grade}/{page_index}")
# async def remove_rhyme_selection(school_id: str, grade: str, page_index: int):
#     """Remove a rhyme selection for a specific page index"""
#     result = await db.rhyme_selections.delete_many({
#         "school_id": school_id,
#         "grade": grade,
#         "page_index": page_index
#     })

#     if result.deleted_count == 0:
#         raise HTTPException(status_code=404, detail="Selection not found")

#     return {"message": "Selection removed successfully"}


@api_router.delete("/rhymes/remove/{school_id}/{grade}/{page_index}/{position}")
async def remove_specific_rhyme_selection(
    school_id: str, grade: str, page_index: int, position: str
):
    """Remove a specific rhyme selection for a position (top/bottom)"""
    # Get all selections for this page
    selections_query = db.collection("rhyme_selections").where("school_id", "==", school_id).where("grade", "==", grade).where("page_index", "==", page_index)
    selections = [doc.to_dict() for doc in selections_query.stream()]

    if not selections:
        # raise HTTPException(status_code=404, detail="No selections found for this page")
        return {"message": f"selection is removed"}

    # Find and remove the specific position rhyme
    target_position = position.lower()
    selection_to_remove = None

    for selection in selections:
        pages = float(selection.get("pages", 0))
        stored_position = (selection.get("position") or "top").lower()

        if pages > 0.5:
            if target_position == "top":
                selection_to_remove = selection
                break
        elif pages == 0.5:
            if stored_position == target_position:
                selection_to_remove = selection
                break
            if selection.get("position") is None and target_position == "top":
                selection_to_remove = selection
                break

    if not selection_to_remove:
        for selection in selections:
            if target_position == "top" and selection.get("pages") != 0.5:
                selection_to_remove = selection
                break
            if target_position == "bottom" and selection.get("pages") == 0.5:
                selection_to_remove = selection
                break

    if not selection_to_remove:
        raise HTTPException(
            status_code=404, detail="Selection not found for the specified position"
        )

    # Remove the selection
    db.collection("rhyme_selections").document(selection_to_remove["id"]).delete()

    return {"message": f"{position.capitalize()} selection removed successfully"}


@api_router.get("/rhymes/status/{school_id}")
async def get_grade_status(school_id: str):
    """Get selection status for all grades"""
    grades = ["nursery", "lkg", "ukg", "playgroup"]
    status = []

    for grade in grades:
<<<<<<< HEAD
        selections_query = db.collection("rhyme_selections").where("school_id", "==", school_id).where("grade", "==", grade)
        selections = [doc.to_dict() for doc in selections_query.stream()]
=======
        selections = await db.rhyme_selections.find(
            {"school_id": school_id, "grade": grade}
        ).to_list(length=999999)
>>>>>>> b8eae009

        selected_count = len(selections)

        status.append(
            {
                "grade": grade,
                "selected_count": selected_count,
                "total_available": 25,  # Maximum 25 rhymes can be selected
            }
        )

    return status


<<<<<<< HEAD
@api_router.get("/admin/schools", response_model=PaginatedSchoolResponse)
async def get_all_schools_with_selections(
    page: int = 1, limit: int = 10, authorization: Optional[str] = Header(None)
):
    """Return all schools with their rhyme selections grouped by grade, with pagination."""
    decoded_token = _verify_and_decode_token(authorization)
    user_record = _ensure_user_document(decoded_token)
    if user_record.get("role") != "super-admin":
        raise HTTPException(status_code=403, detail="Admin privileges required")

    # Fetch total count first
    total_schools_query = db.collection("schools")
    total_count = len(list(total_schools_query.stream()))

    # Apply pagination to the main query
    offset = (page - 1) * limit
    school_docs_query = (
        db.collection("schools")
        .order_by("timestamp", direction=firestore.Query.DESCENDING)
    )
    # Get all docs first then apply skip and limit
    all_school_docs = [doc.to_dict() for doc in school_docs_query.stream()]
    school_docs = all_school_docs[offset : offset + limit]
=======
@api_router.get("/admin/schools", response_model=List[SchoolWithSelections])
async def get_all_schools_with_selections():
    """Return all schools with their rhyme selections grouped by grade."""
    school_docs = await db.schools.find().sort("timestamp", -1).to_list(length=999999)
>>>>>>> b8eae009

    if not school_docs:
        return PaginatedSchoolResponse(schools=[], total_count=total_count)

    school_ids = [doc.get("school_id") for doc in school_docs if doc.get("school_id")]

    selection_docs = []
    if school_ids:
<<<<<<< HEAD
        selection_docs_query = db.collection("rhyme_selections").where("school_id", "in", school_ids)
        selection_docs = [doc.to_dict() for doc in selection_docs_query.stream()]
=======
        selection_docs = await db.rhyme_selections.find(
            {"school_id": {"$in": school_ids}}
        ).to_list(length=999999)
>>>>>>> b8eae009

    selections_by_school: Dict[str, Dict[str, List[Dict[str, Any]]]] = {}
    latest_selection_timestamp: Dict[str, datetime] = {}

    for selection in selection_docs:
        school_id = selection.get("school_id")
        grade = selection.get("grade")

        if not school_id or not grade:
            continue

        school_bucket = selections_by_school.setdefault(school_id, {})
        grade_bucket = school_bucket.setdefault(grade, [])
        grade_bucket.append(selection)

        timestamp = selection.get("timestamp")
        if timestamp:
            existing = latest_selection_timestamp.get(school_id)
            if not existing or timestamp > existing:
                latest_selection_timestamp[school_id] = timestamp

    def sort_key(selection: Dict[str, Any]):
        page_index = selection.get("page_index")
        try:
            normalized_page = int(page_index)
        except (TypeError, ValueError):
            normalized_page = 0

        position = (selection.get("position") or "top").strip().lower()
        position_weight = 1 if position == "bottom" else 0

        return (normalized_page, position_weight)

    schools_with_details: List[SchoolWithSelections] = []

    for doc in school_docs:
        school_id = doc.get("school_id")
        if not school_id:
            continue

        if not doc.get("id"):
            doc["id"] = school_id

        base_school = school_profiles.build_school_from_record(doc)

        grade_map: Dict[str, List[RhymeSelectionDetail]] = {}

        for grade, selections in selections_by_school.get(school_id, {}).items():
            sorted_selections = sorted(selections, key=sort_key)
            detailed_selections: List[RhymeSelectionDetail] = []

            for selection in sorted_selections:
                page_index_raw = selection.get("page_index", 0)
                try:
                    page_index = int(page_index_raw)
                except (TypeError, ValueError):
                    page_index = 0

                pages_raw = selection.get("pages", 0)
                try:
                    pages_value = float(pages_raw)
                except (TypeError, ValueError):
                    pages_value = 0.0

                detailed_selections.append(
                    RhymeSelectionDetail(
                        id=selection.get("id"),
                        page_index=page_index,
                        rhyme_code=selection.get("rhyme_code"),
                        rhyme_name=selection.get("rhyme_name"),
                        pages=pages_value,
                        position=selection.get("position"),
                        timestamp=selection.get("timestamp"),
                    )
                )

            grade_map[grade] = detailed_selections

        total_selections = sum(len(items) for items in grade_map.values())
        last_updated = latest_selection_timestamp.get(school_id) or doc.get("timestamp")

        schools_with_details.append(
            SchoolWithSelections(
                **base_school.dict(),
                total_selections=total_selections,
                last_updated=last_updated,
                grade_selections=grade_map,
            )
        )

    return PaginatedSchoolResponse(schools=schools_with_details, total_count=total_count)


@api_router.delete("/admin/schools/{school_id}")
async def delete_school(school_id: str, authorization: Optional[str] = Header(None)):
    """Delete a school and all of its rhyme selections."""
    decoded_token = _verify_and_decode_token(authorization)
    user_record = _ensure_user_document(decoded_token)
    if user_record.get("role") != "super-admin":
        raise HTTPException(status_code=403, detail="Admin privileges required")

    school_query = db.collection("schools").where("school_id", "==", school_id)
    school_docs = [doc for doc in school_query.stream()]
    for doc in school_docs:
        doc.reference.delete()
    school_result_deleted_count = len(school_docs)

    selection_query = db.collection("rhyme_selections").where("school_id", "==", school_id)
    selection_docs = [doc for doc in selection_query.stream()]
    for doc in selection_docs:
        doc.reference.delete()
    selection_result_deleted_count = len(selection_docs)

    if school_result_deleted_count == 0 and selection_result_deleted_count == 0:
        raise HTTPException(status_code=404, detail="School not found")

    return {
        "message": "School and associated rhymes removed successfully",
        "removed_school": school_result_deleted_count,
        "removed_selections": selection_result_deleted_count,
    }


def _localize_rhyme_svg_markup(svg_markup: str, source_path: Optional[Path], rhyme_code: str) -> str:
    """Rewrite external image references without inlining bitmap data."""

    try:
        return _localize_svg_image_assets(
            svg_markup,
            source_path or Path("."),
            rhyme_code,
            inline_mode=False,
            cache_dir=_get_rhyme_image_cache_dir(rhyme_code),
            asset_url_prefix=f"/api/rhymes/images/{quote(rhyme_code, safe='')}",
        )
    except Exception as exc:  # pragma: no cover - defensive fallback
        logger.warning(
            "Unable to rewrite image assets for rhyme %s from %s: %s",
            rhyme_code,
            source_path,
            exc,
        )
        return svg_markup


@lru_cache(maxsize=256)
def _get_cached_rhyme_pages(rhyme_code: str) -> List[str]:
    """Return a cached list of localised SVG pages for ``rhyme_code``."""

    svg_path = _resolve_rhyme_svg_path(rhyme_code)

    svg_pages: List[str] = []

    if svg_path is not None:
        # svg_path may be a single Path, a directory Path, or a list of Path
        candidates: List[Path] = []

        if isinstance(svg_path, list):
            candidates = svg_path
        elif isinstance(svg_path, Path):
            if svg_path.is_dir():
                candidates = [
                    p for p in sorted(svg_path.iterdir()) if p.is_file() and p.suffix.lower() == ".svg"
                ]
            else:
                candidates = [svg_path]

        for candidate in candidates:
            try:
                svg_content = candidate.read_text(encoding="utf-8")
            except OSError as exc:
                logger.error(
                    "Unable to read SVG for rhyme %s at %s: %s", rhyme_code, candidate, exc
                )
                continue

            localized_markup = _localize_rhyme_svg_markup(svg_content, candidate, rhyme_code)
            svg_pages.append(localized_markup)

    if svg_pages:
        return svg_pages

    try:
        document = _load_rhyme_svg_markup(rhyme_code)
    except KeyError as exc:
        raise HTTPException(status_code=404, detail="Rhyme not found") from exc

    localized_markup = _localize_rhyme_svg_markup(
        document.markup, document.source_path, rhyme_code
    )

    return [localized_markup]


@api_router.get("/rhymes/svg/{rhyme_code}")
async def get_rhyme_svg(rhyme_code: str):
    """Return all SVG pages for the requested rhyme as a JSON list.

    The results are cached to avoid repeated filesystem reads and asset
    localisation work, ensuring multi-page rhymes can be stepped through on the
    frontend without repeatedly hitting the backend.
    """

    svg_pages = _get_cached_rhyme_pages(rhyme_code)

    if not svg_pages:
        raise HTTPException(status_code=404, detail="Rhyme not found")

    return JSONResponse({"pages": svg_pages})


@api_router.get("/rhymes/svg-image/{rhyme_code}")
async def get_rhyme_svg_image(rhyme_code: str, file: str):
    """Return a bitmap asset referenced by a rhyme SVG (legacy query API)."""

    image_path = _resolve_rhyme_image_path(rhyme_code, file)
    mime_type, _ = mimetypes.guess_type(image_path.name)
    if not mime_type:
        mime_type = "application/octet-stream"

    try:
        content = image_path.read_bytes()
    except OSError as exc:
        logger.error("Unable to read image %s for rhyme %s: %s", image_path, rhyme_code, exc)
        raise HTTPException(status_code=500, detail="Unable to read image file") from exc

    return Response(content=content, media_type=mime_type)


@api_router.get("/rhymes/images/{rhyme_code}/{file_name}")
async def get_rhyme_image(rhyme_code: str, file_name: str):
    """Serve cached rhyme image assets as regular files for browser consumption."""

    image_path = _resolve_rhyme_image_path(rhyme_code, file_name)
    mime_type, _ = mimetypes.guess_type(image_path.name)
    if not mime_type:
        mime_type = "application/octet-stream"

    try:
        content = image_path.read_bytes()
    except OSError as exc:
        logger.error("Unable to read image %s for rhyme %s: %s", image_path, rhyme_code, exc)
        raise HTTPException(status_code=500, detail="Unable to read image file") from exc

    return Response(content=content, media_type=mime_type)


# @api_router.get("/cover-assets/manifest")
# async def get_cover_assets_manifest():
#     """Return a manifest describing all available cover SVG assets."""

#     base_path = _ensure_cover_assets_base_path()
#     assets = _build_cover_asset_manifest(base_path, include_markup=True)

#     return {"assets": assets}


@api_router.get("/cover-assets/network/{selection_key}")
async def get_cover_assets_network_paths(selection_key: str):
    """Return raw SVG markup for every file within the requested theme/colour folder."""

    base_path = _ensure_cover_assets_base_path()
    unc_base_path = _get_cover_assets_unc_base_path()
   

    try:
        theme_number, colour_number = config.parse_cover_selection_key(selection_key)
    except ValueError as exc:
        raise HTTPException(status_code=400, detail=str(exc)) from exc

    selection_unc_path, selection_fs_path = unc_path_utils.build_cover_selection_paths(
        unc_base_path, base_path, theme_number, colour_number
    )
    

    try:
        print(selection_fs_path)
        exists = Path(selection_fs_path).exists()
       
        is_directory = selection_fs_path.is_dir()
        
    except OSError as exc:
        logger.error("Unable to access cover SVG directory %s: %s", selection_fs_path, exc)
        raise HTTPException(status_code=500, detail="Unable to access cover assets.") from exc

    if not exists or not is_directory:
        raise HTTPException(status_code=404, detail="Requested cover selection does not exist.")

    try:
        svg_files = [
            candidate
            for candidate in sorted(selection_fs_path.iterdir())
            if candidate.is_file() and candidate.suffix.lower() == ".svg"
        ]
    except FileNotFoundError:
        raise HTTPException(status_code=404, detail="Requested cover selection does not exist.")
    except OSError as exc:
        logger.error("Unable to read cover SVG directory %s: %s", selection_fs_path, exc)
        raise HTTPException(status_code=500, detail="Unable to access cover assets.") from exc

    assets = []

    for svg_file in svg_files:
        # Build a raw UNC string (for example r"\\pixartnas\share\folder") so the
        # network lookup uses the exact Windows path supplied by administrators.
        network_file = unc_path_utils.format_unc_path(selection_unc_path / svg_file.name)
        print(network_file)
        svg_markup: Optional[str] = None

        svg_source_path: Optional[Path] = None

        try:
            with open(network_file, "r", encoding="utf-8") as handle:
                svg_markup = handle.read()
            svg_source_path = Path(network_file)
        except OSError as exc:
            logger.warning(
                "Unable to read cover SVG '%s' via network path %s: %s. Falling back to local mirror.",
                svg_file.name,
                network_file,
                exc,
            )

        if svg_markup is None:
            try:
                svg_markup = _read_cover_svg_text(svg_file)
            except OSError as exc:
                logger.error(
                    "Unable to read cover SVG '%s' from local path %s: %s",
                    svg_file.name,
                    svg_file,
                    exc,
                )
                raise HTTPException(status_code=500, detail="Unable to load cover SVG files.") from exc
            else:
                svg_source_path = svg_file

        if svg_source_path is None:
            svg_source_path = svg_file

        svg_markup = _localize_cover_svg_markup(svg_markup, svg_source_path)

        assets.append(
            {
                "fileName": svg_file.name,
                "relativePath": _as_windows_relative_path(base_path, svg_file),
                "svgMarkup": svg_markup,
                "personalisedMarkup": "",
            }
        )

    return {"assets": assets}


@api_router.get("/cover-assets/images/{file_name}")
async def get_cover_asset_image(file_name: str):
    """Serve cached cover asset images as standard files instead of base64 data URIs."""

    cache_dir = _ensure_image_cache_dir()
    candidate_path = (cache_dir / file_name).resolve()

    try:
        candidate_path.relative_to(cache_dir)
    except ValueError:
        raise HTTPException(status_code=400, detail="Invalid image requested.")

    if not candidate_path.exists() or not candidate_path.is_file():
        raise HTTPException(status_code=404, detail="Cover asset image not found.")

    media_type, _ = mimetypes.guess_type(candidate_path.name)
    content = candidate_path.read_bytes()
    return Response(content=content, media_type=media_type or "application/octet-stream")


@api_router.get("/cover-assets/svg/{relative_path:path}")
async def get_cover_asset(relative_path: str):
    """Return the raw SVG bytes for the cover asset ``relative_path``."""
    print("Iam running")
    base_path = _ensure_cover_assets_base_path()
   

    candidate_path = (base_path / Path(relative_path)).resolve()
    

    try:
        candidate_path.relative_to(base_path)
        
    except ValueError:
        raise HTTPException(status_code=400, detail="Invalid cover asset path requested.")

    if not candidate_path.exists() or not candidate_path.is_file():
        raise HTTPException(status_code=404, detail="Cover asset not found.")

    try:
        svg_text = _read_cover_svg_text(candidate_path)
    except OSError as exc:  # pragma: no cover - filesystem errors are unexpected
        logger.error("Unable to read cover SVG '%s': %s", candidate_path, exc)
        raise HTTPException(status_code=500, detail="Unable to read cover asset.") from exc

    localized_svg = _localize_cover_svg_markup(svg_text, candidate_path)

    return Response(content=localized_svg.encode("utf-8"), media_type="image/svg+xml")


def _draw_text_only_rhyme(
    pdf_canvas: Any,
    entry: Dict[str, Any],
    page_width: float,
    page_height: float,
    y_offset: float = 0,
) -> None:
    """Render a stylised fallback card when SVG backends are unavailable.

    The previous implementation printed a diagnostic message that bubbled up to
    the generated PDF. Users interpreted the message as an error even though
    the export succeeded. To provide a polished experience regardless of
    optional dependencies, the fallback now draws a colourful card directly
    with ReportLab primitives, closely matching the SVG-based design.
    """

    rhyme_code = entry.get("rhyme_code", "")
    rhyme_info = RHYMES_DATA.get(rhyme_code)

    rhyme_name = entry.get("rhyme_name") or (rhyme_info[0] if rhyme_info else rhyme_code)
    pages_value = entry.get("pages")
    if pages_value is None and rhyme_info:
        pages_value = rhyme_info[1]

    padding = 36
    rect_x = padding
    rect_y = y_offset + padding
    rect_width = page_width - padding * 2
    rect_height = page_height - padding * 2

    # Create a soft gradient background by painting a stack of translucent bars.
    gradient_steps = 24
    start_color = (1.0, 0.42, 0.42)
    end_color = (0.31, 0.8, 0.77)

    card_path = pdf_canvas.beginPath()
    card_path.roundRect(rect_x, rect_y, rect_width, rect_height, 12)

    pdf_canvas.saveState()
    pdf_canvas.clipPath(card_path, stroke=0, fill=0)

    for step in range(gradient_steps):
        blend = step / max(gradient_steps - 1, 1)
        red = start_color[0] + (end_color[0] - start_color[0]) * blend
        green = start_color[1] + (end_color[1] - start_color[1]) * blend
        blue = start_color[2] + (end_color[2] - start_color[2]) * blend
        band_height = rect_height / gradient_steps + 1  # overlap to avoid gaps
        pdf_canvas.setFillColorRGB(red, green, blue)
        pdf_canvas.rect(
            rect_x,
            rect_y + step * (rect_height / gradient_steps),
            rect_width,
            band_height,
            stroke=0,
            fill=1,
        )

    pdf_canvas.restoreState()

    # Add a translucent overlay so text remains legible on the gradient.
    pdf_canvas.saveState()
    pdf_canvas.setFillColorRGB(1, 1, 1)
    if hasattr(pdf_canvas, "setFillAlpha"):
        pdf_canvas.setFillAlpha(0.15)
    pdf_canvas.roundRect(rect_x, rect_y, rect_width, rect_height, 12, stroke=0, fill=1)
    pdf_canvas.restoreState()

    pdf_canvas.setFillColorRGB(1, 1, 1)
    pdf_canvas.setFont("Helvetica-Bold", 22)
    pdf_canvas.drawCentredString(page_width / 2, rect_y + rect_height - 48, rhyme_name)

    pdf_canvas.setFont("Helvetica", 13)
    pdf_canvas.drawCentredString(page_width / 2, rect_y + rect_height - 74, f"Code: {rhyme_code}")

    if pages_value is not None:
        pdf_canvas.drawCentredString(
            page_width / 2,
            rect_y + rect_height - 94,
            f"Pages: {pages_value}",
        )

    pdf_canvas.saveState()
    pdf_canvas.setStrokeColorRGB(1, 1, 1)
    pdf_canvas.setLineWidth(1.2)
    pdf_canvas.roundRect(rect_x, rect_y, rect_width, rect_height, 12, stroke=1, fill=0)
    pdf_canvas.restoreState()

    # Decorative musical note badge similar to the SVG layout.
    badge_radius = 32
    badge_center_x = page_width / 2
    badge_center_y = rect_y + rect_height / 2
    pdf_canvas.saveState()
    pdf_canvas.setFillColorRGB(1, 1, 1)
    if hasattr(pdf_canvas, "setFillAlpha"):
        pdf_canvas.setFillAlpha(0.25)
    pdf_canvas.circle(badge_center_x, badge_center_y, badge_radius, stroke=0, fill=1)
    pdf_canvas.restoreState()
    pdf_canvas.setFillColorRGB(1, 1, 1)
    pdf_canvas.setFont("Helvetica-Bold", 28)
    pdf_canvas.drawCentredString(badge_center_x, badge_center_y - 10, "♪")


def _render_svg_on_canvas(
    pdf_canvas: Any,
    backend: _SvgBackend,
    svg_document: _SvgDocument,
    width: float,
    height: float,
    *,
    x: float = 0,
    y: float = 0,
    rhyme_code: Optional[str] = None,
) -> bool:
    """Render ``svg_document`` onto ``pdf_canvas`` using the available backend."""

    logger = logging.getLogger(__name__)

    original_markup = svg_document.markup
    effective_markup = original_markup
    source_path = svg_document.source_path

    raster_only = _svg_requires_raster_backend(svg_document)

    if source_path is not None:
        localized_markup = _localize_svg_image_assets(
            effective_markup,
            source_path,
            rhyme_code or "unknown",
            inline_mode=True,
            preprocess_for_pdf=True,
        )
        if localized_markup != effective_markup:
            effective_markup = localized_markup

    sanitized_markup = _sanitize_svg_for_svglib(effective_markup)
    gradient_requires_raster = sanitized_markup != effective_markup
    if gradient_requires_raster:
        logger.debug(
            "Gradient sanitization required for %s; falling back to raster rendering",
            rhyme_code or "unknown",
        )

    vector_markup = sanitized_markup if not gradient_requires_raster else effective_markup

    needs_temp_file = source_path is not None and vector_markup != original_markup

    vector_backend_available = (
        backend.svg2rlg
        and backend.render_pdf
        and not raster_only
    )

    temp_svg_path: Optional[Path] = None

    if vector_backend_available and not gradient_requires_raster:
        try:
            svg_input: Any
            if source_path is not None:
                if needs_temp_file:
                    candidate_dirs: List[Path] = []
                    parent_dir = source_path.parent
                    if parent_dir.exists() and parent_dir.is_dir():
                        candidate_dirs.append(parent_dir)
                    try:
                        cache_dir = _ensure_image_cache_dir()
                    except OSError:
                        cache_dir = None
                    if cache_dir and cache_dir not in candidate_dirs:
                        candidate_dirs.append(cache_dir)

                    for directory in candidate_dirs:
                        try:
                            with tempfile.NamedTemporaryFile(
                                "w",
                                encoding="utf-8",
                                suffix=".svg",
                                prefix=f"{source_path.stem}_sanitized_",
                                dir=directory,
                                delete=False,
                            ) as temp_file:
                                temp_file.write(vector_markup)
                            temp_svg_path = Path(temp_file.name)
                            break
                        except OSError as exc:
                            logger.debug(
                                "Unable to create temporary sanitized SVG in %s: %s",
                                directory,
                                exc,
                            )

                    if temp_svg_path is None:
                        logger.warning(
                            "Falling back to in-memory sanitized SVG for %s", source_path
                        )
                        svg_input = BytesIO(vector_markup.encode("utf-8"))
                    else:
                        svg_input = str(temp_svg_path)
                else:
                    svg_input = str(source_path)
            else:
                svg_input = BytesIO(vector_markup.encode("utf-8"))

            drawing = backend.svg2rlg(svg_input)
        except Exception as exc:  # pragma: no cover - defensive logging
            logger.warning("Failed to parse SVG using svglib: %s", exc)
            drawing = None
        finally:
            if temp_svg_path is not None:
                try:
                    temp_svg_path.unlink()
                except OSError as exc:
                    logger.debug(
                        "Unable to remove temporary sanitized SVG %s: %s", temp_svg_path, exc
                    )

        if drawing and getattr(drawing, "width", None) and getattr(drawing, "height", None):
            try:
                scale_x = width / float(drawing.width)
                scale_y = height / float(drawing.height)
                drawing.scale(scale_x, scale_y)
                min_x = getattr(drawing, "minX", 0) or 0
                min_y = getattr(drawing, "minY", 0) or 0
                drawing.translate(-min_x, -min_y)
                backend.render_pdf.draw(drawing, pdf_canvas, x, y)
                return True
            except Exception as exc:  # pragma: no cover - defensive logging
                logger.warning("Failed to render SVG using svglib: %s", exc)
        else:
            logger.debug(
                "svglib was unable to determine geometry for SVG; falling back to raster rendering"
            )

    if (
        backend.svg2png
        and backend.image_reader
    ):
        try:
            image_buffer = BytesIO()
            cairosvg_markup = effective_markup
            if svg_document.source_path is not None:
                cairosvg_markup = _localize_svg_image_assets(
                    cairosvg_markup,
                    svg_document.source_path,
                    rhyme_code or "unknown",
                    inline_mode=True,
                    preprocess_for_pdf=True,
                )
            backend.svg2png(
                bytestring=cairosvg_markup.encode("utf-8"),
                write_to=image_buffer,
                output_width=int(width),
                output_height=int(height),
                background_color="transparent",
            )
            image_buffer.seek(0)
            pdf_canvas.drawImage(
                backend.image_reader(image_buffer),
                x,
                y,
                width=width,
                height=height,
                mask="auto",
            )
            return True
        except Exception as exc:  # pragma: no cover - defensive logging
            logger.warning("Failed to render SVG using CairoSVG: %s", exc)

    return False


@api_router.get("/rhymes/binder/{school_id}/{grade}")
async def download_rhyme_binder(school_id: str, grade: str):
    """Generate a PDF binder containing all rhymes for the specified grade."""


    try:
        pdf_resources = _load_pdf_dependencies()
         
        
        
    except PDFDependencyUnavailableError as exc:
        raise HTTPException(status_code=503, detail=str(exc)) from exc

<<<<<<< HEAD
    selections_query = db.collection("rhyme_selections").where("school_id", "==", school_id).where("grade", "==", grade)
    selections = [doc.to_dict() for doc in selections_query.stream()]
=======
    selections = await db.rhyme_selections.find(
        {
            "school_id": school_id,
            "grade": grade,
        }
    ).to_list(length=999999)
>>>>>>> b8eae009

    if not selections:
        raise HTTPException(status_code=404, detail="No rhymes selected for this grade")

    pages_map: Dict[int, List[Dict[str, Any]]] = {}

    for selection in selections:
        page_index = int(selection.get("page_index", 0))
        pages_map.setdefault(page_index, []).append(selection)

    buffer = BytesIO()
    pdf_canvas = pdf_resources.canvas_factory(buffer, pagesize=pdf_resources.page_size)
    page_width, page_height = pdf_resources.page_size
    svg_backend = pdf_resources.svg_backend

    svg_document_cache: Dict[str, Optional[_SvgDocument]] = {}

    def _get_svg_document(rhyme_code: str) -> Optional[_SvgDocument]:
        """Return cached SVG metadata for ``rhyme_code`` within this request."""

        if rhyme_code in svg_document_cache:
            return svg_document_cache[rhyme_code]

        try:
            document = _load_rhyme_svg_markup(rhyme_code)
        except KeyError:
            document = None

        svg_document_cache[rhyme_code] = document
        return document

    for page_index in sorted(pages_map.keys()):
        entries = pages_map[page_index]
        # Sort so that "top" entries are rendered before "bottom"
        entries.sort(
            key=lambda item: (
                1 if (item.get("position") or "top").lower() == "bottom" else 0
            )
        )

        full_page_entry = next(
            (item for item in entries if float(item.get("pages", 1)) > 0.5), None
        )

        if full_page_entry:
            svg_document = _get_svg_document(full_page_entry["rhyme_code"])

            if svg_document and _render_svg_on_canvas(
                pdf_canvas,
                svg_backend,
                svg_document,
                page_width,
                page_height,
                rhyme_code=full_page_entry["rhyme_code"],
            ):
                pdf_canvas.showPage()
                continue

            _draw_text_only_rhyme(pdf_canvas, full_page_entry, page_width, page_height)
        else:
            slot_height = page_height / 2
            positioned_entries: Dict[str, Optional[Dict[str, Any]]] = {
                "top": None,
                "bottom": None,
            }

            for entry in entries:
                position = (entry.get("position") or "top").lower()
                if position not in positioned_entries:
                    position = "top"
                if positioned_entries[position] is None:
                    positioned_entries[position] = entry

            for position, entry in positioned_entries.items():
                if not entry:
                    continue

                y_position = page_height - slot_height if position == "top" else 0

                svg_rendered = False

                svg_document = _get_svg_document(entry["rhyme_code"])

                if svg_document:
                    svg_rendered = _render_svg_on_canvas(
                        pdf_canvas,
                        svg_backend,
                        svg_document,
                        page_width,
                        slot_height,
                        x=0,
                        y=y_position,
                        rhyme_code=entry["rhyme_code"],
                    )

                if not svg_rendered:
                    _draw_text_only_rhyme(
                        pdf_canvas,
                        entry,
                        page_width,
                        slot_height,
                        y_offset=y_position,
                    )

        pdf_canvas.showPage()

    pdf_canvas.save()
    buffer.seek(0)

    filename = f"{grade}_rhyme_binder.pdf"
    headers = {"Content-Disposition": f"attachment; filename={filename}"}

    svg_document_cache.clear()

    return Response(
        content=buffer.getvalue(), media_type="application/pdf", headers=headers
    )


# Include the router in the main app
app.include_router(api_router)



# Configure logging
logging.basicConfig(
    level=logging.INFO, format="%(asctime)s - %(name)s - %(levelname)s - %(message)s"
)
logger = logging.getLogger(__name__)
<<<<<<< HEAD
=======


@app.on_event("shutdown")
async def shutdown_db_client():
    client.close()  
>>>>>>> b8eae009
<|MERGE_RESOLUTION|>--- conflicted
+++ resolved
@@ -24,22 +24,17 @@
 from functools import lru_cache
 from io import BytesIO
 from pathlib import Path, PureWindowsPath
-<<<<<<< HEAD
-from typing import Any, Callable, Dict, List, Literal, Optional, Tuple
+
 from dotenv import load_dotenv
 from fastapi import APIRouter, Depends, FastAPI, File, Header, HTTPException, UploadFile
-from fastapi.responses import Response
+
 from pydantic import BaseModel, EmailStr, Field
-=======
 from typing import Any, Callable, Dict, Iterable, List, Literal, Optional, Set, Tuple
 from urllib.parse import quote
 from shutil import copy2
-
-from fastapi import APIRouter, FastAPI, HTTPException
 from fastapi.responses import JSONResponse, Response
 from motor.motor_asyncio import AsyncIOMotorClient
 from pydantic import BaseModel, Field
->>>>>>> b8eae009
 from starlette.middleware.cors import CORSMiddleware
 
 load_dotenv()
@@ -652,13 +647,9 @@
 @api_router.get("/rhymes/selected/{school_id}")
 def get_selected_rhymes(school_id: str):
     """Get all selected rhymes for a school organized by grade"""
-<<<<<<< HEAD
     selections_ref = db.collection("rhyme_selections")
     query = selections_ref.where("school_id", "==", school_id)
     selections = [doc.to_dict() for doc in query.stream()]
-=======
-    selections = await db.rhyme_selections.find({"school_id": school_id}).to_list(length=999999)
->>>>>>> b8eae009
 
     result = {}
     for selection in selections:
@@ -849,14 +840,8 @@
     status = []
 
     for grade in grades:
-<<<<<<< HEAD
         selections_query = db.collection("rhyme_selections").where("school_id", "==", school_id).where("grade", "==", grade)
         selections = [doc.to_dict() for doc in selections_query.stream()]
-=======
-        selections = await db.rhyme_selections.find(
-            {"school_id": school_id, "grade": grade}
-        ).to_list(length=999999)
->>>>>>> b8eae009
 
         selected_count = len(selections)
 
@@ -871,7 +856,6 @@
     return status
 
 
-<<<<<<< HEAD
 @api_router.get("/admin/schools", response_model=PaginatedSchoolResponse)
 async def get_all_schools_with_selections(
     page: int = 1, limit: int = 10, authorization: Optional[str] = Header(None)
@@ -895,12 +879,6 @@
     # Get all docs first then apply skip and limit
     all_school_docs = [doc.to_dict() for doc in school_docs_query.stream()]
     school_docs = all_school_docs[offset : offset + limit]
-=======
-@api_router.get("/admin/schools", response_model=List[SchoolWithSelections])
-async def get_all_schools_with_selections():
-    """Return all schools with their rhyme selections grouped by grade."""
-    school_docs = await db.schools.find().sort("timestamp", -1).to_list(length=999999)
->>>>>>> b8eae009
 
     if not school_docs:
         return PaginatedSchoolResponse(schools=[], total_count=total_count)
@@ -909,14 +887,8 @@
 
     selection_docs = []
     if school_ids:
-<<<<<<< HEAD
         selection_docs_query = db.collection("rhyme_selections").where("school_id", "in", school_ids)
         selection_docs = [doc.to_dict() for doc in selection_docs_query.stream()]
-=======
-        selection_docs = await db.rhyme_selections.find(
-            {"school_id": {"$in": school_ids}}
-        ).to_list(length=999999)
->>>>>>> b8eae009
 
     selections_by_school: Dict[str, Dict[str, List[Dict[str, Any]]]] = {}
     latest_selection_timestamp: Dict[str, datetime] = {}
@@ -1604,17 +1576,8 @@
     except PDFDependencyUnavailableError as exc:
         raise HTTPException(status_code=503, detail=str(exc)) from exc
 
-<<<<<<< HEAD
     selections_query = db.collection("rhyme_selections").where("school_id", "==", school_id).where("grade", "==", grade)
     selections = [doc.to_dict() for doc in selections_query.stream()]
-=======
-    selections = await db.rhyme_selections.find(
-        {
-            "school_id": school_id,
-            "grade": grade,
-        }
-    ).to_list(length=999999)
->>>>>>> b8eae009
 
     if not selections:
         raise HTTPException(status_code=404, detail="No rhymes selected for this grade")
@@ -1744,11 +1707,4 @@
     level=logging.INFO, format="%(asctime)s - %(name)s - %(levelname)s - %(message)s"
 )
 logger = logging.getLogger(__name__)
-<<<<<<< HEAD
-=======
-
-
-@app.on_event("shutdown")
-async def shutdown_db_client():
-    client.close()  
->>>>>>> b8eae009
+
