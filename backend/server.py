--- conflicted
+++ resolved
@@ -40,23 +40,7 @@
 ROOT_DIR = Path(__file__).parent
 load_dotenv(ROOT_DIR / '.env')
 
-<<<<<<< HEAD
-=======
-# MongoDB connection
-mongo_url = os.getenv("MONGO_URL", "mongodb://localhost:27017")
-mongo_options: Dict[str, Any] = {
-    "serverSelectionTimeoutMS": int(os.getenv("MONGO_SERVER_SELECTION_TIMEOUT_MS", "2000")),
-}
-
-client = AsyncIOMotorClient(mongo_url, **mongo_options)
-db_name = os.getenv("DB_NAME", "rhymes")
-
-mongo_db = client[db_name]
-db = ResilientDatabase(mongo_db)
-=======
-
-
->>>>>>> 679e1a7d
+
 logger = logging.getLogger(__name__)
 
 class SimpleResult:
