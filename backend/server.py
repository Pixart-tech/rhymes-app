
from __future__ import annotations

import os, sys

# Force working directory to the folder where EXE is running
if getattr(sys, "frozen", False):
    exe_dir = os.path.dirname(sys.executable)
    os.chdir(exe_dir)
else:
    exe_dir = os.path.dirname(os.path.abspath(__file__))

print("Forced working directory:", os.getcwd())


import logging
import os
import sys
import tempfile
import uuid
from datetime import datetime
from dataclasses import dataclass
from functools import lru_cache
from io import BytesIO
from pathlib import Path, PureWindowsPath
<<<<<<< HEAD
from typing import Any, Callable, Dict, Iterable, List, Literal, Optional, Set, Tuple

from fastapi import APIRouter, FastAPI, HTTPException
from fastapi.responses import JSONResponse, Response
from motor.motor_asyncio import AsyncIOMotorClient
from pydantic import BaseModel, Field
=======
from typing import Any, Callable, Dict, List, Literal, Optional, Tuple
from dotenv import load_dotenv
from fastapi import APIRouter, Depends, FastAPI, File, Header, HTTPException, UploadFile
from fastapi.responses import Response
from pydantic import BaseModel, EmailStr, Field
>>>>>>> 5ce4240a
from starlette.middleware.cors import CORSMiddleware

load_dotenv()

if __package__ in {None, ""}:
    # Allow ``python backend/server.py`` to work by ensuring the project root is
    # on ``sys.path`` before importing the package modules.
    current_dir = Path(__file__).resolve().parent
    project_root = current_dir.parent
    if str(project_root) not in sys.path:
        sys.path.insert(0, str(project_root))
    from backend.app import auth, config, rhymes, school_profiles, svg_processing, unc_path_utils  # type: ignore
    from backend.app.firebase_service import (  # type: ignore
        DEFAULT_USER_ROLE,
        db,
        ensure_user_document as _ensure_user_document,
        firestore,
        verify_and_decode_token as _verify_and_decode_token,
    )
    from backend.app.svg_processing import SvgDocument as _SvgDocument  # type: ignore
else:  # pragma: no cover - exercised only during normal package imports
    from .app import auth, config, rhymes, school_profiles, svg_processing, unc_path_utils
    from .app.firebase_service import (
        DEFAULT_USER_ROLE,
        db,
        ensure_user_document as _ensure_user_document,
        firestore,
        verify_and_decode_token as _verify_and_decode_token,
    )
    from .app.svg_processing import SvgDocument as _SvgDocument

School = auth.School
SchoolCreatePayload = school_profiles.SchoolCreatePayload
SchoolUpdatePayload = school_profiles.SchoolUpdatePayload

logger = logging.getLogger(__name__)

ROOT_DIR = config.ROOT_DIR
RHYME_SVG_BASE_PATH = config.RHYME_SVG_BASE_PATH
COVER_SVG_BASE_PATH = config.resolve_cover_svg_base_path()

RHYMES_DATA = rhymes.RHYMES_DATA
generate_rhyme_svg = rhymes.generate_rhyme_svg


_sanitize_svg_for_svglib = svg_processing.sanitize_svg_for_svglib
_svg_requires_raster_backend = svg_processing.svg_requires_raster_backend
_build_cover_asset_manifest = svg_processing.build_cover_asset_manifest
_localize_svg_image_assets = svg_processing.localize_svg_image_assets


def _ensure_image_cache_dir() -> Path:
    return svg_processing.ensure_image_cache_dir(config.IMAGE_CACHE_DIR)


def _resolve_rhyme_svg_path(rhyme_code: str) -> Optional[Path]|List[Path]:
    return svg_processing.resolve_rhyme_svg_path(RHYME_SVG_BASE_PATH, rhyme_code)


def _ensure_cover_assets_base_path() -> Path:
    return config.ensure_cover_assets_base_path(COVER_SVG_BASE_PATH)


def _get_cover_assets_unc_base_path() -> PureWindowsPath:
    try:
        return config.get_cover_unc_base_path()
    except ValueError as exc:
        logger.error("COVER_SVG_BASE_PATH is not configured: %s", exc)
        raise HTTPException(
            status_code=503,
            detail=(
                "COVER_SVG_BASE_PATH is not configured on the server. "
                "Please set it to the network directory containing the cover SVG files."
            ),
        ) from exc


def _load_rhyme_svg_markup(rhyme_code: str) -> _SvgDocument:
    return svg_processing.load_rhyme_svg_markup(
        rhyme_code, RHYME_SVG_BASE_PATH, fallback_factory=generate_rhyme_svg
    )


def _normalize_cors_origin(origin: str) -> Optional[str]:
    return config._normalize_cors_origin(origin)


def _parse_csv(value: Optional[str], *, default: Optional[List[str]] = None) -> List[str]:
    return config._parse_csv(value, default=default)


def _as_windows_relative_path(base_path: Path, target_path: Path) -> str:
    """Return ``target_path`` as a Windows-style path relative to ``base_path``."""

    try:
        relative = target_path.relative_to(base_path)
    except ValueError:
        return target_path.name

    if not relative.parts:
        return target_path.name

    return str(PureWindowsPath(*relative.parts))


def _read_cover_svg_text(svg_path: Path) -> str:
    """Return the textual SVG markup for ``svg_path``."""

    try:
        return svg_path.read_text(encoding="utf-8")
    except UnicodeDecodeError:
        return svg_path.read_bytes().decode("utf-8", errors="replace")


def _localize_cover_svg_markup(svg_markup: str, svg_path: Path) -> str:
    """Inline bitmap assets referenced by ``svg_markup`` when possible."""

    try:
        return _localize_svg_image_assets(
            svg_markup,
            svg_path,
            f"cover::{svg_path.name}",
            inline_mode=True,
        )
    except Exception as exc:  # pragma: no cover - defensive fallback
        logger.warning(
            "Unable to inline image assets for cover SVG '%s': %s",
            svg_path,
            exc,
        )
        return svg_markup


async def _read_upload_file(upload_file: Optional[UploadFile]) -> Tuple[Optional[bytes], Optional[str]]:
    if not upload_file:
        return None, None
    contents = await upload_file.read()
    if not contents:
        return None, None
    return contents, upload_file.content_type or "application/octet-stream"


def _build_workspace_user(record: Dict[str, Any]) -> "WorkspaceUser":
    return WorkspaceUser(
        uid=record["uid"],
        email=record.get("email"),
        display_name=record.get("display_name"),
        role=record.get("role", DEFAULT_USER_ROLE),
        school_ids=list(record.get("school_ids", [])),
        created_at=record.get("created_at") or datetime.utcnow(),
        updated_at=record.get("updated_at") or datetime.utcnow(),
    )



app = FastAPI()
app.add_middleware(
    CORSMiddleware,
    allow_credentials=True,
    allow_origins=_parse_csv(os.environ.get("CORS_ORIGINS"), default=["*"]),
    allow_methods=["*"],
    allow_headers=["*"],
)


class PDFDependencyUnavailableError(RuntimeError):
      """Raised when the core PDF toolchain cannot be imported at runtime."""
    



@dataclass(frozen=True)
class _SvgBackend:
    """Container describing how SVG assets should be rendered on the PDF canvas."""

    mode: Literal["cairosvg", "svglib", "hybrid", "none"]
    svg2png: Optional[Callable[..., Any]]
    image_reader: Optional[Any]
    svg2rlg: Optional[Callable[..., Any]]
    render_pdf: Optional[Any]


@dataclass(frozen=True)
class _PdfResources:
    """Return value for :func:`_load_pdf_dependencies`."""

    canvas_factory: Any
    page_size: Tuple[float, float]
    svg_backend: _SvgBackend


@lru_cache(maxsize=1)
def _load_pdf_dependencies() -> _PdfResources:

    """Dynamically import heavy PDF dependencies when needed.

    Importing CairoSVG/ReportLab at module import time can crash the entire
    application when optional system libraries (for example ``libcairo``) are
    missing. By delaying the import until the binder endpoint is actually
    requested we prevent authentication and other unrelated endpoints from
    failing with a 502 Bad Gateway.


    Returns a :class:`_PdfResources` instance describing the configured PDF
    canvas factory, page size and SVG rendering backend. When CairoSVG is not
    available the function now attempts to fall back to ``svglib`` before
    degrading to the text-only layout.
    """

    try:
        from reportlab.lib.pagesizes import letter
        from reportlab.pdfgen import canvas as pdf_canvas
    except (ImportError, OSError) as exc:
        logging.getLogger(__name__).error(
            "ReportLab dependency could not be loaded for PDF generation: %s", exc
        )
        raise PDFDependencyUnavailableError(
            "PDF generation is temporarily unavailable because ReportLab is missing. "
            "Please contact the administrator to install the required dependencies."
        ) from exc

    svg_backend = _SvgBackend("none", None, None, None, None)

    svg2rlg: Optional[Callable[..., Any]] = None
    render_pdf: Optional[Any] = None

    try:
        from svglib.svglib import svg2rlg as _svg2rlg  # type: ignore
        from reportlab.graphics import renderPDF as _renderPDF
    except (ImportError, OSError) as svg_exc:
        logging.getLogger(__name__).warning(
            "svglib could not be imported. Binder PDFs will fall back to raster rendering when necessary. "
            "Error: %s",
            svg_exc,
        )
    else:
        svg2rlg = _svg2rlg
        render_pdf = _renderPDF
        svg_backend = _SvgBackend("svglib", None, None, svg2rlg, render_pdf)

    try:
        from cairosvg import svg2png as _svg2png  # type: ignore
        from reportlab.lib.utils import ImageReader as _ImageReader
    except (ImportError, OSError) as exc:
        if svg2rlg is None:
            logging.getLogger(__name__).warning(
                "CairoSVG is not available and svglib is missing. Binder PDFs will use the text-only layout. "
                "Error: %s",
                exc,
            )
    else:
        if svg2rlg and render_pdf:
            svg_backend = _SvgBackend("hybrid", _svg2png, _ImageReader, svg2rlg, render_pdf)
        else:
            svg_backend = _SvgBackend("cairosvg", _svg2png, _ImageReader, None, None)

    return _PdfResources(pdf_canvas.Canvas, letter, svg_backend)

   

# Create a router with the /api prefix
api_router = APIRouter(prefix="/api")
api_router.include_router(auth.create_auth_router(db))


# Models
class RhymeSelection(BaseModel):
    id: str = Field(default_factory=lambda: str(uuid.uuid4()))
    school_id: str
    grade: str
    page_index: int  # Changed from position to page_index for carousel
    rhyme_code: str
    rhyme_name: str
    pages: float
    position: str = "top"
    timestamp: datetime = Field(default_factory=datetime.utcnow)


class RhymeSelectionCreate(BaseModel):
    school_id: str
    grade: str
    page_index: int
    rhyme_code: str
    position: Optional[str] = None


class GradeStatus(BaseModel):
    grade: str
    selected_count: int
    total_available: int


class RhymeSelectionDetail(BaseModel):
    id: Optional[str] = None
    page_index: int
    rhyme_code: str
    rhyme_name: str
    pages: float
    position: Optional[str] = None
    timestamp: Optional[datetime] = None


class SchoolWithSelections(School):
    total_selections: int = 0
    last_updated: Optional[datetime] = None
    grade_selections: Dict[str, List[RhymeSelectionDetail]] = Field(default_factory=dict)


class WorkspaceUser(BaseModel):
    uid: str
    email: Optional[EmailStr] = None
    display_name: Optional[str] = None
    role: Literal["super-admin", "user"] = DEFAULT_USER_ROLE
    school_ids: List[str] = Field(default_factory=list)
    created_at: datetime = Field(default_factory=datetime.utcnow)
    updated_at: datetime = Field(default_factory=datetime.utcnow)


class UserSessionResponse(BaseModel):
    user: WorkspaceUser
    schools: List[School] = Field(default_factory=list)


class WorkspaceUserUpdatePayload(BaseModel):
    display_name: Optional[str] = Field(default=None, min_length=2)
    email: Optional[EmailStr] = None

class PaginatedSchoolResponse(BaseModel):
    schools: List[SchoolWithSelections]
    total_count: int


# Workspace endpoints
@api_router.get("/users/me", response_model=UserSessionResponse)
def get_current_workspace_user(authorization: Optional[str] = Header(None)):
    decoded_token = _verify_and_decode_token(authorization)
    user_record = _ensure_user_document(decoded_token)
    workspace_user = _build_workspace_user(user_record)

    schools: List[School] = []
    for school_id in workspace_user.school_ids:
        if not school_id:
            continue
        doc_ref = db.collection("schools").document(school_id)
        snapshot = doc_ref.get()
        if not snapshot.exists:
            continue
        record = snapshot.to_dict() or {}
        record.setdefault("id", snapshot.id)
        record.setdefault("school_id", record.get("school_id") or snapshot.id)
        schools.append(school_profiles.build_school_from_record(record))

    return UserSessionResponse(user=workspace_user, schools=schools)


@api_router.patch("/users/me", response_model=WorkspaceUser)
def update_current_workspace_user(
    payload: WorkspaceUserUpdatePayload, authorization: Optional[str] = Header(None)
):
    decoded_token = _verify_and_decode_token(authorization)
    user_record = _ensure_user_document(decoded_token)

    updates: Dict[str, Any] = {}
    if payload.display_name is not None:
        display_name = payload.display_name.strip()
        if not display_name:
            raise HTTPException(status_code=400, detail="Display name cannot be empty")
        updates["display_name"] = display_name

    if payload.email is not None:
        updates["email"] = str(payload.email)

    if not updates:
        return _build_workspace_user(user_record)

    updates["updated_at"] = datetime.utcnow()
    uid = user_record["uid"]
    db.collection("users").document(uid).update(updates)
    user_record.update(updates)
    return _build_workspace_user(user_record)


@api_router.post("/schools", response_model=School)
async def create_school_profile(
    payload: SchoolCreatePayload = Depends(SchoolCreatePayload.as_form),
    logo_file: Optional[UploadFile] = File(None),
    authorization: Optional[str] = Header(None),
):
    decoded_token = _verify_and_decode_token(authorization)
    user_record = _ensure_user_document(decoded_token)
    logo_blob, logo_mime_type = await _read_upload_file(logo_file)
    return school_profiles.create_school_profile(db, payload, user_record, logo_blob, logo_mime_type)


@api_router.put("/schools/{school_id}", response_model=School)
async def update_school_profile(
    school_id: str,
    payload: SchoolUpdatePayload = Depends(SchoolUpdatePayload.as_form),
    logo_file: Optional[UploadFile] = File(None),
    authorization: Optional[str] = Header(None),
):
    decoded_token = _verify_and_decode_token(authorization)
    user_record = _ensure_user_document(decoded_token)
    uid = user_record["uid"]
    role = user_record.get("role", DEFAULT_USER_ROLE)

    doc_ref = db.collection("schools").document(school_id)
    snapshot = doc_ref.get()
    if not snapshot.exists:
        raise HTTPException(status_code=404, detail="School not found")

    existing = snapshot.to_dict() or {}
    if existing.get("created_by_user_id") != uid and role != "super-admin":
        raise HTTPException(status_code=403, detail="You do not have permission to edit this school")

    raw_updates = payload.dict(exclude_unset=True)
    logo_blob, logo_mime_type = await _read_upload_file(logo_file)

    def _clean(value: Optional[str]) -> Optional[str]:
        if isinstance(value, str):
            stripped = value.strip()
            return stripped or None
        return value

    service_status_raw = raw_updates.pop("service_status", None)
    grades_raw = raw_updates.pop("grades", None)
    address_fields = ("address_line1", "city", "state", "pin")
    address_overrides: Dict[str, Any] = {field: raw_updates.pop(field) for field in address_fields if field in raw_updates}

    updates: Dict[str, Any] = {}
    for key, value in raw_updates.items():
        if key == "service_type":
            updates[key] = school_profiles.normalize_service_types(value)
        else:
            updates[key] = _clean(value)

    if address_overrides:
        cleaned_address = {field: _clean(address_overrides[field]) for field in address_overrides}
        updates.update(cleaned_address)
        merged_address = {
            field: cleaned_address[field] if field in cleaned_address else existing.get(field)
            for field in address_fields
        }
     

    if service_status_raw is not None:
        normalized_status = school_profiles.normalize_service_status(service_status_raw)
        updates["service_status"] = normalized_status
        updates["service_type"] = school_profiles.services_from_status(normalized_status)
    elif "service_type" in updates:
        updates["service_status"] = {
            service: ("yes" if service in updates["service_type"] else "no")
            for service in school_profiles.SERVICE_TYPE_VALUES
        }

    if grades_raw is not None:
        updates["grades"] = school_profiles.normalize_grades(grades_raw)

    if logo_blob is not None:
        updates["logo_blob"] = logo_blob
        updates["logo_mime_type"] = logo_mime_type

    if not updates:
        existing.setdefault("id", snapshot.id)
        existing.setdefault("school_id", snapshot.id)
        return school_profiles.build_school_from_record(existing)

    now = datetime.utcnow()
    updates["updated_at"] = now
    updates["timestamp"] = now
    doc_ref.update(updates)
    existing.update(updates)
    existing.setdefault("id", snapshot.id)
    existing.setdefault("school_id", snapshot.id)

    return school_profiles.build_school_from_record(existing)


@api_router.get("/schools/{school_id}/logo")
def get_school_logo(school_id: str):
    doc_ref = db.collection("schools").document(school_id)
    snapshot = doc_ref.get()
    if not snapshot.exists:
        raise HTTPException(status_code=404, detail="School not found")

    record = snapshot.to_dict() or {}
    logo_blob = record.get("logo_blob")
    if logo_blob is None:
        raise HTTPException(status_code=404, detail="Logo not found")

    if isinstance(logo_blob, memoryview):
        logo_blob = logo_blob.tobytes()
    elif isinstance(logo_blob, bytearray):
        logo_blob = bytes(logo_blob)

    if not isinstance(logo_blob, (bytes, bytearray)):
        raise HTTPException(status_code=404, detail="Logo not found")

    media_type = record.get("logo_mime_type") or "image/jpeg"
    headers = {"Cache-Control": "no-store"}
    return Response(content=bytes(logo_blob), media_type=media_type, headers=headers)


# Rhymes data endpoints
@api_router.get("/rhymes")
async def get_all_rhymes():
    """Get all rhymes organized by pages"""
    rhymes_by_pages = {}

    for code, data in RHYMES_DATA.items():
        name, pages, personalized = data
        page_key = str(pages)

        if page_key not in rhymes_by_pages:
            rhymes_by_pages[page_key] = []

        rhymes_by_pages[page_key].append(
            {"code": code, "name": name, "pages": pages, "personalized": personalized}
        )

    return rhymes_by_pages


@api_router.get("/rhymes/available/{school_id}/{grade}")
def get_available_rhymes(
    school_id: str, grade: str, include_selected: bool = False
):
    """Get available rhymes for a specific grade"""
    if not include_selected:
        # Get already selected rhymes for ALL grades in this school
<<<<<<< HEAD
        selected_rhymes = await db.rhyme_selections.find(
            {"school_id": school_id}
        ).to_list(None) 
=======
        selections_ref = db.collection("rhyme_selections")
        query = selections_ref.where("school_id", "==", school_id)
        selected_rhymes = [doc.to_dict() for doc in query.stream()]
>>>>>>> 5ce4240a

        selected_codes = {selection["rhyme_code"] for selection in selected_rhymes}
    else:
        selected_codes = set()

    # Get available rhymes organized by pages
    rhymes_by_pages = {}

    for code, data in RHYMES_DATA.items():
        if code not in selected_codes:  # Only include unselected rhymes
            name, pages, personalized = data
            page_key = str(pages)

            if page_key not in rhymes_by_pages:
                rhymes_by_pages[page_key] = []

            rhymes_by_pages[page_key].append(
                {
                    "code": code,
                    "name": name, 
                    "pages": pages,
                    "personalized": personalized,
                }
            )

    return rhymes_by_pages


@api_router.get("/rhymes/selected/{school_id}")
def get_selected_rhymes(school_id: str):
    """Get all selected rhymes for a school organized by grade"""
    selections_ref = db.collection("rhyme_selections")
    query = selections_ref.where("school_id", "==", school_id)
    selections = [doc.to_dict() for doc in query.stream()]

    result = {}
    for selection in selections:
        grade = selection["grade"]
        if grade not in result:
            result[grade] = []

        result[grade].append(
            {
                "page_index": selection["page_index"],
                "code": selection["rhyme_code"],
                "name": selection["rhyme_name"],
                "pages": selection["pages"],
                "position": selection.get("position"),
            }
        )

    # Sort by page_index
    for grade in result:
        result[grade].sort(key=lambda x: x["page_index"])

    return result


@api_router.get("/rhymes/selected/other-grades/{school_id}/{grade}")
def get_selected_rhymes_other_grades(school_id: str, grade: str):
    """Get rhymes selected in other grades that can be reused"""
    selections_ref = db.collection("rhyme_selections")
    query = selections_ref.where("school_id", "==", school_id).where("grade", "!=", grade)
    selections = [doc.to_dict() for doc in query.stream()]

    # Get unique rhymes from other grades
    selected_rhymes = {}
    for selection in selections:
        code = selection["rhyme_code"]
        if code not in selected_rhymes:
            selected_rhymes[code] = {
                "code": code,
                "name": selection["rhyme_name"],
                "pages": selection["pages"],
                "used_in_grades": [],
            }
        selected_rhymes[code]["used_in_grades"].append(selection["grade"])

    # Organize by pages
    rhymes_by_pages = {}
    for rhyme in selected_rhymes.values():
        page_key = str(rhyme["pages"])
        if page_key not in rhymes_by_pages:
            rhymes_by_pages[page_key] = []
        rhymes_by_pages[page_key].append(rhyme)

    return rhymes_by_pages


@api_router.post("/rhymes/select", response_model=RhymeSelection)
async def select_rhyme(input: RhymeSelectionCreate):
    """Select a rhyme for a specific grade and page index"""
    # Check if rhyme exists
    if input.rhyme_code not in RHYMES_DATA:
        raise HTTPException(status_code=404, detail="Rhyme not found")

    rhyme_data = RHYMES_DATA[input.rhyme_code]

    pages = float(rhyme_data[1])

    # Normalize position (half-page rhymes can occupy top or bottom)
    requested_position = (input.position or "").strip().lower()
    normalized_position = (
        "bottom" if pages == 0.5 and requested_position == "bottom" else "top"
    )

    page_query = {
        "school_id": input.school_id,
        "grade": input.grade,
        "page_index": input.page_index,
    }

    existing_selections_query = db.collection("rhyme_selections").where("school_id", "==", input.school_id).where("grade", "==", input.grade).where("page_index", "==", input.page_index)
    existing_selections = [doc.to_dict() for doc in existing_selections_query.stream()]

    for existing in existing_selections:
        existing_pages = float(existing.get("pages", 1))
        existing_position = (existing.get("position") or "top").lower()

        should_remove = False

        if pages > 0.5:
            # Full-page rhyme replaces everything on the page
            should_remove = True
        else:
            # Half-page rhymes should only replace conflicting entries
            if existing_pages > 0.5:
                should_remove = True
            elif existing_position == normalized_position:
                should_remove = True
            elif existing.get("position") is None and normalized_position == "top":
                # Legacy records without a stored position occupy the top slot
                should_remove = True

        if should_remove:
            db.collection("rhyme_selections").document(existing["id"]).delete()

    # Create new selection
    selection_dict = input.dict()
    selection_dict.update(
        {"rhyme_name": rhyme_data[0], "pages": pages, "position": normalized_position}
    )

    selection_obj = RhymeSelection(**selection_dict)
    db.collection("rhyme_selections").document(selection_obj.id).set(selection_obj.dict())

    return selection_obj


# @api_router.delete("/rhymes/remove/{school_id}/{grade}/{page_index}")
# async def remove_rhyme_selection(school_id: str, grade: str, page_index: int):
#     """Remove a rhyme selection for a specific page index"""
#     result = await db.rhyme_selections.delete_many({
#         "school_id": school_id,
#         "grade": grade,
#         "page_index": page_index
#     })

#     if result.deleted_count == 0:
#         raise HTTPException(status_code=404, detail="Selection not found")

#     return {"message": "Selection removed successfully"}


@api_router.delete("/rhymes/remove/{school_id}/{grade}/{page_index}/{position}")
async def remove_specific_rhyme_selection(
    school_id: str, grade: str, page_index: int, position: str
):
    """Remove a specific rhyme selection for a position (top/bottom)"""
    # Get all selections for this page
    selections_query = db.collection("rhyme_selections").where("school_id", "==", school_id).where("grade", "==", grade).where("page_index", "==", page_index)
    selections = [doc.to_dict() for doc in selections_query.stream()]

    if not selections:
        # raise HTTPException(status_code=404, detail="No selections found for this page")
        return {"message": f"selection is removed"}

    # Find and remove the specific position rhyme
    target_position = position.lower()
    selection_to_remove = None

    for selection in selections:
        pages = float(selection.get("pages", 0))
        stored_position = (selection.get("position") or "top").lower()

        if pages > 0.5:
            if target_position == "top":
                selection_to_remove = selection
                break
        elif pages == 0.5:
            if stored_position == target_position:
                selection_to_remove = selection
                break
            if selection.get("position") is None and target_position == "top":
                selection_to_remove = selection
                break

    if not selection_to_remove:
        for selection in selections:
            if target_position == "top" and selection.get("pages") != 0.5:
                selection_to_remove = selection
                break
            if target_position == "bottom" and selection.get("pages") == 0.5:
                selection_to_remove = selection
                break

    if not selection_to_remove:
        raise HTTPException(
            status_code=404, detail="Selection not found for the specified position"
        )

    # Remove the selection
    db.collection("rhyme_selections").document(selection_to_remove["id"]).delete()

    return {"message": f"{position.capitalize()} selection removed successfully"}


@api_router.get("/rhymes/status/{school_id}")
async def get_grade_status(school_id: str):
    """Get selection status for all grades"""
    grades = ["nursery", "lkg", "ukg", "playgroup"]
    status = []

    for grade in grades:
        selections_query = db.collection("rhyme_selections").where("school_id", "==", school_id).where("grade", "==", grade)
        selections = [doc.to_dict() for doc in selections_query.stream()]

        selected_count = len(selections)

        status.append(
            {
                "grade": grade,
                "selected_count": selected_count,
                "total_available": 25,  # Maximum 25 rhymes can be selected
            }
        )

    return status


@api_router.get("/admin/schools", response_model=PaginatedSchoolResponse)
async def get_all_schools_with_selections(
    page: int = 1, limit: int = 10, authorization: Optional[str] = Header(None)
):
    """Return all schools with their rhyme selections grouped by grade, with pagination."""
    decoded_token = _verify_and_decode_token(authorization)
    user_record = _ensure_user_document(decoded_token)
    if user_record.get("role") != "super-admin":
        raise HTTPException(status_code=403, detail="Admin privileges required")

    # Fetch total count first
    total_schools_query = db.collection("schools")
    total_count = len(list(total_schools_query.stream()))

    # Apply pagination to the main query
    offset = (page - 1) * limit
    school_docs_query = (
        db.collection("schools")
        .order_by("timestamp", direction=firestore.Query.DESCENDING)
    )
    # Get all docs first then apply skip and limit
    all_school_docs = [doc.to_dict() for doc in school_docs_query.stream()]
    school_docs = all_school_docs[offset : offset + limit]

    if not school_docs:
        return PaginatedSchoolResponse(schools=[], total_count=total_count)

    school_ids = [doc.get("school_id") for doc in school_docs if doc.get("school_id")]

    selection_docs = []
    if school_ids:
        selection_docs_query = db.collection("rhyme_selections").where("school_id", "in", school_ids)
        selection_docs = [doc.to_dict() for doc in selection_docs_query.stream()]

    selections_by_school: Dict[str, Dict[str, List[Dict[str, Any]]]] = {}
    latest_selection_timestamp: Dict[str, datetime] = {}

    for selection in selection_docs:
        school_id = selection.get("school_id")
        grade = selection.get("grade")

        if not school_id or not grade:
            continue

        school_bucket = selections_by_school.setdefault(school_id, {})
        grade_bucket = school_bucket.setdefault(grade, [])
        grade_bucket.append(selection)

        timestamp = selection.get("timestamp")
        if timestamp:
            existing = latest_selection_timestamp.get(school_id)
            if not existing or timestamp > existing:
                latest_selection_timestamp[school_id] = timestamp

    def sort_key(selection: Dict[str, Any]):
        page_index = selection.get("page_index")
        try:
            normalized_page = int(page_index)
        except (TypeError, ValueError):
            normalized_page = 0

        position = (selection.get("position") or "top").strip().lower()
        position_weight = 1 if position == "bottom" else 0

        return (normalized_page, position_weight)

    schools_with_details: List[SchoolWithSelections] = []

    for doc in school_docs:
        school_id = doc.get("school_id")
        if not school_id:
            continue

        if not doc.get("id"):
            doc["id"] = school_id

        base_school = school_profiles.build_school_from_record(doc)

        grade_map: Dict[str, List[RhymeSelectionDetail]] = {}

        for grade, selections in selections_by_school.get(school_id, {}).items():
            sorted_selections = sorted(selections, key=sort_key)
            detailed_selections: List[RhymeSelectionDetail] = []

            for selection in sorted_selections:
                page_index_raw = selection.get("page_index", 0)
                try:
                    page_index = int(page_index_raw)
                except (TypeError, ValueError):
                    page_index = 0

                pages_raw = selection.get("pages", 0)
                try:
                    pages_value = float(pages_raw)
                except (TypeError, ValueError):
                    pages_value = 0.0

                detailed_selections.append(
                    RhymeSelectionDetail(
                        id=selection.get("id"),
                        page_index=page_index,
                        rhyme_code=selection.get("rhyme_code"),
                        rhyme_name=selection.get("rhyme_name"),
                        pages=pages_value,
                        position=selection.get("position"),
                        timestamp=selection.get("timestamp"),
                    )
                )

            grade_map[grade] = detailed_selections

        total_selections = sum(len(items) for items in grade_map.values())
        last_updated = latest_selection_timestamp.get(school_id) or doc.get("timestamp")

        schools_with_details.append(
            SchoolWithSelections(
                **base_school.dict(),
                total_selections=total_selections,
                last_updated=last_updated,
                grade_selections=grade_map,
            )
        )

    return PaginatedSchoolResponse(schools=schools_with_details, total_count=total_count)


@api_router.delete("/admin/schools/{school_id}")
async def delete_school(school_id: str, authorization: Optional[str] = Header(None)):
    """Delete a school and all of its rhyme selections."""
    decoded_token = _verify_and_decode_token(authorization)
    user_record = _ensure_user_document(decoded_token)
    if user_record.get("role") != "super-admin":
        raise HTTPException(status_code=403, detail="Admin privileges required")

    school_query = db.collection("schools").where("school_id", "==", school_id)
    school_docs = [doc for doc in school_query.stream()]
    for doc in school_docs:
        doc.reference.delete()
    school_result_deleted_count = len(school_docs)

    selection_query = db.collection("rhyme_selections").where("school_id", "==", school_id)
    selection_docs = [doc for doc in selection_query.stream()]
    for doc in selection_docs:
        doc.reference.delete()
    selection_result_deleted_count = len(selection_docs)

    if school_result_deleted_count == 0 and selection_result_deleted_count == 0:
        raise HTTPException(status_code=404, detail="School not found")

    return {
        "message": "School and associated rhymes removed successfully",
        "removed_school": school_result_deleted_count,
        "removed_selections": selection_result_deleted_count,
    }


@api_router.get("/rhymes/svg/{rhyme_code}")
async def get_rhyme_svg(rhyme_code: str):
    """Return SVG markup for the requested rhyme.

    When ``RHYME_SVG_BASE_PATH`` is configured the endpoint first attempts to
    resolve ``<rhyme_code>.svg`` within that directory so real artwork from a
    network share or mounted volume can be exercised. If the environment
    variable is unset or the file is missing, the lookup falls back to the
    repository ``images`` directory before ultimately generating the placeholder
    SVG so the frontend continues to work for missing assets.
    """

    svg_content: Optional[str] = None
    svg_pages: List[str] = []

    svg_path = _resolve_rhyme_svg_path(rhyme_code)
    

    svg_source_path: Optional[Path] = None
    if svg_path is not None:
        # svg_path may be a single Path, a directory Path, or a list of Path
        candidates: List[Path] = []

        if isinstance(svg_path, list):
            candidates = svg_path
        elif isinstance(svg_path, Path):
            if svg_path.is_dir():
                candidates = [
                    p for p in sorted(svg_path.iterdir()) if p.is_file() and p.suffix.lower() == ".svg"
                ]
            else:
                candidates = [svg_path]

        for candidate in candidates:
            try:
                svg_markup = candidate.read_text(encoding="utf-8")
            except OSError as exc:
                logger.error(
                    "Unable to read SVG for rhyme %s at %s: %s", rhyme_code, candidate, exc
                )
                continue

            localized_markup = _localize_svg_image_assets(
                svg_markup, candidate, rhyme_code, inline_mode=True
            )

            svg_pages.append(localized_markup)
            svg_source_path = candidate

    if svg_pages:
        if len(svg_pages) == 1:
            svg_content = svg_pages[0]
        else:
            return JSONResponse({"pages": svg_pages})

    if svg_content is None:
        try:
            svg_content = generate_rhyme_svg(rhyme_code)
        except KeyError:
            raise HTTPException(status_code=404, detail="Rhyme not found")
    else:
        # Pass a Path (if available) to the localizer; fall back to base path
        localize_source = svg_source_path or (svg_path if isinstance(svg_path, Path) else None)
        if localize_source is None:
            # No concrete file path available; call localizer with a harmless placeholder
            svg_content = _localize_svg_image_assets(svg_content, Path("."), rhyme_code, inline_mode=True)
        else:
            svg_content = _localize_svg_image_assets(svg_content, localize_source, rhyme_code, inline_mode=True)

    return Response(content=svg_content, media_type="image/svg+xml")


# @api_router.get("/cover-assets/manifest")
# async def get_cover_assets_manifest():
#     """Return a manifest describing all available cover SVG assets."""

#     base_path = _ensure_cover_assets_base_path()
#     assets = _build_cover_asset_manifest(base_path, include_markup=True)

#     return {"assets": assets}


@api_router.get("/cover-assets/network/{selection_key}")
async def get_cover_assets_network_paths(selection_key: str):
    """Return raw SVG markup for every file within the requested theme/colour folder."""

    base_path = _ensure_cover_assets_base_path()
    unc_base_path = _get_cover_assets_unc_base_path()
   

    try:
        theme_number, colour_number = config.parse_cover_selection_key(selection_key)
    except ValueError as exc:
        raise HTTPException(status_code=400, detail=str(exc)) from exc

    selection_unc_path, selection_fs_path = unc_path_utils.build_cover_selection_paths(
        unc_base_path, base_path, theme_number, colour_number
    )
    

    try:
        print(selection_fs_path)
        exists = Path(selection_fs_path).exists()
       
        is_directory = selection_fs_path.is_dir()
        
    except OSError as exc:
        logger.error("Unable to access cover SVG directory %s: %s", selection_fs_path, exc)
        raise HTTPException(status_code=500, detail="Unable to access cover assets.") from exc

    if not exists or not is_directory:
        raise HTTPException(status_code=404, detail="Requested cover selection does not exist.")

    try:
        svg_files = [
            candidate
            for candidate in sorted(selection_fs_path.iterdir())
            if candidate.is_file() and candidate.suffix.lower() == ".svg"
        ]
    except FileNotFoundError:
        raise HTTPException(status_code=404, detail="Requested cover selection does not exist.")
    except OSError as exc:
        logger.error("Unable to read cover SVG directory %s: %s", selection_fs_path, exc)
        raise HTTPException(status_code=500, detail="Unable to access cover assets.") from exc

    assets = []

    for svg_file in svg_files:
        # Build a raw UNC string (for example r"\\pixartnas\share\folder") so the
        # network lookup uses the exact Windows path supplied by administrators.
        network_file = unc_path_utils.format_unc_path(selection_unc_path / svg_file.name)
        print(network_file)
        svg_markup: Optional[str] = None

        svg_source_path: Optional[Path] = None

        try:
            with open(network_file, "r", encoding="utf-8") as handle:
                svg_markup = handle.read()
            svg_source_path = Path(network_file)
        except OSError as exc:
            logger.warning(
                "Unable to read cover SVG '%s' via network path %s: %s. Falling back to local mirror.",
                svg_file.name,
                network_file,
                exc,
            )

        if svg_markup is None:
            try:
                svg_markup = _read_cover_svg_text(svg_file)
            except OSError as exc:
                logger.error(
                    "Unable to read cover SVG '%s' from local path %s: %s",
                    svg_file.name,
                    svg_file,
                    exc,
                )
                raise HTTPException(status_code=500, detail="Unable to load cover SVG files.") from exc
            else:
                svg_source_path = svg_file

        if svg_source_path is None:
            svg_source_path = svg_file

        svg_markup = _localize_cover_svg_markup(svg_markup, svg_source_path)

        assets.append(
            {
                "fileName": svg_file.name,
                "relativePath": _as_windows_relative_path(base_path, svg_file),
                "svgMarkup": svg_markup,
                "personalisedMarkup": "",
            }
        )

    return {"assets": assets}


@api_router.get("/cover-assets/svg/{relative_path:path}")
async def get_cover_asset(relative_path: str):
    """Return the raw SVG bytes for the cover asset ``relative_path``."""
    print("Iam running")
    base_path = _ensure_cover_assets_base_path()
   

    candidate_path = (base_path / Path(relative_path)).resolve()
    

    try:
        candidate_path.relative_to(base_path)
        
    except ValueError:
        raise HTTPException(status_code=400, detail="Invalid cover asset path requested.")

    if not candidate_path.exists() or not candidate_path.is_file():
        raise HTTPException(status_code=404, detail="Cover asset not found.")

    try:
        svg_text = _read_cover_svg_text(candidate_path)
    except OSError as exc:  # pragma: no cover - filesystem errors are unexpected
        logger.error("Unable to read cover SVG '%s': %s", candidate_path, exc)
        raise HTTPException(status_code=500, detail="Unable to read cover asset.") from exc

    localized_svg = _localize_cover_svg_markup(svg_text, candidate_path)

    return Response(content=localized_svg.encode("utf-8"), media_type="image/svg+xml")


def _draw_text_only_rhyme(
    pdf_canvas: Any,
    entry: Dict[str, Any],
    page_width: float,
    page_height: float,
    y_offset: float = 0,
) -> None:
    """Render a stylised fallback card when SVG backends are unavailable.

    The previous implementation printed a diagnostic message that bubbled up to
    the generated PDF. Users interpreted the message as an error even though
    the export succeeded. To provide a polished experience regardless of
    optional dependencies, the fallback now draws a colourful card directly
    with ReportLab primitives, closely matching the SVG-based design.
    """

    rhyme_code = entry.get("rhyme_code", "")
    rhyme_info = RHYMES_DATA.get(rhyme_code)

    rhyme_name = entry.get("rhyme_name") or (rhyme_info[0] if rhyme_info else rhyme_code)
    pages_value = entry.get("pages")
    if pages_value is None and rhyme_info:
        pages_value = rhyme_info[1]

    padding = 36
    rect_x = padding
    rect_y = y_offset + padding
    rect_width = page_width - padding * 2
    rect_height = page_height - padding * 2

    # Create a soft gradient background by painting a stack of translucent bars.
    gradient_steps = 24
    start_color = (1.0, 0.42, 0.42)
    end_color = (0.31, 0.8, 0.77)

    card_path = pdf_canvas.beginPath()
    card_path.roundRect(rect_x, rect_y, rect_width, rect_height, 12)

    pdf_canvas.saveState()
    pdf_canvas.clipPath(card_path, stroke=0, fill=0)

    for step in range(gradient_steps):
        blend = step / max(gradient_steps - 1, 1)
        red = start_color[0] + (end_color[0] - start_color[0]) * blend
        green = start_color[1] + (end_color[1] - start_color[1]) * blend
        blue = start_color[2] + (end_color[2] - start_color[2]) * blend
        band_height = rect_height / gradient_steps + 1  # overlap to avoid gaps
        pdf_canvas.setFillColorRGB(red, green, blue)
        pdf_canvas.rect(
            rect_x,
            rect_y + step * (rect_height / gradient_steps),
            rect_width,
            band_height,
            stroke=0,
            fill=1,
        )

    pdf_canvas.restoreState()

    # Add a translucent overlay so text remains legible on the gradient.
    pdf_canvas.saveState()
    pdf_canvas.setFillColorRGB(1, 1, 1)
    if hasattr(pdf_canvas, "setFillAlpha"):
        pdf_canvas.setFillAlpha(0.15)
    pdf_canvas.roundRect(rect_x, rect_y, rect_width, rect_height, 12, stroke=0, fill=1)
    pdf_canvas.restoreState()

    pdf_canvas.setFillColorRGB(1, 1, 1)
    pdf_canvas.setFont("Helvetica-Bold", 22)
    pdf_canvas.drawCentredString(page_width / 2, rect_y + rect_height - 48, rhyme_name)

    pdf_canvas.setFont("Helvetica", 13)
    pdf_canvas.drawCentredString(page_width / 2, rect_y + rect_height - 74, f"Code: {rhyme_code}")

    if pages_value is not None:
        pdf_canvas.drawCentredString(
            page_width / 2,
            rect_y + rect_height - 94,
            f"Pages: {pages_value}",
        )

    pdf_canvas.saveState()
    pdf_canvas.setStrokeColorRGB(1, 1, 1)
    pdf_canvas.setLineWidth(1.2)
    pdf_canvas.roundRect(rect_x, rect_y, rect_width, rect_height, 12, stroke=1, fill=0)
    pdf_canvas.restoreState()

    # Decorative musical note badge similar to the SVG layout.
    badge_radius = 32
    badge_center_x = page_width / 2
    badge_center_y = rect_y + rect_height / 2
    pdf_canvas.saveState()
    pdf_canvas.setFillColorRGB(1, 1, 1)
    if hasattr(pdf_canvas, "setFillAlpha"):
        pdf_canvas.setFillAlpha(0.25)
    pdf_canvas.circle(badge_center_x, badge_center_y, badge_radius, stroke=0, fill=1)
    pdf_canvas.restoreState()
    pdf_canvas.setFillColorRGB(1, 1, 1)
    pdf_canvas.setFont("Helvetica-Bold", 28)
    pdf_canvas.drawCentredString(badge_center_x, badge_center_y - 10, "♪")


def _render_svg_on_canvas(
    pdf_canvas: Any,
    backend: _SvgBackend,
    svg_document: _SvgDocument,
    width: float,
    height: float,
    *,
    x: float = 0,
    y: float = 0,
    rhyme_code: Optional[str] = None,
) -> bool:
    """Render ``svg_document`` onto ``pdf_canvas`` using the available backend."""

    logger = logging.getLogger(__name__)

    original_markup = svg_document.markup
    effective_markup = original_markup
    source_path = svg_document.source_path

    raster_only = _svg_requires_raster_backend(svg_document)

    if source_path is not None:
        localized_markup = _localize_svg_image_assets(
            effective_markup,
            source_path,
            rhyme_code or "unknown",
            inline_mode=True,
            preprocess_for_pdf=True,
        )
        if localized_markup != effective_markup:
            effective_markup = localized_markup

    sanitized_markup = _sanitize_svg_for_svglib(effective_markup)
    gradient_requires_raster = sanitized_markup != effective_markup
    if gradient_requires_raster:
        logger.debug(
            "Gradient sanitization required for %s; falling back to raster rendering",
            rhyme_code or "unknown",
        )

    vector_markup = sanitized_markup if not gradient_requires_raster else effective_markup

    needs_temp_file = source_path is not None and vector_markup != original_markup

    vector_backend_available = (
        backend.svg2rlg
        and backend.render_pdf
        and not raster_only
    )

    temp_svg_path: Optional[Path] = None

    if vector_backend_available and not gradient_requires_raster:
        try:
            svg_input: Any
            if source_path is not None:
                if needs_temp_file:
                    candidate_dirs: List[Path] = []
                    parent_dir = source_path.parent
                    if parent_dir.exists() and parent_dir.is_dir():
                        candidate_dirs.append(parent_dir)
                    try:
                        cache_dir = _ensure_image_cache_dir()
                    except OSError:
                        cache_dir = None
                    if cache_dir and cache_dir not in candidate_dirs:
                        candidate_dirs.append(cache_dir)

                    for directory in candidate_dirs:
                        try:
                            with tempfile.NamedTemporaryFile(
                                "w",
                                encoding="utf-8",
                                suffix=".svg",
                                prefix=f"{source_path.stem}_sanitized_",
                                dir=directory,
                                delete=False,
                            ) as temp_file:
                                temp_file.write(vector_markup)
                            temp_svg_path = Path(temp_file.name)
                            break
                        except OSError as exc:
                            logger.debug(
                                "Unable to create temporary sanitized SVG in %s: %s",
                                directory,
                                exc,
                            )

                    if temp_svg_path is None:
                        logger.warning(
                            "Falling back to in-memory sanitized SVG for %s", source_path
                        )
                        svg_input = BytesIO(vector_markup.encode("utf-8"))
                    else:
                        svg_input = str(temp_svg_path)
                else:
                    svg_input = str(source_path)
            else:
                svg_input = BytesIO(vector_markup.encode("utf-8"))

            drawing = backend.svg2rlg(svg_input)
        except Exception as exc:  # pragma: no cover - defensive logging
            logger.warning("Failed to parse SVG using svglib: %s", exc)
            drawing = None
        finally:
            if temp_svg_path is not None:
                try:
                    temp_svg_path.unlink()
                except OSError as exc:
                    logger.debug(
                        "Unable to remove temporary sanitized SVG %s: %s", temp_svg_path, exc
                    )

        if drawing and getattr(drawing, "width", None) and getattr(drawing, "height", None):
            try:
                scale_x = width / float(drawing.width)
                scale_y = height / float(drawing.height)
                drawing.scale(scale_x, scale_y)
                min_x = getattr(drawing, "minX", 0) or 0
                min_y = getattr(drawing, "minY", 0) or 0
                drawing.translate(-min_x, -min_y)
                backend.render_pdf.draw(drawing, pdf_canvas, x, y)
                return True
            except Exception as exc:  # pragma: no cover - defensive logging
                logger.warning("Failed to render SVG using svglib: %s", exc)
        else:
            logger.debug(
                "svglib was unable to determine geometry for SVG; falling back to raster rendering"
            )

    if (
        backend.svg2png
        and backend.image_reader
    ):
        try:
            image_buffer = BytesIO()
            cairosvg_markup = effective_markup
            if svg_document.source_path is not None:
                cairosvg_markup = _localize_svg_image_assets(
                    cairosvg_markup,
                    svg_document.source_path,
                    rhyme_code or "unknown",
                    inline_mode=True,
                    preprocess_for_pdf=True,
                )
            backend.svg2png(
                bytestring=cairosvg_markup.encode("utf-8"),
                write_to=image_buffer,
                output_width=int(width),
                output_height=int(height),
                background_color="transparent",
            )
            image_buffer.seek(0)
            pdf_canvas.drawImage(
                backend.image_reader(image_buffer),
                x,
                y,
                width=width,
                height=height,
                mask="auto",
            )
            return True
        except Exception as exc:  # pragma: no cover - defensive logging
            logger.warning("Failed to render SVG using CairoSVG: %s", exc)

    return False


@api_router.get("/rhymes/binder/{school_id}/{grade}")
async def download_rhyme_binder(school_id: str, grade: str):
    """Generate a PDF binder containing all rhymes for the specified grade."""
    print("Iam running")

    try:
        pdf_resources = _load_pdf_dependencies()
         
        
        
    except PDFDependencyUnavailableError as exc:
        raise HTTPException(status_code=503, detail=str(exc)) from exc

    selections_query = db.collection("rhyme_selections").where("school_id", "==", school_id).where("grade", "==", grade)
    selections = [doc.to_dict() for doc in selections_query.stream()]

    if not selections:
        raise HTTPException(status_code=404, detail="No rhymes selected for this grade")

    pages_map: Dict[int, List[Dict[str, Any]]] = {}

    for selection in selections:
        page_index = int(selection.get("page_index", 0))
        pages_map.setdefault(page_index, []).append(selection)

    buffer = BytesIO()
    pdf_canvas = pdf_resources.canvas_factory(buffer, pagesize=pdf_resources.page_size)
    page_width, page_height = pdf_resources.page_size
    svg_backend = pdf_resources.svg_backend

    svg_document_cache: Dict[str, Optional[_SvgDocument]] = {}

    def _get_svg_document(rhyme_code: str) -> Optional[_SvgDocument]:
        """Return cached SVG metadata for ``rhyme_code`` within this request."""

        if rhyme_code in svg_document_cache:
            return svg_document_cache[rhyme_code]

        try:
            document = _load_rhyme_svg_markup(rhyme_code)
        except KeyError:
            document = None

        svg_document_cache[rhyme_code] = document
        return document

    for page_index in sorted(pages_map.keys()):
        entries = pages_map[page_index]
        # Sort so that "top" entries are rendered before "bottom"
        entries.sort(
            key=lambda item: (
                1 if (item.get("position") or "top").lower() == "bottom" else 0
            )
        )

        full_page_entry = next(
            (item for item in entries if float(item.get("pages", 1)) > 0.5), None
        )

        if full_page_entry:
            svg_document = _get_svg_document(full_page_entry["rhyme_code"])

            if svg_document and _render_svg_on_canvas(
                pdf_canvas,
                svg_backend,
                svg_document,
                page_width,
                page_height,
                rhyme_code=full_page_entry["rhyme_code"],
            ):
                pdf_canvas.showPage()
                continue

            _draw_text_only_rhyme(pdf_canvas, full_page_entry, page_width, page_height)
        else:
            slot_height = page_height / 2
            positioned_entries: Dict[str, Optional[Dict[str, Any]]] = {
                "top": None,
                "bottom": None,
            }

            for entry in entries:
                position = (entry.get("position") or "top").lower()
                if position not in positioned_entries:
                    position = "top"
                if positioned_entries[position] is None:
                    positioned_entries[position] = entry

            for position, entry in positioned_entries.items():
                if not entry:
                    continue

                y_position = page_height - slot_height if position == "top" else 0

                svg_rendered = False

                svg_document = _get_svg_document(entry["rhyme_code"])

                if svg_document:
                    svg_rendered = _render_svg_on_canvas(
                        pdf_canvas,
                        svg_backend,
                        svg_document,
                        page_width,
                        slot_height,
                        x=0,
                        y=y_position,
                        rhyme_code=entry["rhyme_code"],
                    )

                if not svg_rendered:
                    _draw_text_only_rhyme(
                        pdf_canvas,
                        entry,
                        page_width,
                        slot_height,
                        y_offset=y_position,
                    )

        pdf_canvas.showPage()

    pdf_canvas.save()
    buffer.seek(0)

    filename = f"{grade}_rhyme_binder.pdf"
    headers = {"Content-Disposition": f"attachment; filename={filename}"}

    svg_document_cache.clear()

    return Response(
        content=buffer.getvalue(), media_type="application/pdf", headers=headers
    )


# Include the router in the main app
app.include_router(api_router)



# Configure logging
logging.basicConfig(
    level=logging.INFO, format="%(asctime)s - %(name)s - %(levelname)s - %(message)s"
)
logger = logging.getLogger(__name__)
<|MERGE_RESOLUTION|>--- conflicted
+++ resolved
@@ -23,20 +23,11 @@
 from functools import lru_cache
 from io import BytesIO
 from pathlib import Path, PureWindowsPath
-<<<<<<< HEAD
-from typing import Any, Callable, Dict, Iterable, List, Literal, Optional, Set, Tuple
-
-from fastapi import APIRouter, FastAPI, HTTPException
-from fastapi.responses import JSONResponse, Response
-from motor.motor_asyncio import AsyncIOMotorClient
-from pydantic import BaseModel, Field
-=======
 from typing import Any, Callable, Dict, List, Literal, Optional, Tuple
 from dotenv import load_dotenv
 from fastapi import APIRouter, Depends, FastAPI, File, Header, HTTPException, UploadFile
 from fastapi.responses import Response
 from pydantic import BaseModel, EmailStr, Field
->>>>>>> 5ce4240a
 from starlette.middleware.cors import CORSMiddleware
 
 load_dotenv()
@@ -567,15 +558,9 @@
     """Get available rhymes for a specific grade"""
     if not include_selected:
         # Get already selected rhymes for ALL grades in this school
-<<<<<<< HEAD
-        selected_rhymes = await db.rhyme_selections.find(
-            {"school_id": school_id}
-        ).to_list(None) 
-=======
         selections_ref = db.collection("rhyme_selections")
         query = selections_ref.where("school_id", "==", school_id)
         selected_rhymes = [doc.to_dict() for doc in query.stream()]
->>>>>>> 5ce4240a
 
         selected_codes = {selection["rhyme_code"] for selection in selected_rhymes}
     else:
