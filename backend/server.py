from fastapi import FastAPI, APIRouter, HTTPException
from fastapi.responses import Response

from dotenv import load_dotenv
from starlette.middleware.cors import CORSMiddleware

from motor.motor_asyncio import AsyncIOMotorClient
import os
import logging
import json
from pathlib import Path
from dataclasses import dataclass
from pydantic import BaseModel, Field
from typing import Callable, List, Dict, Optional, Any, Tuple, Literal
from io import BytesIO
from functools import lru_cache
from urllib.parse import quote

import uuid
from datetime import datetime

ROOT_DIR = Path(__file__).parent
load_dotenv(ROOT_DIR / ".env")

logger = logging.getLogger(__name__)


def _resolve_svg_base_path() -> Optional[Path]:
    """Return the configured base path for rhyme SVG assets, if any."""

    base_path = os.environ.get("RHYME_SVG_BASE_PATH")
    if not base_path:
        return None

    try:
        return Path(base_path).expanduser()
    except (OSError, RuntimeError) as exc:
        logger.warning("Invalid RHYME_SVG_BASE_PATH '%s': %s", base_path, exc)
        return None


RHYME_SVG_BASE_PATH = _resolve_svg_base_path()


<<<<<<< HEAD
=======
def _resolve_rhyme_svg_path(rhyme_code: str) -> Optional[Path]:
    """Return the authored SVG path for ``rhyme_code`` if it exists.

    The lookup prefers ``RHYME_SVG_BASE_PATH`` when set so deployments can
    reference a network share or mounted volume. When the environment variable
    is unset the function falls back to the repository-local ``images``
    directory to support development defaults.
    """

    search_paths: List[Path] = []

    if RHYME_SVG_BASE_PATH is not None:
        search_paths.append(RHYME_SVG_BASE_PATH)

    fallback_base = ROOT_DIR / "images"

    if not search_paths:
        search_paths.append(fallback_base)
    else:
        # Retain the repo-local assets as a secondary option so development
        # environments with a misconfigured share still have artwork.
        search_paths.append(fallback_base)

    for base_path in search_paths:
        candidate = base_path / f"{rhyme_code}.svg"

        try:
            if candidate.is_file():
                return candidate

            if candidate.exists():
                logger.warning(
                    "Authored SVG for rhyme %s exists at %s but is not a file.",
                    rhyme_code,
                    candidate,
                )
            else:
                logger.warning(
                    "SVG file not found for rhyme %s in %s (expected %s)",
                    rhyme_code,
                    base_path,
                    candidate,
                )
        except OSError as exc:  # pragma: no cover - filesystem errors are unexpected
            logger.error(
                "Unable to access SVG for rhyme %s at %s: %s",
                rhyme_code,
                candidate,
                exc,
            )

    return None


>>>>>>> 222bfded
def _resolve_cover_svg_base_path() -> Optional[Path]:
    """Return the configured base path for cover SVG assets, if any."""

    base_path = os.environ.get("COVER_SVG_BASE_PATH")
    if not base_path:
        return None

    try:
        return Path(base_path).expanduser()
    except (OSError, RuntimeError) as exc:
        logger.warning("Invalid COVER_SVG_BASE_PATH '%s': %s", base_path, exc)
        return None


COVER_SVG_BASE_PATH = _resolve_cover_svg_base_path()


def _ensure_cover_assets_base_path() -> Path:
    """Return the configured cover assets directory or raise an HTTP error."""

    if COVER_SVG_BASE_PATH is None:
        raise HTTPException(
            status_code=503,
            detail=(
                "COVER_SVG_BASE_PATH is not configured on the server. "
                "Please set it to the directory containing the cover SVG files."
            ),
        )

    if not COVER_SVG_BASE_PATH.exists() or not COVER_SVG_BASE_PATH.is_dir():
        raise HTTPException(
            status_code=503,
            detail=(
                "The configured COVER_SVG_BASE_PATH does not exist or is not a directory."
            ),
        )

    return COVER_SVG_BASE_PATH


def _build_cover_asset_manifest(base_path: Path) -> List[Dict[str, str]]:
    """Build a manifest describing all SVG cover assets under ``base_path``."""

    assets: List[Dict[str, str]] = []

    for svg_path in sorted(base_path.rglob("*.svg")):
        if not svg_path.is_file():
            continue

        try:
            relative_path = svg_path.relative_to(base_path)
        except ValueError:
            # Skip files that fall outside the configured base directory.
            continue

        relative_posix = relative_path.as_posix()
        assets.append(
            {
                "fileName": svg_path.name,
                "path": relative_posix,
                "url": f"/api/cover-assets/svg/{quote(relative_posix, safe='/')}",
            }
        )

    return assets

# MongoDB connection
mongo_url = os.environ["MONGO_URL"]
client = AsyncIOMotorClient(mongo_url)
db = client[os.environ["DB_NAME"]]

# Load rhymes data
with open(ROOT_DIR / "rhymes.json", "r") as f:
    RHYMES_DATA = json.load(f)


def generate_rhyme_svg(rhyme_code: str) -> str:
    """Create SVG markup for a rhyme card.

    This helper centralizes the SVG generation so that both the API endpoint
    returning individual SVGs and the binder export can share the same layout.
    """

    if rhyme_code not in RHYMES_DATA:
        raise KeyError("Rhyme not found")

    rhyme_name = RHYMES_DATA[rhyme_code][0]

    return f"""
    <svg width="400" height="300" xmlns="http://www.w3.org/2000/svg">
        <defs>
            <linearGradient id="grad1" x1="0%" y1="0%" x2="100%" y2="100%">
                <stop offset="0%" style="stop-color:#ff6b6b;stop-opacity:1" />
                <stop offset="100%" style="stop-color:#4ecdc4;stop-opacity:1" />
            </linearGradient>
        </defs>
        <rect width="400" height="300" fill="url(#grad1)" rx="15"/>
        <text x="200" y="100" font-family="Arial, sans-serif" font-size="16" font-weight="bold"
              text-anchor="middle" fill="white">{rhyme_name}</text>
        <text x="200" y="130" font-family="Arial, sans-serif" font-size="12"
              text-anchor="middle" fill="white">Code: {rhyme_code}</text>
        <text x="200" y="160" font-family="Arial, sans-serif" font-size="12"
              text-anchor="middle" fill="white">Pages: {RHYMES_DATA[rhyme_code][1]}</text>
        <circle cx="200" cy="220" r="30" fill="rgba(255,255,255,0.3)" stroke="white" stroke-width="2"/>
        <text x="200" y="225" font-family="Arial, sans-serif" font-size="20"
              text-anchor="middle" fill="white">♪</text>
    </svg>
    """


def _parse_csv(value: Optional[str], *, default: Optional[List[str]] = None) -> List[str]:
    """Return a normalized list from a comma separated string."""

    if value is None:
        return list(default or [])

    entries = [item.strip() for item in value.split(",") if item.strip()]
    if entries:
        return entries

    return list(default or [])


app = FastAPI()
app.add_middleware(
    CORSMiddleware,
    allow_credentials=True,
    allow_origins=_parse_csv(os.environ.get("CORS_ORIGINS"), default=["*"]),
    allow_methods=["*"],
    allow_headers=["*"],
)



class PDFDependencyUnavailableError(RuntimeError):
      """Raised when the core PDF toolchain cannot be imported at runtime."""
    



@dataclass(frozen=True)
class _SvgBackend:
    """Container describing how SVG assets should be rendered on the PDF canvas."""

    mode: Literal["cairosvg", "svglib", "none"]
    svg2png: Optional[Callable[..., Any]]
    image_reader: Optional[Any]
    svg2rlg: Optional[Callable[..., Any]]
    render_pdf: Optional[Any]


@dataclass(frozen=True)
class _PdfResources:
    """Return value for :func:`_load_pdf_dependencies`."""

    canvas_factory: Any
    page_size: Tuple[float, float]
    svg_backend: _SvgBackend


@lru_cache(maxsize=1)
def _load_pdf_dependencies() -> _PdfResources:

    """Dynamically import heavy PDF dependencies when needed.

    Importing CairoSVG/ReportLab at module import time can crash the entire
    application when optional system libraries (for example ``libcairo``) are
    missing. By delaying the import until the binder endpoint is actually
    requested we prevent authentication and other unrelated endpoints from
    failing with a 502 Bad Gateway.


    Returns a :class:`_PdfResources` instance describing the configured PDF
    canvas factory, page size and SVG rendering backend. When CairoSVG is not
    available the function now attempts to fall back to ``svglib`` before
    degrading to the text-only layout.
    """

    try:
        from reportlab.lib.pagesizes import letter
        from reportlab.pdfgen import canvas as pdf_canvas
    except (ImportError, OSError) as exc:
        logging.getLogger(__name__).error(
            "ReportLab dependency could not be loaded for PDF generation: %s", exc
        )
        raise PDFDependencyUnavailableError(
            "PDF generation is temporarily unavailable because ReportLab is missing. "
            "Please contact the administrator to install the required dependencies."
        ) from exc

    svg_backend = _SvgBackend("none", None, None, None, None)

    try:
        from cairosvg import svg2png as _svg2png  # type: ignore
        from reportlab.lib.utils import ImageReader as _ImageReader
    except (ImportError, OSError) as exc:
        logging.getLogger(__name__).warning(
            "CairoSVG is not available. Attempting svglib fallback. Error: %s",
            exc,
        )

        try:
            from svglib.svglib import svg2rlg as _svg2rlg  # type: ignore
            from reportlab.graphics import renderPDF as _renderPDF
        except (ImportError, OSError) as svg_exc:
            logging.getLogger(__name__).warning(
                "svglib fallback is not available. Binder PDFs will use the text-only layout. "
                "Error: %s",
                svg_exc,
            )
        else:
            svg_backend = _SvgBackend("svglib", None, None, _svg2rlg, _renderPDF)
    else:
        svg_backend = _SvgBackend("cairosvg", _svg2png, _ImageReader, None, None)

    return _PdfResources(pdf_canvas.Canvas, letter, svg_backend)

   

# Create a router with the /api prefix
api_router = APIRouter(prefix="/api")


# Models
class School(BaseModel):
    id: str = Field(default_factory=lambda: str(uuid.uuid4()))
    school_id: str
    school_name: str
    timestamp: datetime = Field(default_factory=datetime.utcnow)


class SchoolCreate(BaseModel):
    school_id: str
    school_name: str


class RhymeSelection(BaseModel):
    id: str = Field(default_factory=lambda: str(uuid.uuid4()))
    school_id: str
    grade: str
    page_index: int  # Changed from position to page_index for carousel
    rhyme_code: str
    rhyme_name: str
    pages: float
    position: str = "top"
    timestamp: datetime = Field(default_factory=datetime.utcnow)


class RhymeSelectionCreate(BaseModel):
    school_id: str
    grade: str
    page_index: int
    rhyme_code: str
    position: Optional[str] = None


class GradeStatus(BaseModel):
    grade: str
    selected_count: int
    total_available: int


class RhymeSelectionDetail(BaseModel):
    id: Optional[str] = None
    page_index: int
    rhyme_code: str
    rhyme_name: str
    pages: float
    position: Optional[str] = None
    timestamp: Optional[datetime] = None


class SchoolWithSelections(School):
    total_selections: int = 0
    last_updated: Optional[datetime] = None
    grades: Dict[str, List[RhymeSelectionDetail]] = Field(default_factory=dict)


# Authentication endpoints
@api_router.post("/auth/login", response_model=School)
async def login_school(input: SchoolCreate):
    # Check if school already exists
    existing_school = await db.schools.find_one({"school_id": input.school_id})

    if existing_school:
        return School(**existing_school)

    # Create new school entry
    school_dict = input.dict()
    school_obj = School(**school_dict)
    await db.schools.insert_one(school_obj.dict())
    return school_obj


# Rhymes data endpoints
@api_router.get("/rhymes")
async def get_all_rhymes():
    """Get all rhymes organized by pages"""
    rhymes_by_pages = {}

    for code, data in RHYMES_DATA.items():
        name, pages, personalized = data
        page_key = str(pages)

        if page_key not in rhymes_by_pages:
            rhymes_by_pages[page_key] = []

        rhymes_by_pages[page_key].append(
            {"code": code, "name": name, "pages": pages, "personalized": personalized}
        )

    return rhymes_by_pages


@api_router.get("/rhymes/available/{school_id}/{grade}")
async def get_available_rhymes(
    school_id: str, grade: str, include_selected: bool = False
):
    """Get available rhymes for a specific grade"""
    if not include_selected:
        # Get already selected rhymes for ALL grades in this school
        selected_rhymes = await db.rhyme_selections.find(
            {"school_id": school_id}
        ).to_list(None)

        selected_codes = {selection["rhyme_code"] for selection in selected_rhymes}
    else:
        selected_codes = set()

    # Get available rhymes organized by pages
    rhymes_by_pages = {}

    for code, data in RHYMES_DATA.items():
        if code not in selected_codes:  # Only include unselected rhymes
            name, pages, personalized = data
            page_key = str(pages)

            if page_key not in rhymes_by_pages:
                rhymes_by_pages[page_key] = []

            rhymes_by_pages[page_key].append(
                {
                    "code": code,
                    "name": name,
                    "pages": pages,
                    "personalized": personalized,
                }
            )

    return rhymes_by_pages


@api_router.get("/rhymes/selected/{school_id}")
async def get_selected_rhymes(school_id: str):
    """Get all selected rhymes for a school organized by grade"""
    selections = await db.rhyme_selections.find({"school_id": school_id}).to_list(None)

    result = {}
    for selection in selections:
        grade = selection["grade"]
        if grade not in result:
            result[grade] = []

        result[grade].append(
            {
                "page_index": selection["page_index"],
                "code": selection["rhyme_code"],
                "name": selection["rhyme_name"],
                "pages": selection["pages"],
                "position": selection.get("position"),
            }
        )

    # Sort by page_index
    for grade in result:
        result[grade].sort(key=lambda x: x["page_index"])

    return result


@api_router.get("/rhymes/selected/other-grades/{school_id}/{grade}")
async def get_selected_rhymes_other_grades(school_id: str, grade: str):
    """Get rhymes selected in other grades that can be reused"""
    selections = await db.rhyme_selections.find(
        {"school_id": school_id, "grade": {"$ne": grade}}  # Exclude current grade
    ).to_list(None)

    # Get unique rhymes from other grades
    selected_rhymes = {}
    for selection in selections:
        code = selection["rhyme_code"]
        if code not in selected_rhymes:
            selected_rhymes[code] = {
                "code": code,
                "name": selection["rhyme_name"],
                "pages": selection["pages"],
                "used_in_grades": [],
            }
        selected_rhymes[code]["used_in_grades"].append(selection["grade"])

    # Organize by pages
    rhymes_by_pages = {}
    for rhyme in selected_rhymes.values():
        page_key = str(rhyme["pages"])
        if page_key not in rhymes_by_pages:
            rhymes_by_pages[page_key] = []
        rhymes_by_pages[page_key].append(rhyme)

    return rhymes_by_pages


@api_router.post("/rhymes/select", response_model=RhymeSelection)
async def select_rhyme(input: RhymeSelectionCreate):
    """Select a rhyme for a specific grade and page index"""
    # Check if rhyme exists
    if input.rhyme_code not in RHYMES_DATA:
        raise HTTPException(status_code=404, detail="Rhyme not found")

    rhyme_data = RHYMES_DATA[input.rhyme_code]

    pages = float(rhyme_data[1])

    # Normalize position (half-page rhymes can occupy top or bottom)
    requested_position = (input.position or "").strip().lower()
    normalized_position = (
        "bottom" if pages == 0.5 and requested_position == "bottom" else "top"
    )

    page_query = {
        "school_id": input.school_id,
        "grade": input.grade,
        "page_index": input.page_index,
    }

    existing_selections = await db.rhyme_selections.find(page_query).to_list(None)

    for existing in existing_selections:
        existing_pages = float(existing.get("pages", 1))
        existing_position = (existing.get("position") or "top").lower()

        should_remove = False

        if pages > 0.5:
            # Full-page rhyme replaces everything on the page
            should_remove = True
        else:
            # Half-page rhymes should only replace conflicting entries
            if existing_pages > 0.5:
                should_remove = True
            elif existing_position == normalized_position:
                should_remove = True
            elif existing.get("position") is None and normalized_position == "top":
                # Legacy records without a stored position occupy the top slot
                should_remove = True

        if should_remove:
            await db.rhyme_selections.delete_one({"_id": existing["_id"]})

    # Create new selection
    selection_dict = input.dict()
    selection_dict.update(
        {"rhyme_name": rhyme_data[0], "pages": pages, "position": normalized_position}
    )

    selection_obj = RhymeSelection(**selection_dict)
    await db.rhyme_selections.insert_one(selection_obj.dict())

    return selection_obj


# @api_router.delete("/rhymes/remove/{school_id}/{grade}/{page_index}")
# async def remove_rhyme_selection(school_id: str, grade: str, page_index: int):
#     """Remove a rhyme selection for a specific page index"""
#     result = await db.rhyme_selections.delete_many({
#         "school_id": school_id,
#         "grade": grade,
#         "page_index": page_index
#     })

#     if result.deleted_count == 0:
#         raise HTTPException(status_code=404, detail="Selection not found")

#     return {"message": "Selection removed successfully"}


@api_router.delete("/rhymes/remove/{school_id}/{grade}/{page_index}/{position}")
async def remove_specific_rhyme_selection(
    school_id: str, grade: str, page_index: int, position: str
):
    """Remove a specific rhyme selection for a position (top/bottom)"""
    # Get all selections for this page
    selections = await db.rhyme_selections.find(
        {
            "school_id": school_id,
            "grade": grade,
            "page_index": page_index,
        }
    ).to_list(None)

    if not selections:
        # raise HTTPException(status_code=404, detail="No selections found for this page")
        return {"message": f"selection is removed"}

    # Find and remove the specific position rhyme
    target_position = position.lower()
    selection_to_remove = None

    for selection in selections:
        pages = float(selection.get("pages", 0))
        stored_position = (selection.get("position") or "top").lower()

        if pages > 0.5:
            if target_position == "top":
                selection_to_remove = selection
                break
        elif pages == 0.5:
            if stored_position == target_position:
                selection_to_remove = selection
                break
            if selection.get("position") is None and target_position == "top":
                selection_to_remove = selection
                break

    if not selection_to_remove:
        for selection in selections:
            if target_position == "top" and selection.get("pages") != 0.5:
                selection_to_remove = selection
                break
            if target_position == "bottom" and selection.get("pages") == 0.5:
                selection_to_remove = selection
                break

    if not selection_to_remove:
        raise HTTPException(
            status_code=404, detail="Selection not found for the specified position"
        )

    # Remove the selection
    result = await db.rhyme_selections.delete_one({"_id": selection_to_remove["_id"]})

    if result.deleted_count == 0:
        raise HTTPException(status_code=404, detail="Selection not found")

    return {"message": f"{position.capitalize()} selection removed successfully"}


@api_router.get("/rhymes/status/{school_id}")
async def get_grade_status(school_id: str):
    """Get selection status for all grades"""
    grades = ["nursery", "lkg", "ukg", "playgroup"]
    status = []

    for grade in grades:
        selections = await db.rhyme_selections.find(
            {"school_id": school_id, "grade": grade}
        ).to_list(None)

        selected_count = len(selections)

        status.append(
            {
                "grade": grade,
                "selected_count": selected_count,
                "total_available": 25,  # Maximum 25 rhymes can be selected
            }
        )

    return status


@api_router.get("/admin/schools", response_model=List[SchoolWithSelections])
async def get_all_schools_with_selections():
    """Return all schools with their rhyme selections grouped by grade."""
    school_docs = await db.schools.find().sort("timestamp", -1).to_list(None)

    if not school_docs:
        return []

    school_ids = [doc.get("school_id") for doc in school_docs if doc.get("school_id")]

    selection_docs = []
    if school_ids:
        selection_docs = await db.rhyme_selections.find(
            {"school_id": {"$in": school_ids}}
        ).to_list(None)

    selections_by_school: Dict[str, Dict[str, List[Dict[str, Any]]]] = {}
    latest_selection_timestamp: Dict[str, datetime] = {}

    for selection in selection_docs:
        school_id = selection.get("school_id")
        grade = selection.get("grade")

        if not school_id or not grade:
            continue

        school_bucket = selections_by_school.setdefault(school_id, {})
        grade_bucket = school_bucket.setdefault(grade, [])
        grade_bucket.append(selection)

        timestamp = selection.get("timestamp")
        if timestamp:
            existing = latest_selection_timestamp.get(school_id)
            if not existing or timestamp > existing:
                latest_selection_timestamp[school_id] = timestamp

    def sort_key(selection: Dict[str, Any]):
        page_index = selection.get("page_index")
        try:
            normalized_page = int(page_index)
        except (TypeError, ValueError):
            normalized_page = 0

        position = (selection.get("position") or "top").strip().lower()
        position_weight = 1 if position == "bottom" else 0

        return (normalized_page, position_weight)

    schools_with_details: List[SchoolWithSelections] = []

    for doc in school_docs:
        school_id = doc.get("school_id")
        base_payload = {
            "id": doc.get("id"),
            "school_id": school_id,
            "school_name": doc.get("school_name"),
            "timestamp": doc.get("timestamp"),
        }

        grade_map: Dict[str, List[RhymeSelectionDetail]] = {}

        for grade, selections in selections_by_school.get(school_id, {}).items():
            sorted_selections = sorted(selections, key=sort_key)
            detailed_selections: List[RhymeSelectionDetail] = []

            for selection in sorted_selections:
                page_index_raw = selection.get("page_index", 0)
                try:
                    page_index = int(page_index_raw)
                except (TypeError, ValueError):
                    page_index = 0

                pages_raw = selection.get("pages", 0)
                try:
                    pages_value = float(pages_raw)
                except (TypeError, ValueError):
                    pages_value = 0.0

                detailed_selections.append(
                    RhymeSelectionDetail(
                        id=selection.get("id"),
                        page_index=page_index,
                        rhyme_code=selection.get("rhyme_code"),
                        rhyme_name=selection.get("rhyme_name"),
                        pages=pages_value,
                        position=selection.get("position"),
                        timestamp=selection.get("timestamp"),
                    )
                )

            grade_map[grade] = detailed_selections

        total_selections = sum(len(items) for items in grade_map.values())
        last_updated = latest_selection_timestamp.get(school_id) or doc.get("timestamp")

        schools_with_details.append(
            SchoolWithSelections(
                **base_payload,
                total_selections=total_selections,
                last_updated=last_updated,
                grades=grade_map,
            )
        )

    return schools_with_details


@api_router.delete("/admin/schools/{school_id}")
async def delete_school(school_id: str):
    """Delete a school and all of its rhyme selections."""
    school_result = await db.schools.delete_one({"school_id": school_id})
    selection_result = await db.rhyme_selections.delete_many({"school_id": school_id})

    if school_result.deleted_count == 0 and selection_result.deleted_count == 0:
        raise HTTPException(status_code=404, detail="School not found")

    return {
        "message": "School and associated rhymes removed successfully",
        "removed_school": school_result.deleted_count,
        "removed_selections": selection_result.deleted_count,
    }


@api_router.get("/rhymes/svg/{rhyme_code}")
async def get_rhyme_svg(rhyme_code: str):
    """Return SVG markup for the requested rhyme.

    When ``RHYME_SVG_BASE_PATH`` is configured the endpoint first attempts to
    resolve ``<rhyme_code>.svg`` within that directory so real artwork from a
    network share or mounted volume can be exercised. If the environment
    variable is unset or the file is missing, the lookup falls back to the
    repository ``images`` directory before ultimately generating the placeholder
    SVG so the frontend continues to work for missing assets.
    """

    svg_content: Optional[str] = None

    if RHYME_SVG_BASE_PATH is not None:
        # svg_path = RHYME_SVG_BASE_PATH / f"{rhyme_code}.svg"
        svg_path= Path(r"\\pixartnas\home\RHYMES & STORIES\NEW\Rhymes\SVGs") / f"{rhyme_code}.svg"
        print(svg_path)
        try:
            svg_content = svg_path.read_text(encoding="utf-8")
            
        except FileNotFoundError:
            logger.warning("SVG file not found for rhyme %s at %s", rhyme_code, svg_path)
        except OSError as exc:
            logger.error("Unable to read SVG for rhyme %s at %s: %s", rhyme_code, svg_path, exc)

    if svg_content is None:
        try:
            svg_content = generate_rhyme_svg(rhyme_code)
        except KeyError:
            raise HTTPException(status_code=404, detail="Rhyme not found")

    return Response(content=svg_content, media_type="image/svg+xml")


@api_router.get("/cover-assets/manifest")
async def get_cover_assets_manifest():
    """Return a manifest describing all available cover SVG assets."""

    base_path = _ensure_cover_assets_base_path()
    assets = _build_cover_asset_manifest(base_path)

    return {"assets": assets}


@api_router.get("/cover-assets/svg/{relative_path:path}")
async def get_cover_asset(relative_path: str):
    """Return the raw SVG bytes for the cover asset ``relative_path``."""

    base_path = _ensure_cover_assets_base_path()

    candidate_path = (base_path / Path(relative_path)).resolve()

    try:
        candidate_path.relative_to(base_path)
    except ValueError:
        raise HTTPException(status_code=400, detail="Invalid cover asset path requested.")

    if not candidate_path.exists() or not candidate_path.is_file():
        raise HTTPException(status_code=404, detail="Cover asset not found.")

    try:
        svg_bytes = candidate_path.read_bytes()
    except OSError as exc:  # pragma: no cover - filesystem errors are unexpected
        logger.error("Unable to read cover SVG '%s': %s", candidate_path, exc)
        raise HTTPException(status_code=500, detail="Unable to read cover asset.") from exc

    return Response(content=svg_bytes, media_type="image/svg+xml")


def _draw_text_only_rhyme(
    pdf_canvas: Any,
    entry: Dict[str, Any],
    page_width: float,
    page_height: float,
    y_offset: float = 0,
) -> None:
    """Render a stylised fallback card when SVG backends are unavailable.

    The previous implementation printed a diagnostic message that bubbled up to
    the generated PDF. Users interpreted the message as an error even though
    the export succeeded. To provide a polished experience regardless of
    optional dependencies, the fallback now draws a colourful card directly
    with ReportLab primitives, closely matching the SVG-based design.
    """

    rhyme_code = entry.get("rhyme_code", "")
    rhyme_info = RHYMES_DATA.get(rhyme_code)

    rhyme_name = entry.get("rhyme_name") or (rhyme_info[0] if rhyme_info else rhyme_code)
    pages_value = entry.get("pages")
    if pages_value is None and rhyme_info:
        pages_value = rhyme_info[1]

    padding = 36
    rect_x = padding
    rect_y = y_offset + padding
    rect_width = page_width - padding * 2
    rect_height = page_height - padding * 2

    # Create a soft gradient background by painting a stack of translucent bars.
    gradient_steps = 24
    start_color = (1.0, 0.42, 0.42)
    end_color = (0.31, 0.8, 0.77)

    card_path = pdf_canvas.beginPath()
    card_path.roundRect(rect_x, rect_y, rect_width, rect_height, 12)

    pdf_canvas.saveState()
    pdf_canvas.clipPath(card_path, stroke=0, fill=0)

    for step in range(gradient_steps):
        blend = step / max(gradient_steps - 1, 1)
        red = start_color[0] + (end_color[0] - start_color[0]) * blend
        green = start_color[1] + (end_color[1] - start_color[1]) * blend
        blue = start_color[2] + (end_color[2] - start_color[2]) * blend
        band_height = rect_height / gradient_steps + 1  # overlap to avoid gaps
        pdf_canvas.setFillColorRGB(red, green, blue)
        pdf_canvas.rect(
            rect_x,
            rect_y + step * (rect_height / gradient_steps),
            rect_width,
            band_height,
            stroke=0,
            fill=1,
        )

    pdf_canvas.restoreState()

    # Add a translucent overlay so text remains legible on the gradient.
    pdf_canvas.saveState()
    pdf_canvas.setFillColorRGB(1, 1, 1)
    if hasattr(pdf_canvas, "setFillAlpha"):
        pdf_canvas.setFillAlpha(0.15)
    pdf_canvas.roundRect(rect_x, rect_y, rect_width, rect_height, 12, stroke=0, fill=1)
    pdf_canvas.restoreState()

    pdf_canvas.setFillColorRGB(1, 1, 1)
    pdf_canvas.setFont("Helvetica-Bold", 22)
    pdf_canvas.drawCentredString(page_width / 2, rect_y + rect_height - 48, rhyme_name)

    pdf_canvas.setFont("Helvetica", 13)
    pdf_canvas.drawCentredString(page_width / 2, rect_y + rect_height - 74, f"Code: {rhyme_code}")

    if pages_value is not None:
        pdf_canvas.drawCentredString(
            page_width / 2,
            rect_y + rect_height - 94,
            f"Pages: {pages_value}",
        )

    pdf_canvas.saveState()
    pdf_canvas.setStrokeColorRGB(1, 1, 1)
    pdf_canvas.setLineWidth(1.2)
    pdf_canvas.roundRect(rect_x, rect_y, rect_width, rect_height, 12, stroke=1, fill=0)
    pdf_canvas.restoreState()

    # Decorative musical note badge similar to the SVG layout.
    badge_radius = 32
    badge_center_x = page_width / 2
    badge_center_y = rect_y + rect_height / 2
    pdf_canvas.saveState()
    pdf_canvas.setFillColorRGB(1, 1, 1)
    if hasattr(pdf_canvas, "setFillAlpha"):
        pdf_canvas.setFillAlpha(0.25)
    pdf_canvas.circle(badge_center_x, badge_center_y, badge_radius, stroke=0, fill=1)
    pdf_canvas.restoreState()
    pdf_canvas.setFillColorRGB(1, 1, 1)
    pdf_canvas.setFont("Helvetica-Bold", 28)
    pdf_canvas.drawCentredString(badge_center_x, badge_center_y - 10, "♪")


def _render_svg_on_canvas(
    pdf_canvas: Any,
    backend: _SvgBackend,
    svg_markup: str,
    width: float,
    height: float,
    *,
    x: float = 0,
    y: float = 0,
) -> bool:
    """Render ``svg_markup`` onto ``pdf_canvas`` using the available backend.

    Returns ``True`` when the SVG could be rendered, ``False`` otherwise. The
    function attempts CairoSVG first (when available) and falls back to svglib
    before signalling failure.
    """

    logger = logging.getLogger(__name__)

    if (
        backend.mode == "cairosvg"
        and backend.svg2png
        and backend.image_reader
    ):
        try:
            image_buffer = BytesIO()
            backend.svg2png(
                bytestring=svg_markup.encode("utf-8"),
                write_to=image_buffer,
                output_width=int(width),
                output_height=int(height),
            )
            image_buffer.seek(0)
            pdf_canvas.drawImage(
                backend.image_reader(image_buffer),
                x,
                y,
                width=width,
                height=height,
            )
            return True
        except Exception as exc:  # pragma: no cover - defensive logging
            logger.warning("Failed to render SVG using CairoSVG: %s", exc)

    if backend.mode == "svglib" and backend.svg2rlg and backend.render_pdf:
        try:
            drawing = backend.svg2rlg(BytesIO(svg_markup.encode("utf-8")))
        except Exception as exc:  # pragma: no cover - defensive logging
            logger.warning("Failed to parse SVG using svglib: %s", exc)
            return False

        if not drawing or not getattr(drawing, "width", None) or not getattr(drawing, "height", None):
            return False

        try:
            scale_x = width / float(drawing.width)
            scale_y = height / float(drawing.height)
            drawing.scale(scale_x, scale_y)
            drawing.translate(-drawing.minX, -drawing.minY)
            backend.render_pdf.draw(drawing, pdf_canvas, x, y)
            return True
        except Exception as exc:  # pragma: no cover - defensive logging
            logger.warning("Failed to render SVG using svglib: %s", exc)

    return False


@api_router.get("/rhymes/binder/{school_id}/{grade}")
async def download_rhyme_binder(school_id: str, grade: str):
    """Generate a PDF binder containing all rhymes for the specified grade."""

    try:
        pdf_resources = _load_pdf_dependencies()
         
        
        
    except PDFDependencyUnavailableError as exc:
        raise HTTPException(status_code=503, detail=str(exc)) from exc

    selections = await db.rhyme_selections.find(
        {
            "school_id": school_id,
            "grade": grade,
        }
    ).to_list(None)

    if not selections:
        raise HTTPException(status_code=404, detail="No rhymes selected for this grade")

    pages_map: Dict[int, List[Dict[str, Any]]] = {}

    for selection in selections:
        page_index = int(selection.get("page_index", 0))
        pages_map.setdefault(page_index, []).append(selection)

    buffer = BytesIO()
    pdf_canvas = pdf_resources.canvas_factory(buffer, pagesize=pdf_resources.page_size)
    page_width, page_height = pdf_resources.page_size
    svg_backend = pdf_resources.svg_backend

    for page_index in sorted(pages_map.keys()):
        entries = pages_map[page_index]
        # Sort so that "top" entries are rendered before "bottom"
        entries.sort(
            key=lambda item: (
                1 if (item.get("position") or "top").lower() == "bottom" else 0
            )
        )

        full_page_entry = next(
            (item for item in entries if float(item.get("pages", 1)) > 0.5), None
        )

        if full_page_entry:
            try:
                svg_markup = generate_rhyme_svg(full_page_entry["rhyme_code"])
            except KeyError:
                svg_markup = None

            if svg_markup and _render_svg_on_canvas(
                pdf_canvas,
                svg_backend,
                svg_markup,
                page_width,
                page_height,
            ):
                pdf_canvas.showPage()
                continue

            _draw_text_only_rhyme(pdf_canvas, full_page_entry, page_width, page_height)
        else:
            slot_height = page_height / 2
            positioned_entries: Dict[str, Optional[Dict[str, Any]]] = {
                "top": None,
                "bottom": None,
            }

            for entry in entries:
                position = (entry.get("position") or "top").lower()
                if position not in positioned_entries:
                    position = "top"
                if positioned_entries[position] is None:
                    positioned_entries[position] = entry

            for position, entry in positioned_entries.items():
                if not entry:
                    continue

                y_position = page_height - slot_height if position == "top" else 0

                svg_rendered = False

                try:
                    svg_markup = generate_rhyme_svg(entry["rhyme_code"])
                except KeyError:
                    svg_markup = None

                if svg_markup:
                    svg_rendered = _render_svg_on_canvas(
                        pdf_canvas,
                        svg_backend,
                        svg_markup,
                        page_width,
                        slot_height,
                        x=0,
                        y=y_position,
                    )

                if not svg_rendered:
                    _draw_text_only_rhyme(
                        pdf_canvas,
                        entry,
                        page_width,
                        slot_height,
                        y_offset=y_position,
                    )

        pdf_canvas.showPage()

    pdf_canvas.save()
    buffer.seek(0)

    filename = f"{grade}_rhyme_binder.pdf"
    headers = {"Content-Disposition": f"attachment; filename={filename}"}

    return Response(
        content=buffer.getvalue(), media_type="application/pdf", headers=headers
    )


# Include the router in the main app
app.include_router(api_router)



# Configure logging
logging.basicConfig(
    level=logging.INFO, format="%(asctime)s - %(name)s - %(levelname)s - %(message)s"
)
logger = logging.getLogger(__name__)


@app.on_event("shutdown")
async def shutdown_db_client():
    client.close()<|MERGE_RESOLUTION|>--- conflicted
+++ resolved
@@ -14,12 +14,23 @@
 from typing import Callable, List, Dict, Optional, Any, Tuple, Literal
 from io import BytesIO
 from functools import lru_cache
-from urllib.parse import quote
+from shutil import copy2
+from urllib.parse import quote, unquote, urlparse
+from xml.etree import ElementTree as ET
 
 import uuid
 from datetime import datetime
 
 ROOT_DIR = Path(__file__).parent
+
+
+SVG_NS = "http://www.w3.org/2000/svg"
+XLINK_NS = "http://www.w3.org/1999/xlink"
+
+ET.register_namespace("", SVG_NS)
+ET.register_namespace("xlink", XLINK_NS)
+
+_IMAGE_CACHE_DIR = ROOT_DIR / "images"
 load_dotenv(ROOT_DIR / ".env")
 
 logger = logging.getLogger(__name__)
@@ -42,8 +53,6 @@
 RHYME_SVG_BASE_PATH = _resolve_svg_base_path()
 
 
-<<<<<<< HEAD
-=======
 def _resolve_rhyme_svg_path(rhyme_code: str) -> Optional[Path]:
     """Return the authored SVG path for ``rhyme_code`` if it exists.
 
@@ -98,7 +107,6 @@
     return None
 
 
->>>>>>> 222bfded
 def _resolve_cover_svg_base_path() -> Optional[Path]:
     """Return the configured base path for cover SVG assets, if any."""
 
@@ -209,6 +217,172 @@
     """
 
 
+def _ensure_image_cache_dir() -> Path:
+    """Return the local image cache directory, creating it if needed."""
+
+    try:
+        _IMAGE_CACHE_DIR.mkdir(parents=True, exist_ok=True)
+    except OSError as exc:  # pragma: no cover - filesystem permissions errors
+        logger.error("Unable to create image cache directory %s: %s", _IMAGE_CACHE_DIR, exc)
+        raise
+
+    return _IMAGE_CACHE_DIR
+
+
+def _localize_svg_image_assets(svg_text: str, svg_path: Path, rhyme_code: str) -> str:
+    """Copy referenced raster assets locally and rewrite their URIs."""
+
+    try:
+        root = ET.fromstring(svg_text)
+    except ET.ParseError as exc:
+        logger.warning(
+            "Failed to parse SVG for rhyme %s at %s: %s", rhyme_code, svg_path, exc
+        )
+        return svg_text
+
+    images = list(root.findall(f".//{{{SVG_NS}}}image"))
+    if not images:
+        return svg_text
+
+    try:
+        cache_dir = _ensure_image_cache_dir()
+    except OSError:
+        # Directory creation failure already logged in _ensure_image_cache_dir.
+        return svg_text
+
+    modified = False
+
+    for image in images:
+        href_value = image.get(f"{{{XLINK_NS}}}href") or image.get("href")
+        if not href_value:
+            continue
+
+        href_value = href_value.strip()
+        if href_value.startswith("data:"):
+            continue
+
+        parsed = urlparse(href_value)
+        if parsed.scheme and parsed.scheme != "file":
+            logger.debug(
+                "Skipping non-file image reference '%s' in %s", href_value, svg_path
+            )
+            continue
+
+        raw_path = unquote(parsed.path or href_value)
+        if not raw_path:
+            logger.debug("Skipping empty image reference in %s", svg_path)
+            continue
+        if parsed.scheme == "file" and parsed.netloc:
+            logger.warning(
+                "Skipping network file reference '%s' in %s", href_value, svg_path
+            )
+            continue
+
+        if parsed.scheme == "file":
+            asset_path = Path(raw_path)
+        else:
+            candidate = Path(raw_path)
+            if candidate.is_absolute():
+                asset_path = candidate
+            else:
+                asset_path = (svg_path.parent / candidate).resolve()
+
+        try:
+            src_stat = asset_path.stat()
+        except FileNotFoundError:
+            logger.warning(
+                "Bitmap asset '%s' for rhyme %s not found at %s", href_value, rhyme_code, asset_path
+            )
+            continue
+        except OSError as exc:  # pragma: no cover - unexpected filesystem error
+            logger.warning(
+                "Unable to access bitmap asset '%s' for rhyme %s at %s: %s",
+                href_value,
+                rhyme_code,
+                asset_path,
+                exc,
+            )
+            continue
+
+        destination = cache_dir / f"{rhyme_code}_{asset_path.name}"
+
+        copy_required = True
+        try:
+            dest_stat = destination.stat()
+        except FileNotFoundError:
+            pass
+        except OSError as exc:  # pragma: no cover - unexpected filesystem error
+            logger.warning(
+                "Unable to access cached bitmap for rhyme %s at %s: %s",
+                rhyme_code,
+                destination,
+                exc,
+            )
+        else:
+            if dest_stat.st_mtime >= src_stat.st_mtime and dest_stat.st_size == src_stat.st_size:
+                copy_required = False
+
+        if copy_required:
+            try:
+                copy2(asset_path, destination)
+            except OSError as exc:
+                logger.warning(
+                    "Unable to copy bitmap asset '%s' for rhyme %s to %s: %s",
+                    href_value,
+                    rhyme_code,
+                    destination,
+                    exc,
+                )
+                continue
+
+        try:
+            new_href = destination.resolve().as_uri()
+        except OSError as exc:  # pragma: no cover - resolution errors unexpected
+            logger.warning(
+                "Unable to resolve cached bitmap URI for rhyme %s at %s: %s",
+                rhyme_code,
+                destination,
+                exc,
+            )
+            continue
+
+        image.set(f"{{{XLINK_NS}}}href", new_href)
+        image.set("href", new_href)
+        modified = True
+
+    if not modified:
+        return svg_text
+
+    return ET.tostring(root, encoding="unicode")
+
+
+def _load_rhyme_svg_markup(rhyme_code: str) -> str:
+    """Return SVG markup for ``rhyme_code``.
+
+    When a filesystem base path is configured the function prefers loading the
+    authored SVG asset so the generated PDF binder can embed the authentic
+    artwork. If the asset is missing the helper falls back to
+    :func:`generate_rhyme_svg`.
+    """
+
+    svg_path = _resolve_rhyme_svg_path(rhyme_code)
+
+    if svg_path is not None:
+        try:
+
+            svg_text = svg_path.read_text(encoding="utf-8")
+        except FileNotFoundError:
+            logger.warning("SVG file not found for rhyme %s at %s", rhyme_code, svg_path)
+        except OSError as exc:  # pragma: no cover - filesystem errors are unexpected
+            logger.error("Unable to read SVG for rhyme %s at %s: %s", rhyme_code, svg_path, exc)
+        else:
+            return _localize_svg_image_assets(svg_text, svg_path, rhyme_code)
+
+        
+
+    return generate_rhyme_svg(rhyme_code)
+
+
 def _parse_csv(value: Optional[str], *, default: Optional[List[str]] = None) -> List[str]:
     """Return a normalized list from a comma separated string."""
 
@@ -806,17 +980,15 @@
 
     svg_content: Optional[str] = None
 
-    if RHYME_SVG_BASE_PATH is not None:
-        # svg_path = RHYME_SVG_BASE_PATH / f"{rhyme_code}.svg"
-        svg_path= Path(r"\\pixartnas\home\RHYMES & STORIES\NEW\Rhymes\SVGs") / f"{rhyme_code}.svg"
-        print(svg_path)
+    svg_path = _resolve_rhyme_svg_path(rhyme_code)
+
+    if svg_path is not None:
         try:
             svg_content = svg_path.read_text(encoding="utf-8")
-            
-        except FileNotFoundError:
-            logger.warning("SVG file not found for rhyme %s at %s", rhyme_code, svg_path)
         except OSError as exc:
-            logger.error("Unable to read SVG for rhyme %s at %s: %s", rhyme_code, svg_path, exc)
+            logger.error(
+                "Unable to read SVG for rhyme %s at %s: %s", rhyme_code, svg_path, exc
+            )
 
     if svg_content is None:
         try:
@@ -1064,6 +1236,22 @@
     page_width, page_height = pdf_resources.page_size
     svg_backend = pdf_resources.svg_backend
 
+    svg_markup_cache: Dict[str, Optional[str]] = {}
+
+    def _get_svg_markup(rhyme_code: str) -> Optional[str]:
+        """Return cached SVG markup for ``rhyme_code`` within this request."""
+
+        if rhyme_code in svg_markup_cache:
+            return svg_markup_cache[rhyme_code]
+
+        try:
+            markup = _load_rhyme_svg_markup(rhyme_code)
+        except KeyError:
+            markup = None
+
+        svg_markup_cache[rhyme_code] = markup
+        return markup
+
     for page_index in sorted(pages_map.keys()):
         entries = pages_map[page_index]
         # Sort so that "top" entries are rendered before "bottom"
@@ -1078,10 +1266,7 @@
         )
 
         if full_page_entry:
-            try:
-                svg_markup = generate_rhyme_svg(full_page_entry["rhyme_code"])
-            except KeyError:
-                svg_markup = None
+            svg_markup = _get_svg_markup(full_page_entry["rhyme_code"])
 
             if svg_markup and _render_svg_on_canvas(
                 pdf_canvas,
@@ -1116,10 +1301,7 @@
 
                 svg_rendered = False
 
-                try:
-                    svg_markup = generate_rhyme_svg(entry["rhyme_code"])
-                except KeyError:
-                    svg_markup = None
+                svg_markup = _get_svg_markup(entry["rhyme_code"])
 
                 if svg_markup:
                     svg_rendered = _render_svg_on_canvas(
@@ -1149,6 +1331,8 @@
     filename = f"{grade}_rhyme_binder.pdf"
     headers = {"Content-Disposition": f"attachment; filename={filename}"}
 
+    svg_markup_cache.clear()
+
     return Response(
         content=buffer.getvalue(), media_type="application/pdf", headers=headers
     )
