--- conflicted
+++ resolved
@@ -27,7 +27,6 @@
 
 from dotenv import load_dotenv
 from fastapi import APIRouter, Depends, FastAPI, File, Header, HTTPException, UploadFile
-<<<<<<< HEAD
 
 from pydantic import BaseModel, EmailStr, Field
 from typing import Any, Callable, Dict, Iterable, List, Literal, Optional, Set, Tuple
@@ -35,9 +34,6 @@
 from shutil import copy2
 from fastapi.responses import JSONResponse, Response
 from motor.motor_asyncio import AsyncIOMotorClient
-=======
-from fastapi.responses import Response
->>>>>>> a9d6e492
 from pydantic import BaseModel, Field
 from starlette.middleware.cors import CORSMiddleware
 
@@ -611,7 +607,6 @@
     return status
 
 
-<<<<<<< HEAD
 @api_router.get("/admin/schools", response_model=PaginatedSchoolResponse)
 async def get_all_schools_with_selections(
     page: int = 1, limit: int = 10, authorization: Optional[str] = Header(None)
@@ -839,8 +834,6 @@
     return [localized_markup]
 
 
-=======
->>>>>>> a9d6e492
 @api_router.get("/rhymes/svg/{rhyme_code}")
 async def get_rhyme_svg(rhyme_code: str):
     """Return all SVG pages for the requested rhyme as a JSON list.
