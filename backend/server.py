from fastapi import FastAPI, APIRouter, HTTPException
from fastapi.responses import Response

from dotenv import load_dotenv
from starlette.middleware.cors import CORSMiddleware

from motor.motor_asyncio import AsyncIOMotorClient
import os
import logging
import json
from pathlib import Path
from dataclasses import dataclass
from pydantic import BaseModel, Field
from typing import Callable, List, Dict, Optional, Any, Tuple, Literal
from io import BytesIO
from functools import lru_cache
from urllib.parse import quote

import uuid
from datetime import datetime

ROOT_DIR = Path(__file__).parent
load_dotenv(ROOT_DIR / ".env")

logger = logging.getLogger(__name__)


def _resolve_svg_base_path() -> Optional[Path]:
    """Return the configured base path for rhyme SVG assets, if any."""

    base_path = os.environ.get("RHYME_SVG_BASE_PATH")
    if not base_path:
        return None

    try:
        return Path(base_path).expanduser()
    except (OSError, RuntimeError) as exc:
        logger.warning("Invalid RHYME_SVG_BASE_PATH '%s': %s", base_path, exc)
        return None


RHYME_SVG_BASE_PATH = _resolve_svg_base_path()


def _resolve_cover_svg_base_path() -> Optional[Path]:
    """Return the configured base path for cover SVG assets, if any."""

    base_path = os.environ.get("COVER_SVG_BASE_PATH")
    if not base_path:
        return None

    try:
        return Path(base_path).expanduser()
    except (OSError, RuntimeError) as exc:
        logger.warning("Invalid COVER_SVG_BASE_PATH '%s': %s", base_path, exc)
        return None


COVER_SVG_BASE_PATH = _resolve_cover_svg_base_path()


def _ensure_cover_assets_base_path() -> Path:
    """Return the configured cover assets directory or raise an HTTP error."""

    if COVER_SVG_BASE_PATH is None:
        raise HTTPException(
            status_code=503,
            detail=(
                "COVER_SVG_BASE_PATH is not configured on the server. "
                "Please set it to the directory containing the cover SVG files."
            ),
        )

    if not COVER_SVG_BASE_PATH.exists() or not COVER_SVG_BASE_PATH.is_dir():
        raise HTTPException(
            status_code=503,
            detail=(
                "The configured COVER_SVG_BASE_PATH does not exist or is not a directory."
            ),
        )

    return COVER_SVG_BASE_PATH


def _build_cover_asset_manifest(base_path: Path) -> List[Dict[str, str]]:
    """Build a manifest describing all SVG cover assets under ``base_path``."""

    assets: List[Dict[str, str]] = []

    for svg_path in sorted(base_path.rglob("*.svg")):
        if not svg_path.is_file():
            continue

        try:
            relative_path = svg_path.relative_to(base_path)
        except ValueError:
            # Skip files that fall outside the configured base directory.
            continue

        relative_posix = relative_path.as_posix()
        assets.append(
            {
                "fileName": svg_path.name,
                "path": relative_posix,
                "url": f"/api/cover-assets/svg/{quote(relative_posix, safe='/')}",
            }
        )

    return assets

# MongoDB connection
mongo_url = os.environ["MONGO_URL"]
client = AsyncIOMotorClient(mongo_url)
db = client[os.environ["DB_NAME"]]

# Load rhymes data
with open(ROOT_DIR / "rhymes.json", "r") as f:
    RHYMES_DATA = json.load(f)


def generate_rhyme_svg(rhyme_code: str) -> str:
    """Create SVG markup for a rhyme card.

    This helper centralizes the SVG generation so that both the API endpoint
    returning individual SVGs and the binder export can share the same layout.
    """

    if rhyme_code not in RHYMES_DATA:
        raise KeyError("Rhyme not found")

    rhyme_name = RHYMES_DATA[rhyme_code][0]

    return f"""
    <svg width="400" height="300" xmlns="http://www.w3.org/2000/svg">
        <defs>
            <linearGradient id="grad1" x1="0%" y1="0%" x2="100%" y2="100%">
                <stop offset="0%" style="stop-color:#ff6b6b;stop-opacity:1" />
                <stop offset="100%" style="stop-color:#4ecdc4;stop-opacity:1" />
            </linearGradient>
        </defs>
        <rect width="400" height="300" fill="url(#grad1)" rx="15"/>
        <text x="200" y="100" font-family="Arial, sans-serif" font-size="16" font-weight="bold"
              text-anchor="middle" fill="white">{rhyme_name}</text>
        <text x="200" y="130" font-family="Arial, sans-serif" font-size="12"
              text-anchor="middle" fill="white">Code: {rhyme_code}</text>
        <text x="200" y="160" font-family="Arial, sans-serif" font-size="12"
              text-anchor="middle" fill="white">Pages: {RHYMES_DATA[rhyme_code][1]}</text>
        <circle cx="200" cy="220" r="30" fill="rgba(255,255,255,0.3)" stroke="white" stroke-width="2"/>
        <text x="200" y="225" font-family="Arial, sans-serif" font-size="20"
              text-anchor="middle" fill="white">♪</text>
    </svg>
    """


def _load_rhyme_svg_markup(rhyme_code: str) -> str:
    """Return SVG markup for ``rhyme_code``.

    When a filesystem base path is configured the function prefers loading the
    authored SVG asset so the generated PDF binder can embed the authentic
    artwork. If the asset is missing the helper falls back to
    :func:`generate_rhyme_svg`.
    """

    if RHYME_SVG_BASE_PATH is not None:
        svg_path = RHYME_SVG_BASE_PATH / f"{rhyme_code}.svg"

        try:
            return svg_path.read_text(encoding="utf-8")
        except FileNotFoundError:
            logger.warning("SVG file not found for rhyme %s at %s", rhyme_code, svg_path)
        except OSError as exc:  # pragma: no cover - filesystem errors are unexpected
            logger.error("Unable to read SVG for rhyme %s at %s: %s", rhyme_code, svg_path, exc)

    return generate_rhyme_svg(rhyme_code)


def _parse_csv(value: Optional[str], *, default: Optional[List[str]] = None) -> List[str]:
    """Return a normalized list from a comma separated string."""

    if value is None:
        return list(default or [])

    entries = [item.strip() for item in value.split(",") if item.strip()]
    if entries:
        return entries

    return list(default or [])


app = FastAPI()
app.add_middleware(
    CORSMiddleware,
    allow_credentials=True,
    allow_origins=_parse_csv(os.environ.get("CORS_ORIGINS"), default=["*"]),
    allow_methods=["*"],
    allow_headers=["*"],
)



class PDFDependencyUnavailableError(RuntimeError):
      """Raised when the core PDF toolchain cannot be imported at runtime."""
    



@dataclass(frozen=True)
class _SvgBackend:
    """Container describing how SVG assets should be rendered on the PDF canvas."""

    mode: Literal["cairosvg", "svglib", "none"]
    svg2png: Optional[Callable[..., Any]]
    image_reader: Optional[Any]
    svg2rlg: Optional[Callable[..., Any]]
    render_pdf: Optional[Any]


@dataclass(frozen=True)
class _PdfResources:
    """Return value for :func:`_load_pdf_dependencies`."""

    canvas_factory: Any
    page_size: Tuple[float, float]
    svg_backend: _SvgBackend


@lru_cache(maxsize=1)
def _load_pdf_dependencies() -> _PdfResources:

    """Dynamically import heavy PDF dependencies when needed.

    Importing CairoSVG/ReportLab at module import time can crash the entire
    application when optional system libraries (for example ``libcairo``) are
    missing. By delaying the import until the binder endpoint is actually
    requested we prevent authentication and other unrelated endpoints from
    failing with a 502 Bad Gateway.


    Returns a :class:`_PdfResources` instance describing the configured PDF
    canvas factory, page size and SVG rendering backend. When CairoSVG is not
    available the function now attempts to fall back to ``svglib`` before
    degrading to the text-only layout.
    """

    try:
        from reportlab.lib.pagesizes import letter
        from reportlab.pdfgen import canvas as pdf_canvas
    except (ImportError, OSError) as exc:
        logging.getLogger(__name__).error(
            "ReportLab dependency could not be loaded for PDF generation: %s", exc
        )
        raise PDFDependencyUnavailableError(
            "PDF generation is temporarily unavailable because ReportLab is missing. "
            "Please contact the administrator to install the required dependencies."
        ) from exc

    svg_backend = _SvgBackend("none", None, None, None, None)

    try:
        from cairosvg import svg2png as _svg2png  # type: ignore
        from reportlab.lib.utils import ImageReader as _ImageReader
    except (ImportError, OSError) as exc:
        logging.getLogger(__name__).warning(
            "CairoSVG is not available. Attempting svglib fallback. Error: %s",
            exc,
        )

        try:
            from svglib.svglib import svg2rlg as _svg2rlg  # type: ignore
            from reportlab.graphics import renderPDF as _renderPDF
        except (ImportError, OSError) as svg_exc:
            logging.getLogger(__name__).warning(
                "svglib fallback is not available. Binder PDFs will use the text-only layout. "
                "Error: %s",
                svg_exc,
            )
        else:
            svg_backend = _SvgBackend("svglib", None, None, _svg2rlg, _renderPDF)
    else:
        svg_backend = _SvgBackend("cairosvg", _svg2png, _ImageReader, None, None)

    return _PdfResources(pdf_canvas.Canvas, letter, svg_backend)

   

# Create a router with the /api prefix
api_router = APIRouter(prefix="/api")


# Models
class School(BaseModel):
    id: str = Field(default_factory=lambda: str(uuid.uuid4()))
    school_id: str
    school_name: str
    timestamp: datetime = Field(default_factory=datetime.utcnow)


class SchoolCreate(BaseModel):
    school_id: str
    school_name: str


class RhymeSelection(BaseModel):
    id: str = Field(default_factory=lambda: str(uuid.uuid4()))
    school_id: str
    grade: str
    page_index: int  # Changed from position to page_index for carousel
    rhyme_code: str
    rhyme_name: str
    pages: float
    position: str = "top"
    timestamp: datetime = Field(default_factory=datetime.utcnow)


class RhymeSelectionCreate(BaseModel):
    school_id: str
    grade: str
    page_index: int
    rhyme_code: str
    position: Optional[str] = None


class GradeStatus(BaseModel):
    grade: str
    selected_count: int
    total_available: int


class RhymeSelectionDetail(BaseModel):
    id: Optional[str] = None
    page_index: int
    rhyme_code: str
    rhyme_name: str
    pages: float
    position: Optional[str] = None
    timestamp: Optional[datetime] = None


class SchoolWithSelections(School):
    total_selections: int = 0
    last_updated: Optional[datetime] = None
    grades: Dict[str, List[RhymeSelectionDetail]] = Field(default_factory=dict)


# Authentication endpoints
@api_router.post("/auth/login", response_model=School)
async def login_school(input: SchoolCreate):
    # Check if school already exists
    existing_school = await db.schools.find_one({"school_id": input.school_id})

    if existing_school:
        return School(**existing_school)

    # Create new school entry
    school_dict = input.dict()
    school_obj = School(**school_dict)
    await db.schools.insert_one(school_obj.dict())
    return school_obj


# Rhymes data endpoints
@api_router.get("/rhymes")
async def get_all_rhymes():
    """Get all rhymes organized by pages"""
    rhymes_by_pages = {}

    for code, data in RHYMES_DATA.items():
        name, pages, personalized = data
        page_key = str(pages)

        if page_key not in rhymes_by_pages:
            rhymes_by_pages[page_key] = []

        rhymes_by_pages[page_key].append(
            {"code": code, "name": name, "pages": pages, "personalized": personalized}
        )

    return rhymes_by_pages


@api_router.get("/rhymes/available/{school_id}/{grade}")
async def get_available_rhymes(
    school_id: str, grade: str, include_selected: bool = False
):
    """Get available rhymes for a specific grade"""
    if not include_selected:
        # Get already selected rhymes for ALL grades in this school
        selected_rhymes = await db.rhyme_selections.find(
            {"school_id": school_id}
        ).to_list(None)

        selected_codes = {selection["rhyme_code"] for selection in selected_rhymes}
    else:
        selected_codes = set()

    # Get available rhymes organized by pages
    rhymes_by_pages = {}

    for code, data in RHYMES_DATA.items():
        if code not in selected_codes:  # Only include unselected rhymes
            name, pages, personalized = data
            page_key = str(pages)

            if page_key not in rhymes_by_pages:
                rhymes_by_pages[page_key] = []

            rhymes_by_pages[page_key].append(
                {
                    "code": code,
                    "name": name,
                    "pages": pages,
                    "personalized": personalized,
                }
            )

    return rhymes_by_pages


@api_router.get("/rhymes/selected/{school_id}")
async def get_selected_rhymes(school_id: str):
    """Get all selected rhymes for a school organized by grade"""
    selections = await db.rhyme_selections.find({"school_id": school_id}).to_list(None)

    result = {}
    for selection in selections:
        grade = selection["grade"]
        if grade not in result:
            result[grade] = []

        result[grade].append(
            {
                "page_index": selection["page_index"],
                "code": selection["rhyme_code"],
                "name": selection["rhyme_name"],
                "pages": selection["pages"],
                "position": selection.get("position"),
            }
        )

    # Sort by page_index
    for grade in result:
        result[grade].sort(key=lambda x: x["page_index"])

    return result


@api_router.get("/rhymes/selected/other-grades/{school_id}/{grade}")
async def get_selected_rhymes_other_grades(school_id: str, grade: str):
    """Get rhymes selected in other grades that can be reused"""
    selections = await db.rhyme_selections.find(
        {"school_id": school_id, "grade": {"$ne": grade}}  # Exclude current grade
    ).to_list(None)

    # Get unique rhymes from other grades
    selected_rhymes = {}
    for selection in selections:
        code = selection["rhyme_code"]
        if code not in selected_rhymes:
            selected_rhymes[code] = {
                "code": code,
                "name": selection["rhyme_name"],
                "pages": selection["pages"],
                "used_in_grades": [],
            }
        selected_rhymes[code]["used_in_grades"].append(selection["grade"])

    # Organize by pages
    rhymes_by_pages = {}
    for rhyme in selected_rhymes.values():
        page_key = str(rhyme["pages"])
        if page_key not in rhymes_by_pages:
            rhymes_by_pages[page_key] = []
        rhymes_by_pages[page_key].append(rhyme)

    return rhymes_by_pages


@api_router.post("/rhymes/select", response_model=RhymeSelection)
async def select_rhyme(input: RhymeSelectionCreate):
    """Select a rhyme for a specific grade and page index"""
    # Check if rhyme exists
    if input.rhyme_code not in RHYMES_DATA:
        raise HTTPException(status_code=404, detail="Rhyme not found")

    rhyme_data = RHYMES_DATA[input.rhyme_code]

    pages = float(rhyme_data[1])

    # Normalize position (half-page rhymes can occupy top or bottom)
    requested_position = (input.position or "").strip().lower()
    normalized_position = (
        "bottom" if pages == 0.5 and requested_position == "bottom" else "top"
    )

    page_query = {
        "school_id": input.school_id,
        "grade": input.grade,
        "page_index": input.page_index,
    }

    existing_selections = await db.rhyme_selections.find(page_query).to_list(None)

    for existing in existing_selections:
        existing_pages = float(existing.get("pages", 1))
        existing_position = (existing.get("position") or "top").lower()

        should_remove = False

        if pages > 0.5:
            # Full-page rhyme replaces everything on the page
            should_remove = True
        else:
            # Half-page rhymes should only replace conflicting entries
            if existing_pages > 0.5:
                should_remove = True
            elif existing_position == normalized_position:
                should_remove = True
            elif existing.get("position") is None and normalized_position == "top":
                # Legacy records without a stored position occupy the top slot
                should_remove = True

        if should_remove:
            await db.rhyme_selections.delete_one({"_id": existing["_id"]})

    # Create new selection
    selection_dict = input.dict()
    selection_dict.update(
        {"rhyme_name": rhyme_data[0], "pages": pages, "position": normalized_position}
    )

    selection_obj = RhymeSelection(**selection_dict)
    await db.rhyme_selections.insert_one(selection_obj.dict())

    return selection_obj


# @api_router.delete("/rhymes/remove/{school_id}/{grade}/{page_index}")
# async def remove_rhyme_selection(school_id: str, grade: str, page_index: int):
#     """Remove a rhyme selection for a specific page index"""
#     result = await db.rhyme_selections.delete_many({
#         "school_id": school_id,
#         "grade": grade,
#         "page_index": page_index
#     })

#     if result.deleted_count == 0:
#         raise HTTPException(status_code=404, detail="Selection not found")

#     return {"message": "Selection removed successfully"}


@api_router.delete("/rhymes/remove/{school_id}/{grade}/{page_index}/{position}")
async def remove_specific_rhyme_selection(
    school_id: str, grade: str, page_index: int, position: str
):
    """Remove a specific rhyme selection for a position (top/bottom)"""
    # Get all selections for this page
    selections = await db.rhyme_selections.find(
        {
            "school_id": school_id,
            "grade": grade,
            "page_index": page_index,
        }
    ).to_list(None)

    if not selections:
        # raise HTTPException(status_code=404, detail="No selections found for this page")
        return {"message": f"selection is removed"}

    # Find and remove the specific position rhyme
    target_position = position.lower()
    selection_to_remove = None

    for selection in selections:
        pages = float(selection.get("pages", 0))
        stored_position = (selection.get("position") or "top").lower()

        if pages > 0.5:
            if target_position == "top":
                selection_to_remove = selection
                break
        elif pages == 0.5:
            if stored_position == target_position:
                selection_to_remove = selection
                break
            if selection.get("position") is None and target_position == "top":
                selection_to_remove = selection
                break

    if not selection_to_remove:
        for selection in selections:
            if target_position == "top" and selection.get("pages") != 0.5:
                selection_to_remove = selection
                break
            if target_position == "bottom" and selection.get("pages") == 0.5:
                selection_to_remove = selection
                break

    if not selection_to_remove:
        raise HTTPException(
            status_code=404, detail="Selection not found for the specified position"
        )

    # Remove the selection
    result = await db.rhyme_selections.delete_one({"_id": selection_to_remove["_id"]})

    if result.deleted_count == 0:
        raise HTTPException(status_code=404, detail="Selection not found")

    return {"message": f"{position.capitalize()} selection removed successfully"}


@api_router.get("/rhymes/status/{school_id}")
async def get_grade_status(school_id: str):
    """Get selection status for all grades"""
    grades = ["nursery", "lkg", "ukg", "playgroup"]
    status = []

    for grade in grades:
        selections = await db.rhyme_selections.find(
            {"school_id": school_id, "grade": grade}
        ).to_list(None)

        selected_count = len(selections)

        status.append(
            {
                "grade": grade,
                "selected_count": selected_count,
                "total_available": 25,  # Maximum 25 rhymes can be selected
            }
        )

    return status


@api_router.get("/admin/schools", response_model=List[SchoolWithSelections])
async def get_all_schools_with_selections():
    """Return all schools with their rhyme selections grouped by grade."""
    school_docs = await db.schools.find().sort("timestamp", -1).to_list(None)

    if not school_docs:
        return []

    school_ids = [doc.get("school_id") for doc in school_docs if doc.get("school_id")]

    selection_docs = []
    if school_ids:
        selection_docs = await db.rhyme_selections.find(
            {"school_id": {"$in": school_ids}}
        ).to_list(None)

    selections_by_school: Dict[str, Dict[str, List[Dict[str, Any]]]] = {}
    latest_selection_timestamp: Dict[str, datetime] = {}

    for selection in selection_docs:
        school_id = selection.get("school_id")
        grade = selection.get("grade")

        if not school_id or not grade:
            continue

        school_bucket = selections_by_school.setdefault(school_id, {})
        grade_bucket = school_bucket.setdefault(grade, [])
        grade_bucket.append(selection)

        timestamp = selection.get("timestamp")
        if timestamp:
            existing = latest_selection_timestamp.get(school_id)
            if not existing or timestamp > existing:
                latest_selection_timestamp[school_id] = timestamp

    def sort_key(selection: Dict[str, Any]):
        page_index = selection.get("page_index")
        try:
            normalized_page = int(page_index)
        except (TypeError, ValueError):
            normalized_page = 0

        position = (selection.get("position") or "top").strip().lower()
        position_weight = 1 if position == "bottom" else 0

        return (normalized_page, position_weight)

    schools_with_details: List[SchoolWithSelections] = []

    for doc in school_docs:
        school_id = doc.get("school_id")
        base_payload = {
            "id": doc.get("id"),
            "school_id": school_id,
            "school_name": doc.get("school_name"),
            "timestamp": doc.get("timestamp"),
        }

        grade_map: Dict[str, List[RhymeSelectionDetail]] = {}

        for grade, selections in selections_by_school.get(school_id, {}).items():
            sorted_selections = sorted(selections, key=sort_key)
            detailed_selections: List[RhymeSelectionDetail] = []

            for selection in sorted_selections:
                page_index_raw = selection.get("page_index", 0)
                try:
                    page_index = int(page_index_raw)
                except (TypeError, ValueError):
                    page_index = 0

                pages_raw = selection.get("pages", 0)
                try:
                    pages_value = float(pages_raw)
                except (TypeError, ValueError):
                    pages_value = 0.0

                detailed_selections.append(
                    RhymeSelectionDetail(
                        id=selection.get("id"),
                        page_index=page_index,
                        rhyme_code=selection.get("rhyme_code"),
                        rhyme_name=selection.get("rhyme_name"),
                        pages=pages_value,
                        position=selection.get("position"),
                        timestamp=selection.get("timestamp"),
                    )
                )

            grade_map[grade] = detailed_selections

        total_selections = sum(len(items) for items in grade_map.values())
        last_updated = latest_selection_timestamp.get(school_id) or doc.get("timestamp")

        schools_with_details.append(
            SchoolWithSelections(
                **base_payload,
                total_selections=total_selections,
                last_updated=last_updated,
                grades=grade_map,
            )
        )

    return schools_with_details


@api_router.delete("/admin/schools/{school_id}")
async def delete_school(school_id: str):
    """Delete a school and all of its rhyme selections."""
    school_result = await db.schools.delete_one({"school_id": school_id})
    selection_result = await db.rhyme_selections.delete_many({"school_id": school_id})

    if school_result.deleted_count == 0 and selection_result.deleted_count == 0:
        raise HTTPException(status_code=404, detail="School not found")

    return {
        "message": "School and associated rhymes removed successfully",
        "removed_school": school_result.deleted_count,
        "removed_selections": selection_result.deleted_count,
    }


@api_router.get("/rhymes/svg/{rhyme_code}")
async def get_rhyme_svg(rhyme_code: str):
    """Return SVG markup for the requested rhyme.

    When ``RHYME_SVG_BASE_PATH`` is configured the endpoint will attempt to
    resolve ``<rhyme_code>.svg`` within that directory so real artwork from a
    network share or local folder can be exercised in development. If the file
    cannot be found the function falls back to the generated placeholder SVG so
    the frontend continues to work for missing assets.
    """

<<<<<<< HEAD
    svg_content: Optional[str] = None

    if RHYME_SVG_BASE_PATH is not None:
        # svg_path = RHYME_SVG_BASE_PATH / f"{rhyme_code}.svg"
        
        svg_path= Path(r"\\pixartnas\home\RHYMES & STORIES\NEW\Rhymes\SVGs") / f"{rhyme_code}.svg"
        print(svg_path)
        try:
            svg_content = svg_path.read_text(encoding="utf-8")
            
        except FileNotFoundError:
            logger.warning("SVG file not found for rhyme %s at %s", rhyme_code, svg_path)
        except OSError as exc:
            logger.error("Unable to read SVG for rhyme %s at %s: %s", rhyme_code, svg_path, exc)

    if svg_content is None:
        try:
            svg_content = generate_rhyme_svg(rhyme_code)
        except KeyError:
            raise HTTPException(status_code=404, detail="Rhyme not found")
=======
    try:
        svg_content = _load_rhyme_svg_markup(rhyme_code)
    except KeyError:
        raise HTTPException(status_code=404, detail="Rhyme not found")
>>>>>>> c9e0d87e

    return Response(content=svg_content, media_type="image/svg+xml")


@api_router.get("/cover-assets/manifest")
async def get_cover_assets_manifest():
    """Return a manifest describing all available cover SVG assets."""

    base_path = _ensure_cover_assets_base_path()
    assets = _build_cover_asset_manifest(base_path)

    return {"assets": assets}


@api_router.get("/cover-assets/svg/{relative_path:path}")
async def get_cover_asset(relative_path: str):
    """Return the raw SVG bytes for the cover asset ``relative_path``."""

    base_path = _ensure_cover_assets_base_path()

    candidate_path = (base_path / Path(relative_path)).resolve()

    try:
        candidate_path.relative_to(base_path)
    except ValueError:
        raise HTTPException(status_code=400, detail="Invalid cover asset path requested.")

    if not candidate_path.exists() or not candidate_path.is_file():
        raise HTTPException(status_code=404, detail="Cover asset not found.")

    try:
        svg_bytes = candidate_path.read_bytes()
    except OSError as exc:  # pragma: no cover - filesystem errors are unexpected
        logger.error("Unable to read cover SVG '%s': %s", candidate_path, exc)
        raise HTTPException(status_code=500, detail="Unable to read cover asset.") from exc

    return Response(content=svg_bytes, media_type="image/svg+xml")


def _draw_text_only_rhyme(
    pdf_canvas: Any,
    entry: Dict[str, Any],
    page_width: float,
    page_height: float,
    y_offset: float = 0,
) -> None:
    """Render a stylised fallback card when SVG backends are unavailable.

    The previous implementation printed a diagnostic message that bubbled up to
    the generated PDF. Users interpreted the message as an error even though
    the export succeeded. To provide a polished experience regardless of
    optional dependencies, the fallback now draws a colourful card directly
    with ReportLab primitives, closely matching the SVG-based design.
    """

    rhyme_code = entry.get("rhyme_code", "")
    rhyme_info = RHYMES_DATA.get(rhyme_code)

    rhyme_name = entry.get("rhyme_name") or (rhyme_info[0] if rhyme_info else rhyme_code)
    pages_value = entry.get("pages")
    if pages_value is None and rhyme_info:
        pages_value = rhyme_info[1]

    padding = 36
    rect_x = padding
    rect_y = y_offset + padding
    rect_width = page_width - padding * 2
    rect_height = page_height - padding * 2

    # Create a soft gradient background by painting a stack of translucent bars.
    gradient_steps = 24
    start_color = (1.0, 0.42, 0.42)
    end_color = (0.31, 0.8, 0.77)

    card_path = pdf_canvas.beginPath()
    card_path.roundRect(rect_x, rect_y, rect_width, rect_height, 12)

    pdf_canvas.saveState()
    pdf_canvas.clipPath(card_path, stroke=0, fill=0)

    for step in range(gradient_steps):
        blend = step / max(gradient_steps - 1, 1)
        red = start_color[0] + (end_color[0] - start_color[0]) * blend
        green = start_color[1] + (end_color[1] - start_color[1]) * blend
        blue = start_color[2] + (end_color[2] - start_color[2]) * blend
        band_height = rect_height / gradient_steps + 1  # overlap to avoid gaps
        pdf_canvas.setFillColorRGB(red, green, blue)
        pdf_canvas.rect(
            rect_x,
            rect_y + step * (rect_height / gradient_steps),
            rect_width,
            band_height,
            stroke=0,
            fill=1,
        )

    pdf_canvas.restoreState()

    # Add a translucent overlay so text remains legible on the gradient.
    pdf_canvas.saveState()
    pdf_canvas.setFillColorRGB(1, 1, 1)
    if hasattr(pdf_canvas, "setFillAlpha"):
        pdf_canvas.setFillAlpha(0.15)
    pdf_canvas.roundRect(rect_x, rect_y, rect_width, rect_height, 12, stroke=0, fill=1)
    pdf_canvas.restoreState()

    pdf_canvas.setFillColorRGB(1, 1, 1)
    pdf_canvas.setFont("Helvetica-Bold", 22)
    pdf_canvas.drawCentredString(page_width / 2, rect_y + rect_height - 48, rhyme_name)

    pdf_canvas.setFont("Helvetica", 13)
    pdf_canvas.drawCentredString(page_width / 2, rect_y + rect_height - 74, f"Code: {rhyme_code}")

    if pages_value is not None:
        pdf_canvas.drawCentredString(
            page_width / 2,
            rect_y + rect_height - 94,
            f"Pages: {pages_value}",
        )

    pdf_canvas.saveState()
    pdf_canvas.setStrokeColorRGB(1, 1, 1)
    pdf_canvas.setLineWidth(1.2)
    pdf_canvas.roundRect(rect_x, rect_y, rect_width, rect_height, 12, stroke=1, fill=0)
    pdf_canvas.restoreState()

    # Decorative musical note badge similar to the SVG layout.
    badge_radius = 32
    badge_center_x = page_width / 2
    badge_center_y = rect_y + rect_height / 2
    pdf_canvas.saveState()
    pdf_canvas.setFillColorRGB(1, 1, 1)
    if hasattr(pdf_canvas, "setFillAlpha"):
        pdf_canvas.setFillAlpha(0.25)
    pdf_canvas.circle(badge_center_x, badge_center_y, badge_radius, stroke=0, fill=1)
    pdf_canvas.restoreState()
    pdf_canvas.setFillColorRGB(1, 1, 1)
    pdf_canvas.setFont("Helvetica-Bold", 28)
    pdf_canvas.drawCentredString(badge_center_x, badge_center_y - 10, "♪")


def _render_svg_on_canvas(
    pdf_canvas: Any,
    backend: _SvgBackend,
    svg_markup: str,
    width: float,
    height: float,
    *,
    x: float = 0,
    y: float = 0,
) -> bool:
    """Render ``svg_markup`` onto ``pdf_canvas`` using the available backend.

    Returns ``True`` when the SVG could be rendered, ``False`` otherwise. The
    function attempts CairoSVG first (when available) and falls back to svglib
    before signalling failure.
    """

    logger = logging.getLogger(__name__)

    if (
        backend.mode == "cairosvg"
        and backend.svg2png
        and backend.image_reader
    ):
        try:
            image_buffer = BytesIO()
            backend.svg2png(
                bytestring=svg_markup.encode("utf-8"),
                write_to=image_buffer,
                output_width=int(width),
                output_height=int(height),
            )
            image_buffer.seek(0)
            pdf_canvas.drawImage(
                backend.image_reader(image_buffer),
                x,
                y,
                width=width,
                height=height,
            )
            return True
        except Exception as exc:  # pragma: no cover - defensive logging
            logger.warning("Failed to render SVG using CairoSVG: %s", exc)

    if backend.mode == "svglib" and backend.svg2rlg and backend.render_pdf:
        try:
            drawing = backend.svg2rlg(BytesIO(svg_markup.encode("utf-8")))
        except Exception as exc:  # pragma: no cover - defensive logging
            logger.warning("Failed to parse SVG using svglib: %s", exc)
            return False

        if not drawing or not getattr(drawing, "width", None) or not getattr(drawing, "height", None):
            return False

        try:
            scale_x = width / float(drawing.width)
            scale_y = height / float(drawing.height)
            drawing.scale(scale_x, scale_y)
            drawing.translate(-drawing.minX, -drawing.minY)
            backend.render_pdf.draw(drawing, pdf_canvas, x, y)
            return True
        except Exception as exc:  # pragma: no cover - defensive logging
            logger.warning("Failed to render SVG using svglib: %s", exc)

    return False


@api_router.get("/rhymes/binder/{school_id}/{grade}")
async def download_rhyme_binder(school_id: str, grade: str):
    """Generate a PDF binder containing all rhymes for the specified grade."""

    try:
        pdf_resources = _load_pdf_dependencies()
         
        
        
    except PDFDependencyUnavailableError as exc:
        raise HTTPException(status_code=503, detail=str(exc)) from exc

    selections = await db.rhyme_selections.find(
        {
            "school_id": school_id,
            "grade": grade,
        }
    ).to_list(None)

    if not selections:
        raise HTTPException(status_code=404, detail="No rhymes selected for this grade")

    pages_map: Dict[int, List[Dict[str, Any]]] = {}

    for selection in selections:
        page_index = int(selection.get("page_index", 0))
        pages_map.setdefault(page_index, []).append(selection)

    buffer = BytesIO()
    pdf_canvas = pdf_resources.canvas_factory(buffer, pagesize=pdf_resources.page_size)
    page_width, page_height = pdf_resources.page_size
    svg_backend = pdf_resources.svg_backend

    for page_index in sorted(pages_map.keys()):
        entries = pages_map[page_index]
        # Sort so that "top" entries are rendered before "bottom"
        entries.sort(
            key=lambda item: (
                1 if (item.get("position") or "top").lower() == "bottom" else 0
            )
        )

        full_page_entry = next(
            (item for item in entries if float(item.get("pages", 1)) > 0.5), None
        )

        if full_page_entry:
            try:
                svg_markup = _load_rhyme_svg_markup(full_page_entry["rhyme_code"])
            except KeyError:
                svg_markup = None

            if svg_markup and _render_svg_on_canvas(
                pdf_canvas,
                svg_backend,
                svg_markup,
                page_width,
                page_height,
            ):
                pdf_canvas.showPage()
                continue

            _draw_text_only_rhyme(pdf_canvas, full_page_entry, page_width, page_height)
        else:
            slot_height = page_height / 2
            positioned_entries: Dict[str, Optional[Dict[str, Any]]] = {
                "top": None,
                "bottom": None,
            }

            for entry in entries:
                position = (entry.get("position") or "top").lower()
                if position not in positioned_entries:
                    position = "top"
                if positioned_entries[position] is None:
                    positioned_entries[position] = entry

            for position, entry in positioned_entries.items():
                if not entry:
                    continue

                y_position = page_height - slot_height if position == "top" else 0

                svg_rendered = False

                try:
                    svg_markup = _load_rhyme_svg_markup(entry["rhyme_code"])
                except KeyError:
                    svg_markup = None

                if svg_markup:
                    svg_rendered = _render_svg_on_canvas(
                        pdf_canvas,
                        svg_backend,
                        svg_markup,
                        page_width,
                        slot_height,
                        x=0,
                        y=y_position,
                    )

                if not svg_rendered:
                    _draw_text_only_rhyme(
                        pdf_canvas,
                        entry,
                        page_width,
                        slot_height,
                        y_offset=y_position,
                    )

        pdf_canvas.showPage()

    pdf_canvas.save()
    buffer.seek(0)

    filename = f"{grade}_rhyme_binder.pdf"
    headers = {"Content-Disposition": f"attachment; filename={filename}"}

    return Response(
        content=buffer.getvalue(), media_type="application/pdf", headers=headers
    )


# Include the router in the main app
app.include_router(api_router)



# Configure logging
logging.basicConfig(
    level=logging.INFO, format="%(asctime)s - %(name)s - %(levelname)s - %(message)s"
)
logger = logging.getLogger(__name__)


@app.on_event("shutdown")
async def shutdown_db_client():
    client.close()<|MERGE_RESOLUTION|>--- conflicted
+++ resolved
@@ -768,7 +768,6 @@
     the frontend continues to work for missing assets.
     """
 
-<<<<<<< HEAD
     svg_content: Optional[str] = None
 
     if RHYME_SVG_BASE_PATH is not None:
@@ -789,12 +788,6 @@
             svg_content = generate_rhyme_svg(rhyme_code)
         except KeyError:
             raise HTTPException(status_code=404, detail="Rhyme not found")
-=======
-    try:
-        svg_content = _load_rhyme_svg_markup(rhyme_code)
-    except KeyError:
-        raise HTTPException(status_code=404, detail="Rhyme not found")
->>>>>>> c9e0d87e
 
     return Response(content=svg_content, media_type="image/svg+xml")
 
