--- conflicted
+++ resolved
@@ -398,7 +398,7 @@
 .cover-theme-button.is-active {
   border-color: #fb923c;
   box-shadow: 0 28px 46px -22px rgba(249, 115, 22, 0.4);
-<<<<<<< HEAD
+
 }
 
 .cover-theme-button.is-active::after {
@@ -411,20 +411,7 @@
   gap: 16px;
 }
 
-=======
-}
-
-.cover-theme-button.is-active::after {
-  opacity: 1;
-}
-
-.cover-colour-grid {
-  display: grid;
-  grid-template-columns: repeat(auto-fit, minmax(72px, 1fr));
-  gap: 16px;
-}
-
->>>>>>> fc9b78d8
+
 .cover-colour-chip {
   position: relative;
   width: 100%;
@@ -473,7 +460,6 @@
   box-shadow: 0 32px 54px -26px rgba(249, 115, 22, 0.55);
 }
 
-<<<<<<< HEAD
 .cover-personalisation-grid {
   display: grid;
   gap: 16px;
@@ -506,8 +492,7 @@
   color: #0f172a;
 }
 
-=======
->>>>>>> fc9b78d8
+
 .cover-carousel-stage {
   min-height: clamp(300px, 40vw, 460px);
   border-radius: 28px;
