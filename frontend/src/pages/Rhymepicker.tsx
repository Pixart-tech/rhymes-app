--- conflicted
+++ resolved
@@ -255,11 +255,7 @@
             </p>
           </CardHeader>
           <CardContent>
-<<<<<<< HEAD
-            <div className="grid grid-cols-2 gap-4 sm:grid-cols-2 sm:gap-5 md:grid-cols-3 md:gap-6">
-=======
             <div className="grid grid-cols-1 gap-4 sm:grid-cols-2 sm:gap-5 md:grid-cols-3 md:gap-6">
->>>>>>> dbfa0c82
               {options.map((option) => {
                 const IconComponent = option.icon;
                 return (
