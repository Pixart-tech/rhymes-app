
import React, { useState, useEffect, useMemo, useCallback, useRef } from 'react';
import { useNavigate } from 'react-router-dom';
import axios from 'axios';
import '../App.css';
import { useAuth } from '../hooks/useAuth';
import AuthPage, { type WorkspaceUserProfile } from '../components/AuthPage';


// Components
import { Button } from '../components/ui/button';
import { Input } from '../components/ui/input';
import { Label } from '../components/ui/label';
import { Card, CardContent, CardHeader, CardTitle } from '../components/ui/card';
import { Badge } from '../components/ui/badge';
import { Collapsible, CollapsibleContent, CollapsibleTrigger } from '../components/ui/collapsible';
import { toast } from 'sonner';
import { Toaster } from '../components/ui/sonner';
import CoverPageWorkflow from '../components/CoverPageWorkflow';
import HomePage from '../pages/HomePage';

import InlineSvg from '../components/InlineSvg';
import {
  SchoolForm,
  type SchoolFormSubmitPayload,
  buildSchoolFormValuesFromProfile,
  buildSchoolFormData
} from '../components/SchoolProfileForm';
import { API_BASE_URL } from '../lib/utils';
import { decodeSvgPayload, sanitizeRhymeSvgContent } from '../lib/svgUtils';
import { readFileAsDataUrl } from '../lib/fileUtils';
import {
  clearPersistedAppState,
  loadPersistedAppState,
  savePersistedAppState,
  clearCoverWorkflowState,
  clearBookWorkflowState,
  loadBookWorkflowState
} from '../lib/storage';


// Icons
import {
  Plus,
  ChevronDown,
  ChevronRight,
  Replace,
  BookOpen,
  Music,
  ChevronLeft,
  Eye,
  Download,
  LayoutTemplate,
  BookMarked,
  Clock,
  Loader2,
  UserRoundPen
} from 'lucide-react';
import type { SchoolProfile } from '../types/types';


const API = API_BASE_URL || '/api';

const buildBinderDownloadUrl = (apiBase, schoolId, gradeId) => {
  if (!apiBase || !schoolId || !gradeId) {
    return '';
  }

  const basePath = `${apiBase}/rhymes/binder/${schoolId}/${gradeId}`;
  const timestamp = Date.now().toString();

  if (typeof window !== 'undefined' && window.location) {
    try {
      const resolved = new URL(basePath, window.location.origin);
      resolved.searchParams.set('_t', timestamp);
      return resolved.toString();
    } catch (error) {
      console.error('Error constructing binder download URL:', error);
    }
  }

  const separator = basePath.includes('?') ? '&' : '?';
  return `${basePath}${separator}_t=${timestamp}`;
};

const GRADE_OPTIONS = [
  { id: 'nursery', name: 'Nursery', color: 'from-pink-400 to-rose-400', icon: '🌸' },
  { id: 'lkg', name: 'LKG', color: 'from-blue-400 to-cyan-400', icon: '🎈' },
  { id: 'ukg', name: 'UKG', color: 'from-green-400 to-emerald-400', icon: '🌟' },
  { id: 'playgroup', name: 'Playgroup', color: 'from-purple-400 to-indigo-400', icon: '🎨' }
];

const createDefaultGradeNames = () =>
  GRADE_OPTIONS.reduce((acc, grade) => {
    acc[grade.id] = grade.name;
    return acc;
  }, {});

const DEFAULT_COVER_DEFAULTS = {
  schoolLogo: '',
  schoolLogoFileName: '',
  contactNumber: '',
  website: '',
  email: '',
  addressLine1: '',
  addressLine2: '',
  addressLine3: '',
  tagLine1: '',
  tagLine2: '',
  tagLine3: '',
  gradeNames: createDefaultGradeNames()
};

const mergeCoverDefaults = (overrides = {}) => ({
  ...DEFAULT_COVER_DEFAULTS,
  ...overrides,
  gradeNames: {
    ...DEFAULT_COVER_DEFAULTS.gradeNames,
    ...(overrides.gradeNames || {})
  }
});

const resolveDefaultGradeLabel = (gradeId) => {
  const option = GRADE_OPTIONS.find((item) => item.id === gradeId);
  return option ? option.name : 'Grade';
};

const buildCoverGradeNames = (source) =>
  GRADE_OPTIONS.reduce((acc, grade) => {
    const rawValue = source?.gradeNames?.[grade.id];
    if (typeof rawValue === 'string' && rawValue.trim().length > 0) {
      acc[grade.id] = rawValue.trim();
    } else {
      acc[grade.id] = resolveDefaultGradeLabel(grade.id);
    }
    return acc;
  }, {});

const ModeSelectionPage = ({
  school,
  onModeSelect,
  isSuperAdmin = false,
  onBackToAdmin,
  onBackToDashboard,
  onEditProfile
}) => {
  const options = [
    {
      id: 'books',
      title: 'Books',
      description: 'Plan and curate the book list appropriate for every class.',
      gradient: 'from-blue-400 to-indigo-500',
      icon: BookMarked
    },
    {
      id: 'cover',
      title: 'Cover Pages',
      description: 'Design and manage engaging cover pages tailored to each grade.',
      gradient: 'from-rose-400 to-pink-500',
      icon: LayoutTemplate
    },
    {
      id: 'rhymes',
      title: 'Rhymes',
      description: 'Select and organise rhymes to build your customised binders.',
      gradient: 'from-orange-400 to-red-400',
      icon: Music
    }
  ];

  return (
    <div className="min-h-screen bg-gradient-to-br from-amber-50 via-orange-50 to-red-50 p-6">
      <div className="mx-auto flex max-w-5xl flex-col gap-8">
        <div className="flex flex-col gap-4 md:flex-row md:items-center md:justify-between">
          <div>
            <h1 className="text-3xl font-bold text-gray-800">Welcome, {school.school_name}</h1>
            <p className="text-gray-600">School ID: {school.school_id}</p>
          </div>
          <div className="flex flex-wrap gap-3">
            {onEditProfile && (
              <Button
                variant="outline"
                className="bg-white/80 hover:bg-white border-gray-200"
                onClick={onEditProfile}
              >
                <UserRoundPen className="mr-2 h-4 w-4" />
                Edit profile
              </Button>
            )}
            {isSuperAdmin && (
              <>
                <Button
                  variant="outline"
                  className="bg-white/80 hover:bg-white border-gray-200"
                  onClick={onBackToAdmin}
                >
                  <ChevronLeft className="mr-2 h-4 w-4" />
                  Back to admin dashboard
                </Button>
                <Button
                  asChild
                  variant="outline"
                  className="bg-white/80 hover:bg-white border-gray-200"
                >
                  <a href="#/admin/upload">Admin tools</a>
                </Button>
              </>
            )}
            {onBackToDashboard && (
              <Button
                variant="outline"
                className="bg-white/80 hover:bg-white border-gray-200"
                onClick={onBackToDashboard}
              >
                <ChevronLeft className="mr-2 h-4 w-4" />
                Back to dashboard
              </Button>
            )}
          </div>
        </div>

        <Card className="border-0 bg-white/80 backdrop-blur-md shadow-xl">
          <CardHeader>
            <CardTitle className="text-2xl font-semibold text-gray-800">Choose what you would like to work on</CardTitle>
            <p className="text-gray-600">
              Select one of the workflows below to continue. You can always return to this menu to switch tasks.
            </p>
          </CardHeader>
          <CardContent>
            <div className="grid grid-cols-1 gap-6 md:grid-cols-3">
              {options.map((option) => {
                const IconComponent = option.icon;
                return (
                  <Card
                    key={option.id}
                    className="group cursor-pointer border border-transparent bg-white/70 transition-all duration-300 hover:-translate-y-1 hover:border-orange-200 hover:shadow-2xl"
                    onClick={() => onModeSelect(option.id)}
                  >
                    <CardContent className="flex h-full flex-col gap-4 p-6">
                      <div className={`w-16 h-16 rounded-2xl bg-gradient-to-r ${option.gradient} text-white flex items-center justify-center text-2xl shadow-lg transition-transform duration-300 group-hover:scale-110`}>
                        <IconComponent className="h-8 w-8" />
                      </div>
                      <div className="space-y-2">
                        <h3 className="text-xl font-semibold text-gray-800">{option.title}</h3>
                        <p className="text-sm text-gray-600 leading-relaxed">{option.description}</p>
                      </div>
                      <div className="mt-auto">
                        <Button
                          type="button"
                          onClick={() => onModeSelect(option.id)}
                          className="w-full bg-gradient-to-r from-orange-400 to-red-400 text-white shadow-lg transition-all duration-300 hover:from-orange-500 hover:to-red-500"
                        >
                          Explore {option.title}
                        </Button>
                      </div>
                    </CardContent>
                  </Card>
                );
              })}
            </div>
          </CardContent>
        </Card>
      </div>
    </div>
  );
};
// const Header: React.FC = ({onBackToMode}) => {
//   const { user, signIn, signOut } = useAuth();
//   const navigate = useNavigate();

//   const activeLinkClass = "text-white bg-primary-700";
//   const inactiveLinkClass = "text-gray-300 hover:bg-primary-600 hover:text-white";
//   const linkBaseClass = "px-3 py-2 rounded-md text-sm font-medium transition-colors";

//   const handleBackToMenu = () => {
//     if (typeof onBackToMode === 'function') {
//       onBackToMode();
//     }
//     navigate('/');
//   };

//   return (
//     <header className="bg-primary-800 shadow-md">
//       <nav className="max-w-7xl mx-auto px-4 sm:px-6 lg:px-8">
//         <div className="flex items-center justify-between h-16">
//           <div className="flex items-center">
//             <div className="flex-shrink-0">
//                <NavLink to="/" className="text-white text-xl font-bold">Book Selector</NavLink>
//             </div>
//             <div className="hidden md:block">
//               <div className="ml-10 flex items-baseline space-x-4">
                
//                 {user && (
//                   <>
//                     <NavLink to="/questionnaire" className={({isActive}) => `${linkBaseClass} ${isActive ? activeLinkClass : inactiveLinkClass}`}>Questionnaire</NavLink>
//                     <NavLink to="/grid" className={({isActive}) => `${linkBaseClass} ${isActive ? activeLinkClass : inactiveLinkClass}`}>View Grid</NavLink>
//                     <NavLink to="/admin/upload" className={({isActive}) => `${linkBaseClass} ${isActive ? activeLinkClass : inactiveLinkClass}`}>Upload PDF</NavLink>
                   







                    
//                   </>
//                 )}
//                  <Button
//                 onClick={handleBackToMenu}
//                 variant="outline"
//                 className="bg-white/80 hover:bg-white border-gray-200"
//               >
//                 Back to Menu
//               </Button>
//               </div>
//             </div>
//           </div>
//           <div className="flex items-center">
//             {user ? (
//               <>
//                 <span className="text-gray-300 text-sm mr-4 hidden sm:inline">School ID: {user.schoolId}</span>
//                 <button
//                   onClick={signOut}
//                   className="bg-red-600 text-white px-3 py-2 rounded-md text-sm font-medium hover:bg-red-700 transition-colors"
//                 >
//                   Sign Out
//                 </button>
//               </>
//             ) : (
//               <button
//                 onClick={signIn}
//                 className="bg-primary-600 text-white px-3 py-2 rounded-md text-sm font-medium hover:bg-primary-700 transition-colors"
//               >
//                 Sign in with Google
//               </button>
//             )}
//           </div>
//         </div>
//       </nav>
//     </header>
//   );
// };
// Cover Details Page
const CoverDetailsPage = ({ school, coverDetails, onSave, onBackToMenu, onLogout }) => {
  const navigate = useNavigate();
  const [formState, setFormState] = useState(() => ({
    schoolLogo: coverDetails?.schoolLogo || '',
    schoolLogoFileName: coverDetails?.schoolLogoFileName || '',
    contactNumber: coverDetails?.contactNumber || '',
    website: coverDetails?.website || '',
    email: coverDetails?.email || '',
    addressLine1: coverDetails?.addressLine1 || '',
    addressLine2: coverDetails?.addressLine2 || '',
    addressLine3: coverDetails?.addressLine3 || '',
    tagLine1: coverDetails?.tagLine1 || '',
    tagLine2: coverDetails?.tagLine2 || '',
    tagLine3: coverDetails?.tagLine3 || '',
    gradeNames: buildCoverGradeNames(coverDetails)
  }));
  const [formError, setFormError] = useState('');
  const [logoError, setLogoError] = useState('');

  useEffect(() => {
    setFormState({
      schoolLogo: coverDetails?.schoolLogo || '',
      schoolLogoFileName: coverDetails?.schoolLogoFileName || '',
      contactNumber: coverDetails?.contactNumber || '',
      website: coverDetails?.website || '',
      email: coverDetails?.email || '',
      addressLine1: coverDetails?.addressLine1 || '',
      addressLine2: coverDetails?.addressLine2 || '',
      addressLine3: coverDetails?.addressLine3 || '',
      tagLine1: coverDetails?.tagLine1 || '',
      tagLine2: coverDetails?.tagLine2 || '',
      tagLine3: coverDetails?.tagLine3 || '',
      gradeNames: buildCoverGradeNames(coverDetails)
    });
  }, [coverDetails]);

  const handleChange = useCallback(
    (field) => (event) => {
      const value = event?.target?.value ?? '';
      setFormState((current) => ({
        ...current,
        [field]: value
      }));
      setFormError('');
    },
    []
  );

  const handleGradeNameChange = useCallback((gradeId) => (event) => {
    const value = event?.target?.value ?? '';
    setFormState((current) => ({
      ...current,
      gradeNames: {
        ...(current.gradeNames || {}),
        [gradeId]: value
      }
    }));
    setFormError('');
  }, []);

  const handleLogoUpload = useCallback(async (event) => {
    const input = event?.target;
    const file = input?.files?.[0] || null;

    if (!file) {
      setFormState((current) => ({ ...current, schoolLogo: '', schoolLogoFileName: '' }));
      setLogoError('');
    } else if (file.type && !file.type.startsWith('image/')) {
      setFormState((current) => ({ ...current, schoolLogo: '', schoolLogoFileName: '' }));
      setLogoError('Please upload an image file for the school logo.');
    } else {
      try {
        const dataUrl = await readFileAsDataUrl(file);
        setFormState((current) => ({
          ...current,
          schoolLogo: dataUrl.trim(),
          schoolLogoFileName: file.name
        }));
        setLogoError('');
      } catch (error) {
        setFormState((current) => ({ ...current, schoolLogo: '', schoolLogoFileName: '' }));
        setLogoError('We could not read that image. Please try a different file.');
      }
    }

    if (input) {
      input.value = '';
    }
  }, []);

  const handleBackToMenuClick = useCallback(() => {
    if (typeof onBackToMenu === 'function') {
      onBackToMenu();
    }
    navigate('/');
  }, [navigate, onBackToMenu]);

  const handleLogoutClick = useCallback(() => {
    if (typeof onLogout === 'function') {
      onLogout();
    }
    navigate('/');
  }, [navigate, onLogout]);

  const handleSubmit = useCallback(
    (event) => {
      event.preventDefault();

      const requiredFields = [
        'schoolLogo',
        'contactNumber',
        'website',
        'email',
        'addressLine1',
        'addressLine2',
        'addressLine3',
        'tagLine1',
        'tagLine2',
        'tagLine3'
      ];

      const missingField = requiredFields.find((field) => {
        const value = formState[field];
        return typeof value !== 'string' || value.trim().length === 0;
      });

      if (missingField) {
        setFormError('Please complete every field before continuing.');
        return;
      }

      const trimmedGradeNames = GRADE_OPTIONS.reduce((acc, grade) => {
        const value = formState.gradeNames?.[grade.id] ?? '';
        acc[grade.id] = value.trim();
        return acc;
      }, {});

      const missingGradeName = GRADE_OPTIONS.find((grade) => trimmedGradeNames[grade.id].length === 0);

      if (missingGradeName) {
        setFormError('Please provide a grade name for every grade.');
        return;
      }

      if (typeof onSave === 'function') {
        onSave({
          ...formState,
          contactNumber: formState.contactNumber.trim(),
          website: formState.website.trim(),
          email: formState.email.trim(),
          addressLine1: formState.addressLine1.trim(),
          addressLine2: formState.addressLine2.trim(),
          addressLine3: formState.addressLine3.trim(),
          tagLine1: formState.tagLine1.trim(),
          tagLine2: formState.tagLine2.trim(),
          tagLine3: formState.tagLine3.trim(),
          gradeNames: trimmedGradeNames
        });
      }

      toast.success('Cover details saved');
      setFormError('');
      navigate('/');
    },
    [formState, navigate, onSave]
  );

  return (
    <div className="min-h-screen bg-gradient-to-br from-amber-50 via-orange-50 to-red-50 p-6">
      <div className="max-w-4xl mx-auto space-y-8">
        <div className="flex flex-col gap-4 md:flex-row md:items-center md:justify-between text-center md:text-left">
          <div>
            <h1 className="text-3xl font-bold text-gray-800">{school.school_name}</h1>
            <p className="text-gray-600">School ID: {school.school_id}</p>
          </div>
          <div className="flex flex-wrap items-center justify-center gap-3">
            <Button onClick={handleBackToMenuClick} variant="outline" className="bg-white/80 hover:bg-white border-gray-200">
              Back to Menu
            </Button>
            <Button onClick={handleLogoutClick} variant="outline" className="bg-white/80 hover:bg-white border-gray-200">
              Logout
            </Button>
          </div>
        </div>

        <Card className="border-0 bg-white/85 backdrop-blur">
          <CardHeader>
            <CardTitle className="text-xl font-semibold text-gray-800">Enter cover personalisation details</CardTitle>
            <p className="text-sm text-gray-600">
              Provide the school information that will be applied to every grade before selecting a class.
            </p>
          </CardHeader>
          <CardContent>
            <form onSubmit={handleSubmit} className="space-y-6">
              <div className="grid gap-4 md:grid-cols-2">
                <div className="space-y-2">
                  <Label htmlFor="cover-details-contact">School contact number</Label>
                  <Input
                    id="cover-details-contact"
                    type="tel"
                    inputMode="tel"
                    placeholder="Contact number"
                    value={formState.contactNumber}
                    onChange={handleChange('contactNumber')}
                  />
                </div>
                <div className="space-y-2">
                  <Label htmlFor="cover-details-website">Website</Label>
                  <Input
                    id="cover-details-website"
                    placeholder="e.g. www.edplore.com"
                    value={formState.website}
                    onChange={handleChange('website')}
                  />
                </div>
                <div className="space-y-2 md:col-span-2">
                  <Label htmlFor="cover-details-email">Email</Label>
                  <Input
                    id="cover-details-email"
                    type="email"
                    placeholder="e.g. hello@school.com"
                    value={formState.email}
                    onChange={handleChange('email')}
                  />
                </div>
                <div className="space-y-3 md:col-span-2">
                  <p className="text-sm font-semibold text-gray-700">Grade names</p>
                  <div className="grid gap-4 md:grid-cols-2">
                    {GRADE_OPTIONS.map((grade) => (
                      <div key={`grade-name-field-${grade.id}`} className="space-y-2">
                        <Label htmlFor={`cover-details-grade-${grade.id}`}>
                          {grade.name} grade name
                        </Label>
                        <Input
                          id={`cover-details-grade-${grade.id}`}
                          placeholder={`Enter ${grade.name.toLowerCase()} grade name`}
                          value={formState.gradeNames?.[grade.id] || ''}
                          onChange={handleGradeNameChange(grade.id)}
                        />
                      </div>
                    ))}
                  </div>
                </div>
                <div className="space-y-2 md:col-span-2">
                  <Label htmlFor="cover-details-logo">Upload school logo</Label>
                  <Input
                    id="cover-details-logo"
                    type="file"
                    accept="image/*"
                    onChange={handleLogoUpload}
                  />
                  {formState.schoolLogoFileName && !logoError && (
                    <p className="text-xs text-gray-500">Selected file: {formState.schoolLogoFileName}</p>
                  )}
                  {logoError && <p className="text-xs text-red-600">{logoError}</p>}
                  {formState.schoolLogo && (
                    <img
                      src={formState.schoolLogo}
                      alt="Selected school logo"
                      className="mt-3 h-16 w-16 rounded-md border border-gray-200 bg-white object-contain"
                    />
                  )}
                </div>
                <div className="space-y-2 md:col-span-2">
                  <Label htmlFor="cover-details-address-line-1">Address line 1</Label>
                  <Input
                    id="cover-details-address-line-1"
                    placeholder="Address line 1"
                    value={formState.addressLine1}
                    onChange={handleChange('addressLine1')}
                  />
                </div>
                <div className="space-y-2 md:col-span-2">
                  <Label htmlFor="cover-details-address-line-2">Address line 2</Label>
                  <Input
                    id="cover-details-address-line-2"
                    placeholder="Address line 2"
                    value={formState.addressLine2}
                    onChange={handleChange('addressLine2')}
                  />
                </div>
                <div className="space-y-2 md:col-span-2">
                  <Label htmlFor="cover-details-address-line-3">Address line 3</Label>
                  <Input
                    id="cover-details-address-line-3"
                    placeholder="Address line 3"
                    value={formState.addressLine3}
                    onChange={handleChange('addressLine3')}
                  />
                </div>
                <div className="space-y-2 md:col-span-2">
                  <Label htmlFor="cover-details-tag-line-1">Tag line 1</Label>
                  <Input
                    id="cover-details-tag-line-1"
                    placeholder="Enter tag line 1"
                    value={formState.tagLine1}
                    onChange={handleChange('tagLine1')}
                  />
                </div>
                <div className="space-y-2 md:col-span-2">
                  <Label htmlFor="cover-details-tag-line-2">Tag line 2</Label>
                  <Input
                    id="cover-details-tag-line-2"
                    placeholder="Enter tag line 2"
                    value={formState.tagLine2}
                    onChange={handleChange('tagLine2')}
                  />
                </div>
                <div className="space-y-2 md:col-span-2">
                  <Label htmlFor="cover-details-tag-line-3">Tag line 3</Label>
                  <Input
                    id="cover-details-tag-line-3"
                    placeholder="e.g. Playgroup | Nursery | LKG | UKG | Daycare"
                    value={formState.tagLine3}
                    onChange={handleChange('tagLine3')}
                  />
                </div>
              </div>
              {formError && <p className="text-sm text-red-600">{formError}</p>}
              <div className="flex flex-wrap items-center justify-between gap-3">
                <Button type="submit" className="bg-gradient-to-r from-orange-400 to-red-400 text-white">
                  Save & Continue
                </Button>
                <Button
                  type="button"
                  variant="outline"
                  onClick={() => {
                    setFormState({
                      schoolLogo: '',
                      schoolLogoFileName: '',
                      contactNumber: '',
                      website: '',
                      email: '',
                      addressLine1: '',
                      addressLine2: '',
                      addressLine3: '',
                      tagLine1: '',
                      tagLine2: '',
                      tagLine3: ''
                    });
                    setFormError('');
                    setLogoError('');
                  }}
                  className="border-orange-300 text-orange-500 hover:bg-orange-50"
                >
                  Clear
                </Button>
              </div>
            </form>
          </CardContent>
        </Card>
      </div>
    </div>
  );
};

// Grade Selection Page
const GradeSelectionPage = ({
  school,
  mode,
  onGradeSelect,
  onLogout,
  onBackToMode,
  coverDefaults,
  onEditCoverDetails
}) => {
  const [gradeStatus, setGradeStatus] = useState([]);
  const [loading, setLoading] = useState(true);
  const [downloadingGradeId, setDownloadingGradeId] = useState(null);
  const [bookSelectionCounts, setBookSelectionCounts] = useState({});
  const navigate = useNavigate();
  const isCoverMode = mode === 'cover';
  const isRhymeMode = mode === 'rhymes';
  const isBookMode = mode === 'books';
  const downloadResetTimerRef = useRef(null);

  const modeConfig = {
    rhymes: {
      title: 'Select a Grade to Manage Rhymes',
      subtitle: 'Review progress and curate the perfect rhyme list for each class.',
      buttonText: 'Select Rhymes'
    },
    cover: {
      title: 'Select a Grade for Cover Pages',
      subtitle: 'Choose a class to start configuring its cover pages.',
      buttonText: 'Select Grade'
    },
    books: {
      title: 'Select a Grade for Books',
      subtitle: 'Pick a class to organise its reading materials.',
      buttonText: 'Select Grade'
    }
  };

  useEffect(() => {
    if (!isRhymeMode) {
      setGradeStatus([]);
      setLoading(false);
      return;
    }

    setLoading(true);
    fetchGradeStatus();
  }, [isRhymeMode]);

  useEffect(() => {
    if (!isBookMode || !school?.school_id) {
      setBookSelectionCounts({});
      return;
    }

    const counts = {};
    GRADE_OPTIONS.forEach((gradeOption) => {
      const storedState = loadBookWorkflowState(school.school_id, gradeOption.id);
      const selected = Array.isArray(storedState?.selectedBooks) ? storedState.selectedBooks.length : 0;
      counts[gradeOption.id] = selected;
    });
    setBookSelectionCounts(counts);
  }, [isBookMode, school?.school_id]);

  const fetchGradeStatus = async () => {
    try {
      const response = await axios.get(`${API}/rhymes/status/${school.school_id}`);
      setGradeStatus(response.data);
    } catch (error) {
      console.error('Error fetching grade status:', error);
      toast.error('Failed to load grade status');
    } finally {
      setLoading(false);
    }
  };

  const getGradeStatusInfo = (gradeId) => {
    const status = gradeStatus.find((s) => s.grade === gradeId);
    return status ? `${status.selected_count} of 25` : '0 of 25';
  };

  useEffect(
    () => () => {
      if (downloadResetTimerRef.current) {
        clearTimeout(downloadResetTimerRef.current);
        downloadResetTimerRef.current = null;
      }
    },
    []
  );

  const handleDownloadBinder = useCallback(
    (gradeId, event) => {
      event?.stopPropagation();
      event?.preventDefault();

      if (!school?.school_id) {
        toast.error('Missing school information for download');
        return;
      }

      const downloadUrl = buildBinderDownloadUrl(API, school.school_id, gradeId);
      if (!downloadUrl) {
        toast.error('Unable to prepare binder download');
        return;
      }

      try {
        setDownloadingGradeId(gradeId);

        const anchor = document.createElement('a');
        anchor.href = downloadUrl;
        anchor.setAttribute('download', `${gradeId}-rhyme-binder.pdf`);
        anchor.style.display = 'none';
        document.body.appendChild(anchor);
        anchor.click();
        document.body.removeChild(anchor);

        toast.success('Binder download started');
      } catch (error) {
        console.error('Error initiating binder download:', error);
        toast.error('Failed to download binder');
      } finally {
        if (downloadResetTimerRef.current) {
          clearTimeout(downloadResetTimerRef.current);
        }

        downloadResetTimerRef.current = setTimeout(() => {
          setDownloadingGradeId((current) => (current === gradeId ? null : current));
          downloadResetTimerRef.current = null;
        }, 800);
      }
    },
    [school?.school_id]
  );

  const handleLogoutClick = () => {
    if (typeof onLogout === 'function') {
      onLogout();
    }
    navigate('/');
  };

  const handleBackToMenu = () => {
    if (typeof onBackToMode === 'function') {
      onBackToMode();
    }
    navigate('/');
  };

  const currentMode = modeConfig[mode] || modeConfig.rhymes;

  const handleGradeCardSelect = useCallback(
    (gradeId) => {
      onGradeSelect(gradeId, mode);
    },
    [mode, onGradeSelect]
  );

  const handleEditDetailsClick = useCallback(() => {
    if (typeof onEditCoverDetails === 'function') {
      onEditCoverDetails();
    }
  }, [onEditCoverDetails]);

  const addressLines = [
    coverDefaults?.addressLine1,
    coverDefaults?.addressLine2,
    coverDefaults?.addressLine3
  ].filter((line) => typeof line === 'string' && line.trim().length > 0);

  const tagLines = [
    coverDefaults?.tagLine1,
    coverDefaults?.tagLine2,
    coverDefaults?.tagLine3
  ].filter((line) => typeof line === 'string' && line.trim().length > 0);

  const gradeNameOverrides = buildCoverGradeNames(coverDefaults);

  if (loading) {
    return (
      <div className="min-h-screen bg-gradient-to-br from-amber-50 via-orange-50 to-red-50 flex items-center justify-center">
        <div className="text-center">
          <div className="w-16 h-16 border-4 border-orange-400 border-t-transparent rounded-full animate-spin mx-auto mb-4"></div>
          <p className="text-gray-600">Loading grade information...</p>
        </div>
      </div>
    );
  }

  return (
    <>
      <div className="min-h-screen bg-gradient-to-br from-amber-50 via-orange-50 to-red-50 p-6">
        <div className="max-w-4xl mx-auto">
          <div className="flex flex-col gap-4 md:flex-row md:items-center md:justify-between mb-8 text-center md:text-left">
            <div>
              <h1 className="text-3xl font-bold text-gray-800 mb-2">{school.school_name}</h1>
              <p className="text-gray-600">School ID: {school.school_id}</p>
            </div>
            <div className="flex items-center justify-center gap-3">
              <Button
                onClick={handleBackToMenu}
                variant="outline"
                className="bg-white/80 hover:bg-white border-gray-200"
              >
                Back to Menu
              </Button>
              <Button
                onClick={handleLogoutClick}
                variant="outline"
                className="bg-white/80 hover:bg-white border-gray-200"
              >
                Logout
              </Button>
            </div>
          </div>

          <div className="mb-8 space-y-2 text-center md:text-left">
            <h2 className="text-2xl font-semibold text-gray-800">{currentMode.title}</h2>
            <p className="text-gray-600">{currentMode.subtitle}</p>
          </div>

          {isCoverMode && (
            <Card className="mb-8 border-0 bg-white/85 backdrop-blur">
              <CardHeader>
                <CardTitle className="text-xl font-semibold text-gray-800">
                  Cover personalisation details
                </CardTitle>
                <p className="text-sm text-gray-600">
                  These details apply to every grade. Update them before creating cover pages.
                </p>
              </CardHeader>
              <CardContent>
                <div className="space-y-4">
                  <div className="grid gap-4 md:grid-cols-2">
                    <div>
                      <p className="text-xs font-medium uppercase tracking-wide text-gray-500">Contact number</p>
                      <p className="text-sm font-semibold text-gray-800">
                        {coverDefaults?.contactNumber || 'Not provided'}
                      </p>
                    </div>
                    <div>
                      <p className="text-xs font-medium uppercase tracking-wide text-gray-500">Website</p>
                      <p className="text-sm font-semibold text-gray-800">
                        {coverDefaults?.website || 'Not provided'}
                      </p>
                    </div>
                    <div>
                      <p className="text-xs font-medium uppercase tracking-wide text-gray-500">Email</p>
                      <p className="text-sm font-semibold text-gray-800">
                        {coverDefaults?.email || 'Not provided'}
                      </p>
                    </div>
                    <div className="space-y-2">
                      <p className="text-xs font-medium uppercase tracking-wide text-gray-500">School logo</p>
                      {coverDefaults?.schoolLogo ? (
                        <img
                          src={coverDefaults.schoolLogo}
                          alt="School logo"
                          className="h-16 w-16 rounded-md border border-gray-200 bg-white object-contain"
                        />
                      ) : (
                        <div className="rounded-md border border-dashed border-orange-200 bg-orange-50/40 p-4 text-sm text-gray-500">
                          No logo uploaded yet.
                        </div>
                      )}
                      {coverDefaults?.schoolLogoFileName && (
                        <p className="text-xs text-gray-500">{coverDefaults.schoolLogoFileName}</p>
                      )}
                    </div>
                  </div>
                  <div className="space-y-2">
                    <p className="text-xs font-medium uppercase tracking-wide text-gray-500">Grade names</p>
                    <div className="grid gap-3 md:grid-cols-2">
                      {GRADE_OPTIONS.map((grade) => (
                        <div key={`grade-name-display-${grade.id}`}>
                          <p className="text-xs font-medium uppercase tracking-wide text-gray-500">{grade.name}</p>
                          <p className="text-sm font-semibold text-gray-800">{gradeNameOverrides[grade.id]}</p>
                        </div>
                      ))}
                    </div>
                  </div>
                  {(addressLines.length > 0 || tagLines.length > 0) && (
                    <div className="grid gap-3 md:grid-cols-2">
                      {addressLines.map((line, index) => (
                        <div key={`address-${index}`}>
                          <p className="text-xs font-medium uppercase tracking-wide text-gray-500">
                            Address line {index + 1}
                          </p>
                          <p className="text-sm font-semibold text-gray-800">{line}</p>
                        </div>
                      ))}
                      {tagLines.map((line, index) => (
                        <div key={`tagline-${index}`}>
                          <p className="text-xs font-medium uppercase tracking-wide text-gray-500">
                            Tag line {index + 1}
                          </p>
                          <p className="text-sm font-semibold text-gray-800">{line}</p>
                        </div>
                      ))}
                    </div>
                  )}
                  <div className="flex flex-wrap gap-3">
                    <Button type="button" onClick={handleEditDetailsClick}>
                      Edit details
                    </Button>
                  </div>
                </div>
              </CardContent>
            </Card>
          )}

          <div className="grid grid-cols-1 md:grid-cols-2 lg:grid-cols-4 gap-6">
            {GRADE_OPTIONS.map((grade) => {
              const resolvedGradeName = isCoverMode
                ? gradeNameOverrides[grade.id] || grade.name
                : grade.name;

              return (
                <Card
                  key={grade.id}
                  className="group cursor-pointer transition-all duration-300 hover:scale-105 hover:shadow-2xl border-0 bg-white/80 backdrop-blur-sm"
                  onClick={() => handleGradeCardSelect(grade.id)}
                >
                  <CardContent className="p-6 text-center space-y-4">
                    <div className={`w-16 h-16 bg-gradient-to-r ${grade.color} rounded-full flex items-center justify-center mx-auto mb-4 group-hover:scale-110 transition-transform duration-300`}>
                      <span className="text-2xl">{grade.icon}</span>
                    </div>
                    <h3 className="text-xl font-bold text-gray-800 mb-2">{resolvedGradeName}</h3>
                    {isCoverMode ? (
                      <p className="text-sm text-gray-600">
                        Start crafting personalised cover pages for {resolvedGradeName}.
                      </p>
                    ) : isBookMode ? (
                      <div className="space-y-3">
                        <div className="rounded-lg border border-gray-200 bg-white/80 px-3 py-2 text-sm font-medium text-gray-800">
                          {(bookSelectionCounts[grade.id] ?? 0)} book{(bookSelectionCounts[grade.id] ?? 0) === 1 ? '' : 's'} planned
                        </div>
                        <p className="text-sm text-gray-600">
                          Curate engaging reading experiences for {resolvedGradeName}.
                        </p>
                      </div>
                    ) : (
                      <div className="space-y-3">
                        <div className="rounded-lg border border-gray-200 bg-white/80 px-3 py-2 text-sm font-medium text-gray-800">
                          {getGradeStatusInfo(grade.id)} Rhymes Selected
                        </div>
                        <Button
                          variant="outline"
                          type="button"
                          onClick={(event) => handleDownloadBinder(grade.id, event)}
                          onMouseDown={(event) => event.stopPropagation()}
                          onTouchStart={(event) => event.stopPropagation()}
                          disabled={downloadingGradeId === grade.id}
                          className="w-full flex items-center justify-center gap-2 border-orange-300 text-orange-500 hover:text-orange-600 hover:bg-orange-50 bg-white/90"
                        >
                          {downloadingGradeId === grade.id ? (
                            <>
                              <Loader2 className="w-4 h-4 animate-spin" />
                              Preparing...
                            </>
                          ) : (
                            <>
                              <Download className="w-4 h-4" />
                              Download Binder
                            </>
                          )}
                        </Button>
                      </div>
                    )}
                  </CardContent>
                </Card>
              );
            })}
          </div>
        </div>
      </div>
    </>
  );
};
const FeaturePlaceholderPage = ({ school, mode, grade, onBackToGrades, onBackToMode, onLogout }) => {
  const navigate = useNavigate();

  const placeholderConfig = {
    cover: {
      title: 'Cover Pages experience coming soon',
      subtitle: 'We are preparing the tools you need to craft beautiful cover pages.',
      action: 'cover pages'
    },
    books: {
      title: 'Books management coming soon',
      subtitle: 'Soon you will be able to curate books for every class from here.',
      action: 'book selections'
    }
  };

  const gradeInfo = GRADE_OPTIONS.find((item) => item.id === grade);
  const modeCopy = placeholderConfig[mode] || placeholderConfig.cover;

  const handleBackToGrades = () => {
    if (typeof onBackToGrades === 'function') {
      onBackToGrades();
    }
    navigate('/');
  };

  const handleBackToMenu = () => {
    if (typeof onBackToMode === 'function') {
      onBackToMode();
    }
    navigate('/');
  };

  const handleLogoutClick = () => {
    if (typeof onLogout === 'function') {
      onLogout();
    }
    navigate('/');
  };

  return (
    <div className="min-h-screen bg-gradient-to-br from-amber-50 via-orange-50 to-red-50 p-6">
      <div className="mx-auto flex max-w-3xl flex-col gap-8">
        <div className="flex flex-col gap-4 md:flex-row md:items-center md:justify-between text-center md:text-left">
          <div>
            <h1 className="text-3xl font-bold text-gray-800">{school.school_name}</h1>
            <p className="text-gray-600">School ID: {school.school_id}</p>
          </div>
          <div className="flex flex-wrap items-center justify-center gap-3">
            <Button onClick={handleBackToMenu} variant="outline" className="bg-white/80 hover:bg-white border-gray-200">
              Back to Menu
            </Button>
            <Button onClick={handleBackToGrades} variant="outline" className="bg-white/80 hover:bg-white border-gray-200">
              Choose another Grade
            </Button>
            <Button onClick={handleLogoutClick} variant="outline" className="bg-white/80 hover:bg-white border-gray-200">
              Logout
            </Button>
          </div>
        </div>

        <Card className="border-0 bg-white/85 backdrop-blur shadow-xl">
          <CardHeader className="flex flex-col items-center text-center gap-4">
            <div className="flex h-16 w-16 items-center justify-center rounded-2xl bg-gradient-to-br from-orange-400 to-red-400 text-white shadow-lg">
              <Clock className="h-8 w-8" />
            </div>
            <div>
              <CardTitle className="text-2xl font-semibold text-gray-800">{modeCopy.title}</CardTitle>
              <p className="mt-2 text-sm text-gray-600">{modeCopy.subtitle}</p>
            </div>
          </CardHeader>
          <CardContent className="space-y-6 text-center">
            <p className="text-gray-700">
              The tools for managing {modeCopy.action} for{' '}
              <span className="font-semibold text-gray-900">{gradeInfo ? gradeInfo.name : grade}</span>{' '}
              are on the way. We are working hard to bring them to you soon.
            </p>
            <p className="text-sm text-gray-500">
              In the meantime you can return to the main menu or pick another grade to continue working on available workflows.
            </p>
            <div className="flex flex-col gap-3 sm:flex-row sm:justify-center">
              <Button onClick={handleBackToMenu} className="bg-gradient-to-r from-orange-400 to-red-400 text-white shadow-lg hover:from-orange-500 hover:to-red-500">
                Back to Menu
              </Button>
              <Button onClick={handleBackToGrades} variant="outline" className="border-orange-300 text-orange-500 hover:text-orange-600 hover:bg-orange-50">
                Choose another Grade
              </Button>
            </div>
          </CardContent>
        </Card>
      </div>
    </div>
  );
};

// Tree Menu Component
const TreeMenu = ({ rhymesData, onRhymeSelect, showReusable, reusableRhymes, onToggleReusable, hideFullPageRhymes }) => {
  const [expandedGroups, setExpandedGroups] = useState({});

  const toggleGroup = (pageKey) => {
    setExpandedGroups((prev) => ({
      ...prev,
      [pageKey]: !prev[pageKey]
    }));
  };

  const currentRhymes = showReusable ? reusableRhymes : rhymesData;

  // Filter out 1.0 page rhymes if hideFullPageRhymes is true
  const filteredRhymes = hideFullPageRhymes
    ? Object.fromEntries(
        Object.entries(currentRhymes).filter(([pageKey]) => parseFloat(pageKey) !== 1.0)
      )
    : currentRhymes;

  if (!filteredRhymes || Object.keys(filteredRhymes).length === 0) {
    return (
      <div className="p-4 text-center text-gray-500">
        <Music className="w-12 h-12 mx-auto mb-2 opacity-50" />
        <p>{showReusable ? 'No reusable rhymes available' : 'No rhymes available'}</p>
      </div>
    );
  }

  return (
    <div className="flex h-full max-h-[calc(100vh-220px)] flex-col overflow-hidden rounded-lg border border-gray-200 bg-white/50 backdrop-blur-sm">
      <div className="border-b bg-white/80 p-4">
        <div className="mb-2 flex items-center justify-between">
          <h3 className="font-semibold text-gray-800 flex items-center gap-2">
            <BookOpen className="w-5 h-5" />
            {showReusable ? 'Reusable Rhymes' : 'Available Rhymes'}
          </h3>
          <Button onClick={onToggleReusable} variant="outline" size="sm" className="text-xs">
            <Eye className="w-3 h-3 mr-1" />
            {showReusable ? 'Show Available' : 'Show Reusable'}
          </Button>
        </div>
      </div>

      <div className="flex-1 overflow-y-auto p-2">
        {Object.entries(filteredRhymes).map(([pageKey, rhymes]) => {
          if (!rhymes || rhymes.length === 0) return null;

          return (
            <Collapsible key={pageKey} open={expandedGroups[pageKey]} onOpenChange={() => toggleGroup(pageKey)}>
              <CollapsibleTrigger className="flex items-center justify-between w-full p-3 text-left hover:bg-white/50 rounded-lg transition-colors duration-200">
                <span className="font-medium text-gray-700 flex items-center gap-2">
                  <div className="w-6 h-6 bg-gradient-to-r from-orange-400 to-red-400 rounded-full flex items-center justify-center text-white text-xs font-bold">
                    {pageKey}
                  </div>
                  {pageKey} Page{parseFloat(pageKey) !== 1 ? 's' : ''} ({rhymes.length})
                </span>
                {expandedGroups[pageKey] ? (
                  <ChevronDown className="w-4 h-4 text-gray-500" />
                ) : (
                  <ChevronRight className="w-4 h-4 text-gray-500" />
                )}
              </CollapsibleTrigger>
              <CollapsibleContent className="pl-4">
                <div className="mt-2 space-y-1">
                  {rhymes.map((rhyme) => (
                    <div
                      key={rhyme.code}
                      className="group flex items-center justify-between gap-3 rounded-lg border border-transparent bg-white/50 p-3 transition-all duration-200 hover:border-orange-200 hover:bg-white/80"
                    >
                      <div className="flex-1">
                        <p className="font-medium text-gray-800 transition-colors duration-200 group-hover:text-orange-600">
                          {rhyme.name}
                        </p>
                        <p className="mt-1 text-xs text-gray-500">
                          Code: {rhyme.code} • {rhyme.personalized === 'Yes' ? 'Personalized' : 'Standard'}
                          {rhyme.used_in_grades && (
                            <span className="ml-2 text-blue-600">(Used in: {rhyme.used_in_grades.join(', ')})</span>
                          )}
                        </p>
                      </div>
                      <Button
                        type="button"
                        size="icon"
                        variant="outline"
                        onClick={() => onRhymeSelect(rhyme)}
                        className="shrink-0 rounded-full border-orange-200 text-orange-500 transition-colors duration-200 hover:border-orange-300 hover:text-orange-600"
                        aria-label={`Add ${rhyme.name}`}
                      >
                        <Plus className="h-4 w-4" />
                      </Button>
                    </div>
                  ))}
                </div>
              </CollapsibleContent>
            </Collapsible>
          );
        })}
      </div>
    </div>
  );
};
// Main Rhyme Selection Interface
const RhymeSelectionPage = ({ school, grade, customGradeName, onBack, onLogout }) => {
  const [availableRhymes, setAvailableRhymes] = useState({});
  const [rawAvailableRhymes, setRawAvailableRhymes] = useState({});
  const [reusableRhymes, setReusableRhymes] = useState({});
  const [selectedRhymes, setSelectedRhymes] = useState([]);
  const [currentPageIndex, setCurrentPageIndex] = useState(0);
  const [showTreeMenu, setShowTreeMenu] = useState(false);
  const [showReusable, setShowReusable] = useState(false);
  const [currentPosition, setCurrentPosition] = useState(null);
  const [loading, setLoading] = useState(true);
  const navigate = useNavigate();

  const svgCacheRef = useRef(new Map());
  const svgInFlightRef = useRef(new Map());
  const imageAssetCacheRef = useRef(new Set());
  const imageInFlightRef = useRef(new Map());
  const selectedRhymesRef = useRef([]);
  const pageFetchPromisesRef = useRef(new Map());

  const MAX_PAGES_PER_GRADE = 44;

  useEffect(() => {
    selectedRhymesRef.current = Array.isArray(selectedRhymes) ? selectedRhymes : [];
  }, [selectedRhymes]);

  const extractImageUrlsFromSvg = useCallback((svgContent) => {
    if (!svgContent || typeof svgContent !== 'string') {
      return [];
    }

    if (typeof window === 'undefined' || typeof window.DOMParser === 'undefined') {
      return [];
    }

    try {
      const parser = new window.DOMParser();
      const doc = parser.parseFromString(svgContent, 'image/svg+xml');
      const imageNodes = doc.querySelectorAll('image, img');
      const urls = new Set();

      imageNodes.forEach((node) => {
        if (!node) {
          return;
        }

        const candidates = [
          node.getAttribute('href'),
          node.getAttribute('xlink:href'),
          node.getAttribute('data-href'),
          node.getAttribute('src')
        ];

        candidates.forEach((candidate) => {
          if (typeof candidate !== 'string') {
            return;
          }

          const trimmed = candidate.trim();

          if (!trimmed || /^data:/i.test(trimmed)) {
            return;
          }

          if (trimmed.startsWith('//') && typeof window !== 'undefined' && window.location?.protocol) {
            urls.add(`${window.location.protocol}${trimmed}`);
            return;
          }

          if (/^https?:/i.test(trimmed)) {
            urls.add(trimmed);
          }
        });
      });

      return Array.from(urls);
    } catch (error) {
      console.error('Error parsing SVG for image asset references:', error);
      return [];
    }
  }, []);

  const prefetchImageAssets = useCallback(
    async (svgMarkup) => {
      if (!svgMarkup || typeof svgMarkup !== 'string') {
        return;
      }

      const assetUrls = extractImageUrlsFromSvg(svgMarkup);
      if (!assetUrls.length) {
        return;
      }

      const tasks = assetUrls
        .map((url) => {
          if (imageAssetCacheRef.current.has(url)) {
            return null;
          }

          if (imageInFlightRef.current.has(url)) {
            return imageInFlightRef.current.get(url);
          }

          const request = axios
            .get(url, { responseType: 'blob' })
            .then(() => {
              imageAssetCacheRef.current.add(url);
            })
            .catch((error) => {
              console.error('Error prefetching image asset:', url, error);
            })
            .finally(() => {
              imageInFlightRef.current.delete(url);
            });

          imageInFlightRef.current.set(url, request);
          return request;
        })
        .filter(Boolean);

      if (tasks.length > 0) {
        await Promise.allSettled(tasks);
      }
    },
    [extractImageUrlsFromSvg]
  );

  const fetchSvgForRhyme = useCallback(
    async (rhymeCode) => {
      const code = typeof rhymeCode === 'string' ? rhymeCode : rhymeCode?.code;

      if (!code) {
        return null;
      }

      if (svgCacheRef.current.has(code)) {
        const cached = svgCacheRef.current.get(code);
        if (cached) {
          await prefetchImageAssets(cached);
        }
        return cached;
      }

      if (svgInFlightRef.current.has(code)) {
        const pending = await svgInFlightRef.current.get(code);
        if (pending) {
          await prefetchImageAssets(pending);
        }
        return pending;
      }

      const requestPromise = axios
        .get(`${API}/rhymes/svg/${code}`, { responseType: 'arraybuffer' })
        .then((response) => {
          const decoded = decodeSvgPayload(response.data, response.headers);
          const svgContent = sanitizeRhymeSvgContent(decoded, code);
          svgCacheRef.current.set(code, svgContent);
          return svgContent;
        })
        .catch((error) => {
          console.error('Error fetching rhyme SVG:', error);
          return null;
        })
        .finally(() => {
          svgInFlightRef.current.delete(code);
        });

      svgInFlightRef.current.set(code, requestPromise);

      const svgContent = await requestPromise;
      if (svgContent) {
        await prefetchImageAssets(svgContent);
      }

      return svgContent;
    },
    [prefetchImageAssets]
  );

  const ensurePageAssets = useCallback(
    async (pageIndex, baseSelections) => {
      const normalizedPageIndex = Number(pageIndex);

      if (!Number.isFinite(normalizedPageIndex) || normalizedPageIndex < 0) {
        return;
      }

      const sourceSelections = Array.isArray(baseSelections) ? baseSelections : selectedRhymesRef.current;
      if (!Array.isArray(sourceSelections) || sourceSelections.length === 0) {
        return;
      }

      const rhymesForPage = sourceSelections.filter(
        (rhyme) => Number(rhyme?.page_index) === normalizedPageIndex
      );

      const missingRhymes = rhymesForPage.filter((rhyme) => {
        const content = typeof rhyme?.svgContent === 'string' ? rhyme.svgContent.trim() : '';
        return content.length === 0;
      });

      if (missingRhymes.length === 0) {
        return;
      }

      if (pageFetchPromisesRef.current.has(normalizedPageIndex)) {
        try {
          await pageFetchPromisesRef.current.get(normalizedPageIndex);
        } catch (error) {
          // Ignore errors from previous attempts to allow retries on next navigation.
        }
        return;
      }

      const fetchPromise = (async () => {
        const results = await Promise.all(
          missingRhymes.map(async (rhyme) => {
            const svgContent = await fetchSvgForRhyme(rhyme.code);
            return { code: rhyme.code, page_index: rhyme.page_index, svgContent };
          })
        );

        const successful = results.filter(
          (result) => typeof result.svgContent === 'string' && result.svgContent.trim()
        );
        const failed = results.filter(
          (result) => !result.svgContent || !result.svgContent.toString().trim()
        );

        if (successful.length === 0 && failed.length === 0) {
          return;
        }

        setSelectedRhymes((prev) => {
          const prevArray = Array.isArray(prev) ? prev : [];
          const updated = prevArray.map((existing) => {
            if (!existing) {
              return existing;
            }

            if (Number(existing.page_index) !== normalizedPageIndex) {
              return existing;
            }

            const match = successful.find(
              (result) =>
                result.code === existing.code &&
                Number(result.page_index) === Number(existing.page_index)
            );

            if (match) {
              return { ...existing, svgContent: match.svgContent, svgFetchFailed: false };
            }

            const failure = failed.find(
              (result) =>
                result.code === existing.code &&
                Number(result.page_index) === Number(existing.page_index)
            );

            if (failure) {
              return { ...existing, svgContent: '', svgFetchFailed: true };
            }

            return existing;
          });

          selectedRhymesRef.current = updated;
          return updated;
        });
      })();

      pageFetchPromisesRef.current.set(normalizedPageIndex, fetchPromise);

      try {
        await fetchPromise;
      } finally {
        pageFetchPromisesRef.current.delete(normalizedPageIndex);
      }
    },
    [fetchSvgForRhyme]
  );

<<<<<<< HEAD
  const normalizeSlot = (value, fallback = '') => {
    if (value === null || value === undefined) return fallback;
    const normalized = value.toString().trim().toLowerCase();
    return normalized === 'top' || normalized === 'bottom' ? normalized : fallback;
  };

  const parsePagesValue = (pagesValue) => {
    if (typeof pagesValue === 'number') {
      return Number.isFinite(pagesValue) ? pagesValue : null;
    }
    if (typeof pagesValue === 'string') {
      const trimmed = pagesValue.trim();
      if (trimmed === '') {
        return null;
      }
      const parsed = Number(trimmed);
      return Number.isFinite(parsed) ? parsed : null;
    }
    return null;
  };

  const sortSelections = (selections) => {
    if (!Array.isArray(selections)) {
      return [];
    }

    const getPositionWeight = (selection) => {
      const normalized = normalizeSlot(selection?.position, 'top');
      return normalized === 'bottom' ? 1 : 0;
    };

    return [...selections].sort((a, b) => {
      const indexA = Number(a?.page_index ?? 0);
      const indexB = Number(b?.page_index ?? 0);

      if (indexA !== indexB) {
        return indexA - indexB;
      }

      return getPositionWeight(a) - getPositionWeight(b);
    });
  };

=======
>>>>>>> a904804e
  const computePageUsage = (rhymesList = selectedRhymes) => {
    const usageMap = new Map();
    let highestIndex = -1;
    let lowestIndex = Number.POSITIVE_INFINITY;

    if (Array.isArray(rhymesList)) {
      rhymesList.forEach((selection) => {
        if (!selection) return;
        const numericIndex = Number(selection?.page_index);
        if (!Number.isFinite(numericIndex) || numericIndex < 0) {
          return;
        }

        const pageIndex = numericIndex;
        const pagesValue = parsePagesValue(selection?.pages);
        const entry = usageMap.get(pageIndex) || { top: false, bottom: false };

        if (pagesValue === 0.5) {
          const slot = normalizeSlot(selection?.position, 'top') || 'top';
          entry[slot] = true;
        } else {
          entry.top = true;
          entry.bottom = true;
        }

        usageMap.set(pageIndex, entry);
        highestIndex = Math.max(highestIndex, pageIndex);
        lowestIndex = Math.min(lowestIndex, pageIndex);
      });
    }

    return {
      usageMap,
      highestIndex,
      lowestIndex: lowestIndex === Number.POSITIVE_INFINITY ? -1 : lowestIndex
    };
  };

  const computeNextAvailablePageInfoFromUsage = ({ usageMap, highestIndex }) => {
    for (let index = 0; index < MAX_PAGES_PER_GRADE; index += 1) {
      const entry = usageMap.get(index);
      if (!entry) {
        return { index, hasCapacity: true, highestIndex };
      }
      if (!entry.top || !entry.bottom) {
        return { index, hasCapacity: true, highestIndex };
      }
    }

    const fallbackIndex = highestIndex < 0 ? 0 : Math.min(highestIndex, MAX_PAGES_PER_GRADE - 1);
    return { index: fallbackIndex, hasCapacity: false, highestIndex };
  };

  const computeNextAvailablePageInfo = (rhymesList = selectedRhymes) => {
    const usage = computePageUsage(rhymesList);
    const info = computeNextAvailablePageInfoFromUsage(usage);
    return {
      ...info,
      lowestIndex: usage.lowestIndex
    };
  };

  const filterAvailableRhymes = useCallback(
    (availableData, selections = selectedRhymesRef.current) => {
      const availableEntries = availableData && typeof availableData === 'object' ? availableData : {};
      const codesInUse = new Set(
        (Array.isArray(selections) ? selections : [])
          .map((item) => item?.code)
          .filter(Boolean)
      );

      return Object.fromEntries(
        Object.entries(availableEntries).map(([pageKey, rhymes]) => [
          pageKey,
          Array.isArray(rhymes) ? rhymes.filter((rhyme) => !codesInUse.has(rhyme?.code)) : []
        ])
      );
    },
    []
  );

  const fetchAvailableRhymes = useCallback(
    async (currentSelections = selectedRhymesRef.current) => {
      try {
        const response = await axios.get(`${API}/rhymes/available/${school.school_id}/${grade}`);
        setRawAvailableRhymes(response.data);
        const filtered = filterAvailableRhymes(response.data, currentSelections);
        setAvailableRhymes(filtered);
        return filtered;
      } catch (error) {
        console.error('Error fetching available rhymes:', error);
        return {};
      }
    },
    [API, grade, school.school_id, filterAvailableRhymes]
  );

  const fetchReusableRhymes = useCallback(async () => {
    try {
      const response = await axios.get(`${API}/rhymes/selected/other-grades/${school.school_id}/${grade}`);
      setReusableRhymes(response.data);
      return response.data;
    } catch (error) {
      console.error('Error fetching reusable rhymes:', error);
      return {};
    }
  }, [API, grade, school.school_id]);

  const fetchSelectedRhymes = useCallback(async () => {
    try {
      const response = await axios.get(`${API}/rhymes/selected/${school.school_id}`);
      const gradeSelections = response.data[grade] || [];

      const rhymesWithPlaceholders = gradeSelections.map((rhyme) => {
        const existingContent =
          typeof rhyme?.svgContent === 'string' && rhyme.svgContent.trim().length > 0
            ? sanitizeRhymeSvgContent(rhyme.svgContent, rhyme.code)
            : null;

        return {
          ...rhyme,
          position: rhyme.position || null,
          svgContent: existingContent,
          svgFetchFailed: false
        };
      });

      const sortedSelections = sortSelections(rhymesWithPlaceholders);
      const usage = computePageUsage(sortedSelections);
      const nextInfo = computeNextAvailablePageInfoFromUsage(usage);
      const hasExistingSelections = Array.isArray(sortedSelections) && sortedSelections.length > 0;
      const initialIndex = hasExistingSelections && Number.isFinite(usage.lowestIndex) && usage.lowestIndex >= 0
        ? usage.lowestIndex
        : (Number.isFinite(nextInfo.index) ? nextInfo.index : 0);

      setSelectedRhymes(sortedSelections);
      selectedRhymesRef.current = sortedSelections;
      setCurrentPageIndex(initialIndex);

      if (hasExistingSelections) {
        try {
          await ensurePageAssets(initialIndex, sortedSelections);
        } catch (prefetchError) {
          console.error('Error preloading initial rhyme SVGs:', prefetchError);
        }

        const nextPageIndex = initialIndex + 1;
        if (nextPageIndex < MAX_PAGES_PER_GRADE) {
          ensurePageAssets(nextPageIndex, sortedSelections).catch((prefetchError) => {
            console.error('Error preloading upcoming rhyme SVGs:', prefetchError);
          });
        }
      }

      return sortedSelections;
    } catch (error) {
      console.error('Error fetching selected rhymes:', error);
      return [];
    }
  }, [API, grade, school.school_id, computePageUsage, computeNextAvailablePageInfoFromUsage, sortSelections, ensurePageAssets]);

  useEffect(() => {
    let isActive = true;
<<<<<<< HEAD
=======

    (async () => {
      setLoading(true);
      try {
        const selections = await fetchSelectedRhymes();
        if (!isActive) return;

        await Promise.all([
          fetchReusableRhymes(),
          fetchAvailableRhymes(selections)
        ]);
      } catch (error) {
        console.error('Error initializing rhyme data:', error);
      } finally {
        if (isActive) {
          setLoading(false);
        }
      }
    })();

    return () => {
      isActive = false;
    };
  }, [fetchAvailableRhymes, fetchReusableRhymes, fetchSelectedRhymes]);

  const handleAddRhyme = (position) => {
    setCurrentPosition(position);
    setShowTreeMenu(true);
    setShowReusable(false);
  };
>>>>>>> a904804e

    (async () => {
      setLoading(true);
      try {
        const selections = await fetchSelectedRhymes();
        if (!isActive) return;

        await Promise.all([
          fetchReusableRhymes(),
          fetchAvailableRhymes(selections)
        ]);
      } catch (error) {
        console.error('Error initializing rhyme data:', error);
      } finally {
        if (isActive) {
          setLoading(false);
        }
      }
    })();

    return () => {
      isActive = false;
    };
  }, [fetchAvailableRhymes, fetchReusableRhymes, fetchSelectedRhymes]);

  const handleAddRhyme = (position) => {
    setCurrentPosition(position);
    setShowTreeMenu(true);
    setShowReusable(false);
  };

  const computeRemovalsForSelection = ({ selections, pageIndex, normalizedPosition, newPages }) => {
    if (!Array.isArray(selections) || selections.length === 0) {
      return [];
    }

    return selections.filter(existing => {
      if (!existing) return false;
      if (Number(existing.page_index) !== Number(pageIndex)) {
        return false;
      }

      const existingPages = parsePagesValue(existing.pages) ?? 1;

      if (newPages > 0.5) {
        return true;
      }

      if (existingPages > 0.5) {
        return true;
      }

      const existingPosition = normalizeSlot(existing.position, 'top');

      if (existingPosition) {
        return existingPosition === normalizedPosition;
      }

      return normalizedPosition === 'top';
    });
  };

  const handleRhymeSelect = async (rhyme) => {
    try {
      const pageIndex = currentPageIndex;
      const prevArray = Array.isArray(selectedRhymes) ? selectedRhymes : [];
      const pagesValue = parsePagesValue(rhyme?.pages) ?? 1;
      const normalizedPosition = pagesValue === 0.5
        ? normalizeSlot(currentPosition, 'top') || 'top'
        : 'top';

      const removals = computeRemovalsForSelection({
        selections: prevArray,
        pageIndex,
        normalizedPosition,
        newPages: pagesValue
      });

      const filtered = prevArray.filter(existing => !removals.includes(existing));

      const baseRhyme = {
        page_index: pageIndex,
        code: rhyme.code,
        name: rhyme.name,
        pages: rhyme.pages,
        svgContent: null,
        svgFetchFailed: false,
        position: normalizedPosition
      };

      const nextArray = sortSelections([...filtered, baseRhyme]);
      const isReplacement = removals.length > 0;
      const nextInfo = computeNextAvailablePageInfo(nextArray);

      if (!isReplacement && !nextInfo.hasCapacity) {
        toast.error('Maximum of 44 pages reached. Remove a rhyme to add another.');
        setShowTreeMenu(false);
        setCurrentPosition(null);
        return;
      }

      await axios.post(`${API}/rhymes/select`, {
        school_id: school.school_id,
        grade: grade,
        page_index: pageIndex,
        rhyme_code: rhyme.code,
        position: normalizedPosition
      });

      setSelectedRhymes(nextArray);
      selectedRhymesRef.current = nextArray;

      try {
        const svgContent = await fetchSvgForRhyme(rhyme.code);

        setSelectedRhymes((prev) => {
          const prevArrayInner = Array.isArray(prev) ? prev : [];

          const updated = prevArrayInner.map((existing) => {
            if (!existing) return existing;
            if (Number(existing.page_index) !== Number(pageIndex)) {
              return existing;
            }

            const candidatePosition = resolveRhymePosition(existing, {
              rhymesForContext: prevArrayInner
            });

            if (existing.code === rhyme.code && candidatePosition === normalizedPosition) {
              if (svgContent) {
                return {
                  ...existing,
                  svgContent,
                  svgFetchFailed: false
                };
              }

              return {
                ...existing,
                svgContent: '',
                svgFetchFailed: true
              };
            }

            return existing;
          });

          selectedRhymesRef.current = updated;
          return updated;
        });
      } catch (svgError) {
        console.error('Error fetching rhyme SVG:', svgError);
        setSelectedRhymes((prev) => {
          const prevArrayInner = Array.isArray(prev) ? prev : [];
          const updated = prevArrayInner.map((existing) => {
            if (!existing) return existing;
            if (Number(existing.page_index) !== Number(pageIndex)) {
              return existing;
            }

            const candidatePosition = resolveRhymePosition(existing, {
              rhymesForContext: prevArrayInner
            });

            if (existing.code === rhyme.code && candidatePosition === normalizedPosition) {
              return {
                ...existing,
                svgContent: '',
                svgFetchFailed: true
              };
            }

            return existing;
          });
          selectedRhymesRef.current = updated;
          return updated;
        });
      }

      if (isReplacement) {
        setCurrentPageIndex(pageIndex);
        if (Number.isFinite(pageIndex)) {
          ensurePageAssets(pageIndex).catch((assetError) => {
            console.error('Error loading rhyme SVGs for page:', assetError);
          });
        }
      } else {
        setTimeout(() => {
          const nextIndex = Number.isFinite(nextInfo.index) ? nextInfo.index : pageIndex;
          setCurrentPageIndex(nextIndex);
          if (Number.isFinite(nextIndex)) {
            ensurePageAssets(nextIndex).catch((assetError) => {
              console.error('Error loading rhyme SVGs for page:', assetError);
            });
          }
        }, 400);
      }

      setAvailableRhymes(filterAvailableRhymes(rawAvailableRhymes, nextArray));
      await fetchReusableRhymes();
      setShowTreeMenu(false);
      setCurrentPosition(null);
    } catch (error) {
      console.error('Error selecting rhyme:', error);
    }
  };

  const resolveRhymePosition = (rhyme, {
    explicitPosition,
    rhymesForContext
  } = {}) => {
    const normalizedExplicit = normalizeSlot(explicitPosition);
    if (normalizedExplicit) {
      return normalizedExplicit;
    }

    const normalizedFromRhyme = normalizeSlot(rhyme?.position);
    if (normalizedFromRhyme) {
      return normalizedFromRhyme;
    }

    const pages = parsePagesValue(rhyme?.pages);
    if (pages === 1 || pages === 1.0) {
      return 'top';
    }

    if (pages === 0.5) {
      const pageIndex = Number(rhyme?.page_index);
      const normalizedPageIndex = Number.isFinite(pageIndex)
        ? pageIndex
        : Number(currentPageIndex);
      const contextRhymes = Array.isArray(rhymesForContext) ? rhymesForContext : selectedRhymes;
      const halfPageRhymes = (contextRhymes || []).filter((r) => {
        if (!r) return false;
        if (Number(r.page_index) !== normalizedPageIndex) return false;
        return parsePagesValue(r.pages) === 0.5;
      });

      if (halfPageRhymes.length === 1) {
        return 'top';
      }

      const matchIndex = halfPageRhymes.findIndex((r) => r?.code === rhyme?.code);
      if (matchIndex === 0) {
        return 'top';
      }
      if (matchIndex === 1) {
        return 'bottom';
      }

      if (matchIndex > 1) {
        return 'bottom';
      }
    }

    return 'top';
  };

  const handleRemoveRhyme = async (rhyme, explicitPosition) => {
    if (!rhyme || !rhyme.code) {
      console.error("handleRemoveRhyme: missing rhyme or code", rhyme);
      return;
    }

    const position = resolveRhymePosition(rhyme, { explicitPosition });

    console.log("→ Deleting rhyme (request):", {
      code: rhyme.code,
      position,
      currentPageIndex,
      grade
    });

    try {
      const res = await axios.delete(
        `/api/rhymes/remove/${school.school_id}/${grade}/${currentPageIndex}/${position}`
      );
      console.log("← Delete response:", res.data);

      setSelectedRhymes(prev => {
        const filtered = prev.filter(r => {
          if (Number(r.page_index) !== Number(currentPageIndex)) return true;
          if (r.code !== rhyme.code) return true;
          const candidatePosition = resolveRhymePosition(r, {
            rhymesForContext: prev
          });
          return candidatePosition !== position;
        });
        selectedRhymesRef.current = filtered;
        setAvailableRhymes(filterAvailableRhymes(rawAvailableRhymes, filtered));
        return filtered;
      });
      await fetchReusableRhymes();
    } catch (err) {
      console.error("Delete failed:", err.response?.data || err.message);
    }
  };

  const handlePageChange = (newPageIndex) => {
    const clampedIndex = Math.max(0, Math.min(newPageIndex, MAX_PAGES_PER_GRADE - 1));

    setCurrentPageIndex(clampedIndex);

    if (Number.isFinite(clampedIndex)) {
      ensurePageAssets(clampedIndex).catch((error) => {
        console.error('Error loading rhyme SVGs for page:', error);
      });

      const nextIndex = clampedIndex + 1;
      if (nextIndex < MAX_PAGES_PER_GRADE) {
        ensurePageAssets(nextIndex).catch((error) => {
          console.error('Error prefetching next rhyme page:', error);
        });
      }
    }
  };

  const handleToggleReusable = () => {
    setShowReusable(!showReusable);
  };

  const pageUsage = useMemo(() => computePageUsage(selectedRhymes), [selectedRhymes]);
  const nextPageInfo = useMemo(() => computeNextAvailablePageInfoFromUsage(pageUsage), [pageUsage]);
  const nextAvailablePageIndex = nextPageInfo.index;
  const hasNextPageCapacity = nextPageInfo.hasCapacity;
  const highestFilledIndex = nextPageInfo.highestIndex;

  // Calculate total pages
  const calculateTotalPages = () => {
    const normalizedHighest = Number.isFinite(highestFilledIndex) ? highestFilledIndex : -1;
    const normalizedNext = Number.isFinite(nextAvailablePageIndex) ? nextAvailablePageIndex : 0;
    const normalizedCurrent = Number.isFinite(currentPageIndex) ? currentPageIndex : 0;

    const candidates = [normalizedHighest, normalizedNext, normalizedCurrent]
      .filter(index => Number.isFinite(index) && index >= 0);

    const maxIndex = candidates.length > 0 ? Math.max(...candidates) : 0;

    return Math.min(maxIndex + 1, MAX_PAGES_PER_GRADE);
  };

  useEffect(() => {
    const normalizedHighest = Number.isFinite(highestFilledIndex) ? highestFilledIndex : -1;
    const normalizedNext = Number.isFinite(nextAvailablePageIndex) ? nextAvailablePageIndex : 0;
    const normalizedCurrent = Number.isFinite(currentPageIndex) ? currentPageIndex : 0;

    const candidates = [normalizedHighest, normalizedNext, normalizedCurrent]
      .filter(index => Number.isFinite(index) && index >= 0);

    const maxIndex = candidates.length > 0 ? Math.max(...candidates) : 0;
    const total = Math.min(maxIndex + 1, MAX_PAGES_PER_GRADE);

    if (total <= 0) {
      if (currentPageIndex !== 0) {
        setCurrentPageIndex(0);
      }
      return;
    }

    const maxAllowed = total - 1;
    if (currentPageIndex > maxAllowed) {
      setCurrentPageIndex(Math.max(0, maxAllowed));
    }
  }, [highestFilledIndex, nextAvailablePageIndex, currentPageIndex]);

  // Get rhymes for current page
  const getCurrentPageRhymes = () => {
    const pageRhymes = { top: null, bottom: null, layout: 'standard' };

    if (!Array.isArray(selectedRhymes) || selectedRhymes.length === 0) return pageRhymes;

    // Double-page rhymes (occupy both containers and mirror the SVG)
    for (const r of selectedRhymes) {
      if (!r) continue;
      if (Number(r.page_index) !== Number(currentPageIndex)) continue;
      const pages = parsePagesValue(r.pages);
      if (pages === 2 || pages === 2.0) {
        pageRhymes.top = r;
        pageRhymes.bottom = r;
        pageRhymes.layout = 'double';
        return pageRhymes;
      }
    }

    // Prefer full-page rhyme
    for (const r of selectedRhymes) {
      if (!r) continue;
      if (Number(r.page_index) !== Number(currentPageIndex)) continue;
      const pages = parsePagesValue(r.pages);
      if (pages === 1) {
        pageRhymes.top = r;
        pageRhymes.bottom = null;
        return pageRhymes;
      }
    }

    // Place half-page rhymes by explicit position (do not infer)
    for (const r of selectedRhymes) {
      if (!r) continue;
      if (Number(r.page_index) !== Number(currentPageIndex)) continue;
      const pages = parsePagesValue(r.pages);
      if (pages === 0.5) {
        const pos = normalizeSlot(r.position, 'top') || 'top';
        if (pos === 'top') pageRhymes.top = r;
        else if (pos === 'bottom') pageRhymes.bottom = r;
      }
    }

    return pageRhymes;
  };

  if (loading) {
    return (
      <div className="min-h-screen bg-gradient-to-br from-amber-50 via-orange-50 to-red-50 flex items-center justify-center">
        <div className="text-center">
          <div className="w-16 h-16 border-4 border-orange-400 border-t-transparent rounded-full animate-spin mx-auto mb-4"></div>
          <p className="text-gray-600">Loading rhyme data...</p>
        </div>
      </div>
    );
  }

  const totalPages = calculateTotalPages();
  const currentPageRhymes = getCurrentPageRhymes();
  const hasTopRhyme = currentPageRhymes.top !== null;
  const hasBottomRhyme = currentPageRhymes.bottom !== null;
  const isDoublePageLayout = currentPageRhymes.layout === 'double';
  const isTopFullPage = hasTopRhyme && !isDoublePageLayout && parsePagesValue(currentPageRhymes.top.pages) === 1;
  const showBottomContainer = isDoublePageLayout ? false : !isTopFullPage;
  const topSelection = currentPageRhymes.top;
  const bottomSelection = currentPageRhymes.bottom;
  const topSvgContent = typeof topSelection?.svgContent === 'string' ? topSelection.svgContent.trim() : '';
  const bottomSvgContent = typeof bottomSelection?.svgContent === 'string' ? bottomSelection.svgContent.trim() : '';
  const topFailed = Boolean(topSelection?.svgFetchFailed);
  const bottomFailed = Boolean(bottomSelection?.svgFetchFailed);
  const topReady = !topSelection || topFailed || topSvgContent.length > 0;
  const bottomReady = !showBottomContainer || !bottomSelection || bottomFailed || bottomSvgContent.length > 0;
  const isTopLoading = !!topSelection && !topReady;
  const isBottomLoading = showBottomContainer && !!bottomSelection && !bottomReady;
  const canShowNextButton = topReady && bottomReady;
  const doublePageSvgContent = isDoublePageLayout ? topSvgContent : '';

  const renderLoadingIndicator = (label) => (
    <div className="flex h-full w-full flex-col items-center justify-center gap-3 bg-white/80 p-6">
      <div className="h-10 w-10 animate-spin rounded-full border-4 border-orange-400 border-t-transparent"></div>
      <p className="text-sm font-medium text-orange-500">Loading {label}...</p>
    </div>
  );

  const renderDoublePageSvg = () => {
    if (isTopLoading) {
      return renderLoadingIndicator(topSelection?.name || 'rhyme');
    }

    if (typeof doublePageSvgContent === 'string' && doublePageSvgContent.length > 0) {
      return (
        <InlineSvg
          markup={doublePageSvgContent}
          className="rhyme-svg-content"
          sanitize={false}
          ariaLabel={`${currentPageRhymes.top?.name || 'Rhyme'} illustration`}
        />
      );
    }

    return (
      <div className="rhyme-svg-content double-page-fallback">
        <span className="text-sm text-gray-500">SVG preview unavailable</span>
      </div>
    );
  };

  const gradeDisplayName = (customGradeName && customGradeName.trim()) || grade;

  return (
    <div className="min-h-screen bg-gradient-to-br from-amber-50 via-orange-50 to-red-50">
      <div className="mx-auto flex min-h-screen max-w-7xl flex-col px-4 py-6 sm:px-6">
        {/* Header */}
        <div className="mb-6 flex flex-shrink-0 flex-col gap-4 md:flex-row md:items-center md:justify-between">
          <div>
            <h1 className="text-2xl font-bold text-gray-800 capitalize">{gradeDisplayName} Grade - Rhyme Selection</h1>
            <p className="text-gray-600">{school.school_name} ({school.school_id})</p>
          </div>
          <div className="flex items-center gap-2">
            <Button
              onClick={onBack}
              variant="outline"
              className="bg-white/80 hover:bg-white border-gray-200"
            >
              Back to Grades
            </Button>
            <Button
              onClick={() => {
                if (typeof onLogout === 'function') {
                  onLogout();
                }
                navigate('/');
              }}
              variant="outline"
              className="bg-white/80 hover:bg-white border-gray-200 text-red-600 hover:text-red-700"
            >
              Logout
            </Button>
          </div>
        </div>

        {/* Main Content */}
        <div className="flex-1 overflow-hidden">
          <div className="relative h-full">

            {/* Dual Container Interface */}
            <div className="flex h-full flex-col items-center">
              <div className="flex h-full w-full flex-col">

                {/* Navigation Controls */}
                <div className="flex-shrink-0 space-y-4">
                  <div className="flex items-center justify-between">
                    <Button
                      onClick={() => handlePageChange(Math.max(0, currentPageIndex - 1))}
                      disabled={currentPageIndex === 0}
                      variant="outline"
                      size="sm"
                    >
                      <ChevronLeft className="w-4 h-4 mr-1" />
                      Previous
                    </Button>

                    <div className="text-sm text-gray-600 font-medium">
                      Page {currentPageIndex + 1} of {totalPages}
                    </div>

                    {canShowNextButton ? (
                      <Button
                        onClick={() => handlePageChange(Math.min(totalPages - 1, currentPageIndex + 1))}
                        disabled={currentPageIndex >= totalPages - 1}
                        variant="outline"
                        size="sm"
                      >
                        Next
                        <ChevronRight className="w-4 h-4 ml-1" />
                      </Button>
                    ) : (
                      <div className="flex h-10 min-w-[120px] items-center justify-center rounded-full border border-dashed border-orange-200 bg-white/80 px-4 text-xs font-medium text-orange-500">
                        Loading page...
                      </div>
                    )}
                  </div>
                </div>

                <div className="flex-1 min-h-0 flex flex-col">
                  <div className="flex-1 min-h-0 py-2">
                    <div className="flex h-full items-start justify-center">

                      <div className="relative flex w-full justify-center transition-all duration-300 ease-out">

                        <div className="a4-preview relative flex w-full flex-col overflow-hidden">
                          {showBottomContainer && (
                            <div className="pointer-events-none absolute inset-x-12 top-1/2 h-px bg-gradient-to-r from-transparent via-gray-300 to-transparent" />
                          )}
                          <div className="rhyme-page-grid h-full">
                            {isDoublePageLayout ? (
                              <div className="relative flex w-full min-h-0 flex-col rhyme-slot double-page-slot">
                                <div className="relative flex flex-1 min-h-0 flex-col rhyme-slot-wrapper">
                                  <Button
                                    onClick={() => handleAddRhyme('top')}
                                    variant="outline"
                                    className="absolute top-4 right-4 z-10 bg-white/90 backdrop-blur px-3 sm:px-4 py-2 text-sm text-gray-700 shadow-md hover:bg-white"
                                  >
                                    <Replace className="w-4 h-4 mr-2" />
                                    Replace
                                  </Button>

                                  <div className="rhyme-slot-container has-svg double-page">
                                    <div className="double-page-container">
                                      <div className="double-page-pane">
                                        <div className="double-page-pane-header">
                                          <Badge variant="secondary" className="double-page-badge">Page 1.0</Badge>
                                        </div>
                                        {renderDoublePageSvg()}
                                      </div>
                                      <div className="double-page-divider" aria-hidden="true" />
                                      <div className="double-page-pane">
                                        <div className="double-page-pane-header">
                                          <Badge variant="secondary" className="double-page-badge">Page 1.0</Badge>
                                        </div>
                                        {renderDoublePageSvg()}
                                      </div>
                                    </div>
                                  </div>
                                </div>
                              </div>
                            ) : (
                              <>
                                <div

                                  className="relative flex w-full min-h-0 flex-col rhyme-slot"

                                >
                                  {hasTopRhyme ? (
                                    <div className="relative flex flex-1 min-h-0 flex-col rhyme-slot-wrapper">
                                      <Button
                                        onClick={() => handleAddRhyme('top')}
                                        variant="outline"
                                        className="absolute top-4 right-4 z-10 bg-white/90 backdrop-blur px-3 sm:px-4 py-2 text-sm text-gray-700 shadow-md hover:bg-white"
                                      >
                                        <Replace className="w-4 h-4 mr-2" />
                                        Replace
                                      </Button>

                                      <div className={`rhyme-slot-container${hasTopRhyme ? ' has-svg' : ''}`}>
                                        {isTopLoading ? (
                                          renderLoadingIndicator(currentPageRhymes.top?.name || 'rhyme')
                                        ) : topSvgContent.length > 0 ? (
                                          <InlineSvg
                                            markup={currentPageRhymes.top?.svgContent || ''}
                                            className="rhyme-svg-content"
                                            sanitize={false}
                                            ariaLabel={`${currentPageRhymes.top?.name || 'Rhyme'} illustration`}
                                          />
                                        ) : (
                                          <div className="flex h-full w-full items-center justify-center bg-white/80 text-sm text-gray-500">
                                            SVG preview unavailable
                                          </div>
                                        )}
                                      </div>
                                    </div>
                                  ) : (
                                    <div className="rhyme-slot-container">
                                      <div className="flex flex-1 items-center justify-center">
                                        <Button
                                          onClick={() => handleAddRhyme('top')}
                                          className="h-24 w-24 transform rounded-full bg-gradient-to-r from-orange-400 to-red-400 text-white shadow-lg transition-all duration-300 hover:scale-105 hover:from-orange-500 hover:to-red-500 hover:shadow-xl"
                                        >
                                          <Plus className="h-8 w-8" />
                                        </Button>
                                      </div>
                                    </div>
                                  )}
                                </div>

                                {showBottomContainer && (

                                  <div className="relative flex w-full min-h-0 flex-col rhyme-slot">


                                    {hasBottomRhyme ? (
                                      <div className="relative flex flex-1 min-h-0 flex-col rhyme-slot-wrapper">
                                        <Button
                                          onClick={() => handleAddRhyme('bottom')}
                                          variant="outline"
                                          className="absolute top-4 right-4 z-10 bg-white/90 backdrop-blur px-3 sm:px-4 py-2 text-sm text-gray-700 shadow-md hover:bg-white"
                                        >
                                          <Replace className="w-4 h-4 mr-2" />
                                          Replace
                                        </Button>

                                        <div className={`rhyme-slot-container${hasBottomRhyme ? ' has-svg' : ''}`}>
                                          {isBottomLoading ? (
                                            renderLoadingIndicator(currentPageRhymes.bottom?.name || 'rhyme')
                                          ) : bottomSvgContent.length > 0 ? (
                                            <InlineSvg
                                              markup={currentPageRhymes.bottom?.svgContent || ''}
                                              className="rhyme-svg-content"
                                              sanitize={false}
                                              ariaLabel={`${currentPageRhymes.bottom?.name || 'Rhyme'} illustration`}
                                            />
                                          ) : (
                                            <div className="flex h-full w-full items-center justify-center bg-white/80 text-sm text-gray-500">
                                              SVG preview unavailable
                                            </div>
                                          )}
                                        </div>
                                      </div>
                                    ) : (
                                      <div className="rhyme-slot-container">
                                        <div className="flex flex-1 items-center justify-center">
                                          <Button
                                            onClick={() => handleAddRhyme('bottom')}
                                            className="h-24 w-24 transform rounded-full bg-gradient-to-r from-orange-400 to-red-400 text-white shadow-lg transition-all duration-300 hover:scale-105 hover:from-orange-500 hover:to-red-500 hover:shadow-xl"
                                          >
                                            <Plus className="h-8 w-8" />
                                          </Button>
                                        </div>
                                      </div>
                                    )}
                                  </div>
                                )}
                              </>
                            )}
                          </div>
                        </div>
                      </div>
                    </div>
                  </div>
                </div>
              </div>
            </div>
            <div
              className={`absolute inset-0 z-40 flex transition-opacity duration-300 ease-out ${
                showTreeMenu ? 'pointer-events-auto opacity-100' : 'pointer-events-none opacity-0'
              }`}
            >
              <div
                className={`relative flex h-full w-full max-w-md min-h-0 flex-col overflow-hidden bg-white/95 backdrop-blur shadow-2xl sm:max-w-lg lg:max-w-sm lg:rounded-r-3xl lg:border lg:border-gray-200 transition-transform duration-300 ease-out ${
                  showTreeMenu ? 'translate-x-0' : '-translate-x-full'
                }`}
              >
                <div className="flex-shrink-0 p-4 sm:p-5 lg:p-6">
                  <Button
                    onClick={() => { setShowTreeMenu(false); setCurrentPosition(null); }}
                    variant="outline"
                    className="w-full"
                  >
                    <ChevronLeft className="w-4 h-4 mr-2" />
                    Close Menu
                  </Button>
                </div>
                <div className="flex-1 min-h-0 overflow-hidden px-2 pb-4 sm:px-4">
                  <TreeMenu
                    rhymesData={availableRhymes}
                    reusableRhymes={reusableRhymes}
                    showReusable={showReusable}
                    onRhymeSelect={handleRhymeSelect}
                    onToggleReusable={handleToggleReusable}
                    hideFullPageRhymes={currentPosition === 'bottom'}
                  />
                </div>
              </div>
              <button
                type="button"
                className={`flex-1 bg-black/30 backdrop-blur-sm transition-opacity duration-300 ease-out ${
                  showTreeMenu ? 'opacity-100' : 'opacity-0'
                }`}
                aria-label="Close tree menu overlay"
                onClick={() => { setShowTreeMenu(false); setCurrentPosition(null); }}
              />
            </div>
          </div>
        </div>

        {/* Page Indicators */}
        {totalPages > 1 && (
          <div className="mt-4 flex justify-center space-x-2">
            {Array.from({ length: totalPages }, (_, index) => (
              <button
                key={index}
                onClick={() => handlePageChange(index)}
                className={`h-3 w-3 rounded-full transition-colors duration-200 ${index === currentPageIndex
                    ? 'bg-orange-400'
                    : 'bg-gray-300'
                  }`}
              />
            ))}
          </div>
        )}
      </div>
    </div>
            
  );
};

// Main App Component
export function RhymesWorkflowApp() {
  const persistedStateRef = useRef(null);
  if (persistedStateRef.current === null) {
    persistedStateRef.current = loadPersistedAppState();
  }

  const persistedState = persistedStateRef.current || {};

  const [workspaceUser, setWorkspaceUser] = useState<WorkspaceUserProfile | null>(
    () => persistedState.workspaceUser ?? null
  );
  const [school, setSchool] = useState<SchoolProfile | null>(() => persistedState.school ?? null);
  const [selectedMode, setSelectedMode] = useState(() => persistedState.selectedMode ?? null);
  const [selectedGrade, setSelectedGrade] = useState(() => persistedState.selectedGrade ?? null);
  const [coverDefaults, setCoverDefaults] = useState(() =>
    mergeCoverDefaults(persistedState.coverDefaults || {})
  );
  const [isCoverDetailsStepComplete, setIsCoverDetailsStepComplete] = useState(
    () => Boolean(persistedState.isCoverDetailsStepComplete)
  );
  const { user, loading: authLoading, signOut: authSignOut, getIdToken } = useAuth();
  const [isEditingSchoolProfile, setIsEditingSchoolProfile] = useState(false);
  const [schoolFormSubmitting, setSchoolFormSubmitting] = useState(false);

  useEffect(() => {
    if (authLoading) {
      return;
    }

    if (!user) {
      clearPersistedAppState();
      setWorkspaceUser(null);
      setSchool(null);
      setSelectedMode(null);
      setSelectedGrade(null);
      setCoverDefaults(mergeCoverDefaults());
      setIsCoverDetailsStepComplete(false);
    }
  }, [authLoading, user]);

  useEffect(() => {
    if (!school) {
      clearPersistedAppState();
      return;
    }

    savePersistedAppState({
      workspaceUser,
      school,
      selectedMode,
      selectedGrade,
      coverDefaults,
      isCoverDetailsStepComplete
    });
  }, [workspaceUser, school, selectedMode, selectedGrade, coverDefaults, isCoverDetailsStepComplete]);

  useEffect(() => {
    if (!school) {
      setIsEditingSchoolProfile(false);
    }
  }, [school]);

  const clearCoverWorkflowForSchool = useCallback((schoolId) => {
    if (!schoolId) {
      return;
    }

    GRADE_OPTIONS.forEach((option) => {
      clearCoverWorkflowState(schoolId, option.id);
      clearBookWorkflowState(schoolId, option.id);
    });
  }, []);

  const handleSchoolProfileSubmit = useCallback(
    async ({ values }: SchoolFormSubmitPayload) => {
      if (!school) {
        return;
      }
      const hasSelectedService = Object.values(values.service_status).some((status) => status === 'yes');
      if (!hasSelectedService) {
        toast.error('Please let us know whether you are taking ID cards, report cards, or certificates.');
        return;
      }
      setSchoolFormSubmitting(true);
      try {
        const token = await getIdToken();
        if (!token) {
          throw new Error('Unable to fetch Firebase token');
        }
        const formData = buildSchoolFormData(values);
        const response = await axios.put<SchoolProfile>(`${API}/schools/${school.school_id}`, formData, {
          headers: { Authorization: `Bearer ${token}` }
        });
        setSchool(response.data);
        toast.success('School profile updated');
        setIsEditingSchoolProfile(false);
      } catch (error) {
        console.error('Failed to update school profile', error);
        toast.error('Unable to update school. Please try again.');
      } finally {
        setSchoolFormSubmitting(false);
      }
    },
    [school, getIdToken]
  );

  const isSuperAdminUser = workspaceUser?.role === 'super-admin';
  const schoolFormInitialValues = useMemo(() => buildSchoolFormValuesFromProfile(school), [school]);

  const handleCoverDetailsSave = useCallback((details) => {
    const sanitizedGradeNames = GRADE_OPTIONS.reduce((acc, grade) => {
      const rawValue = details?.gradeNames?.[grade.id];
      const trimmed = typeof rawValue === 'string' ? rawValue.trim() : '';
      acc[grade.id] = trimmed || resolveDefaultGradeLabel(grade.id);
      return acc;
    }, {});

    setCoverDefaults(
      mergeCoverDefaults({
        schoolLogo: details?.schoolLogo || '',
        schoolLogoFileName: details?.schoolLogoFileName || '',
        contactNumber: details?.contactNumber || '',
        website: details?.website || '',
        email: details?.email || '',
        addressLine1: details?.addressLine1 || '',
        addressLine2: details?.addressLine2 || '',
        addressLine3: details?.addressLine3 || '',
        tagLine1: details?.tagLine1 || '',
        tagLine2: details?.tagLine2 || '',
        tagLine3: details?.tagLine3 || '',
        gradeNames: sanitizedGradeNames
      })
    );
    setIsCoverDetailsStepComplete(true);
  }, []);

  const handleEditCoverDetails = useCallback(() => {
    setSelectedGrade(null);
    setIsCoverDetailsStepComplete(false);
  }, []);

  const resolveStoredGradeName = useCallback(
    (gradeId) => {
      if (!gradeId) {
        return '';
      }

      const stored = coverDefaults?.gradeNames?.[gradeId];
      if (typeof stored === 'string' && stored.trim().length > 0) {
        return stored.trim();
      }

      return resolveDefaultGradeLabel(gradeId);
    },
    [coverDefaults]
  );

  const handleAuth = ({ school: nextSchool, user: nextWorkspaceUser }) => {
    if (school?.school_id && school?.school_id !== nextSchool?.school_id) {
      clearCoverWorkflowForSchool(school.school_id);
    }

    setWorkspaceUser(nextWorkspaceUser);
    setSchool(nextSchool);
    setSelectedMode(null);
    setSelectedGrade(null);
    setCoverDefaults(mergeCoverDefaults());
    setIsCoverDetailsStepComplete(false);
    setIsEditingSchoolProfile(false);
  };

  const handleModeSelect = (mode) => {
    setSelectedMode(mode);
    setSelectedGrade(null);
    if (mode === 'cover') {
      setIsCoverDetailsStepComplete(false);
    }
  };

  const handleGradeSelect = (grade, mode) => {
    if (mode) {
      setSelectedMode(mode);
    }
    setSelectedGrade(grade);
  };

  const handleBackToGrades = () => {
    setSelectedGrade(null);
  };

  const handleBackToModeSelection = () => {
    setSelectedGrade(null);
    setSelectedMode(null);
    setIsCoverDetailsStepComplete(false);
  };

  const handleLogout = () => {
    const currentSchoolId = school?.school_id;
    if (currentSchoolId) {
      clearCoverWorkflowForSchool(currentSchoolId);
    }
    clearPersistedAppState();
    setWorkspaceUser(null);
    setSelectedGrade(null);
    setSelectedMode(null);
    setSchool(null);
    setCoverDefaults(mergeCoverDefaults());
    setIsCoverDetailsStepComplete(false);
    setIsEditingSchoolProfile(false);
    void authSignOut().catch((error) => {
      console.error('Failed to sign out from Google', error);
    });
  };

  const handleReturnToAdminDashboard = useCallback(() => {
    if (!isSuperAdminUser) {
      return;
    }
    const currentSchoolId = school?.school_id;
    if (currentSchoolId) {
      clearCoverWorkflowForSchool(currentSchoolId);
    }
    clearPersistedAppState();
    setSelectedGrade(null);
    setSelectedMode(null);
    setCoverDefaults(mergeCoverDefaults());
    setIsCoverDetailsStepComplete(false);
    setSchool(null);
    setIsEditingSchoolProfile(false);
  }, [isSuperAdminUser, school, clearCoverWorkflowForSchool]);

  const handleReturnToBranchList = useCallback(() => {
    const currentSchoolId = school?.school_id;
    if (currentSchoolId) {
      clearCoverWorkflowForSchool(currentSchoolId);
    }
    clearPersistedAppState();
    setSelectedGrade(null);
    setSelectedMode(null);
    setCoverDefaults(mergeCoverDefaults());
    setIsCoverDetailsStepComplete(false);
    setSchool(null);
    setIsEditingSchoolProfile(false);
  }, [school, clearCoverWorkflowForSchool]);

  return (
    <div className="App">
      <Toaster position="top-right" />
      {!school ? (
        <AuthPage onAuth={handleAuth} onLogout={handleLogout} />
      ) : isEditingSchoolProfile ? (
        <SchoolForm
          mode="edit"
          initialValues={schoolFormInitialValues}
          submitting={schoolFormSubmitting}
          onSubmit={handleSchoolProfileSubmit}
          onCancel={() => setIsEditingSchoolProfile(false)}
          onBackToHome={!isSuperAdminUser ? () => navigate('/') : undefined}
          isSuperAdmin={isSuperAdminUser}
        />
      ) : !selectedMode ? (
        <ModeSelectionPage
          school={school}
          onModeSelect={handleModeSelect}
          isSuperAdmin={isSuperAdminUser}
          onBackToAdmin={handleReturnToAdminDashboard}
          onBackToDashboard={!isSuperAdminUser ? handleReturnToBranchList : undefined}
          onEditProfile={() => setIsEditingSchoolProfile(true)}
        />
      ) : selectedMode === 'cover' && !isCoverDetailsStepComplete ? (
        <CoverDetailsPage
          school={school}
          coverDetails={coverDefaults}
          onSave={handleCoverDetailsSave}
          onBackToMenu={handleBackToModeSelection}
          onLogout={handleLogout}
        />
      ) : !selectedGrade ? (
        <GradeSelectionPage
          school={school}
          mode={selectedMode}
          onGradeSelect={handleGradeSelect}
          onLogout={handleLogout}
          onBackToMode={handleBackToModeSelection}
          coverDefaults={coverDefaults}
          onEditCoverDetails={handleEditCoverDetails}
        />
      ) : selectedMode === 'rhymes' ? (
        <RhymeSelectionPage
          school={school}
          grade={selectedGrade}
          customGradeName={resolveStoredGradeName(selectedGrade)}
          onBack={handleBackToGrades}
          onLogout={handleLogout}
        />
      ) : selectedMode === 'cover' ? (
        <CoverPageWorkflow
          school={school}
          grade={selectedGrade}
          customGradeName={resolveStoredGradeName(selectedGrade)}
          gradeDetails={coverDefaults}
          onBackToGrades={handleBackToGrades}
          onBackToMode={handleBackToModeSelection}
          onLogout={handleLogout}
          coverDefaults={coverDefaults}
        />
      ) : selectedMode === 'books' ? (
        // <BookWorkflow
        //   school={school}
        //   grade={selectedGrade}
        //   customGradeName={resolveStoredGradeName(selectedGrade)}
        //   onBackToGrades={handleBackToGrades}
        //   onBackToMode={handleBackToModeSelection}
        //   onLogout={handleLogout}
        // />
        <HomePage
        onBackToMode={handleBackToModeSelection}/>
        // <Header
        // onBackToMode={handleBackToModeSelection}
        
        // />
      ) : (
        <FeaturePlaceholderPage
          school={school}
          mode={selectedMode}
          grade={selectedGrade}
          onBackToGrades={handleBackToGrades}
          onBackToMode={handleBackToModeSelection}
          onLogout={handleLogout}
        />
      )}
    </div>
  );
}

export default RhymeSelectionPage;


<|MERGE_RESOLUTION|>--- conflicted
+++ resolved
@@ -1558,52 +1558,6 @@
     [fetchSvgForRhyme]
   );
 
-<<<<<<< HEAD
-  const normalizeSlot = (value, fallback = '') => {
-    if (value === null || value === undefined) return fallback;
-    const normalized = value.toString().trim().toLowerCase();
-    return normalized === 'top' || normalized === 'bottom' ? normalized : fallback;
-  };
-
-  const parsePagesValue = (pagesValue) => {
-    if (typeof pagesValue === 'number') {
-      return Number.isFinite(pagesValue) ? pagesValue : null;
-    }
-    if (typeof pagesValue === 'string') {
-      const trimmed = pagesValue.trim();
-      if (trimmed === '') {
-        return null;
-      }
-      const parsed = Number(trimmed);
-      return Number.isFinite(parsed) ? parsed : null;
-    }
-    return null;
-  };
-
-  const sortSelections = (selections) => {
-    if (!Array.isArray(selections)) {
-      return [];
-    }
-
-    const getPositionWeight = (selection) => {
-      const normalized = normalizeSlot(selection?.position, 'top');
-      return normalized === 'bottom' ? 1 : 0;
-    };
-
-    return [...selections].sort((a, b) => {
-      const indexA = Number(a?.page_index ?? 0);
-      const indexB = Number(b?.page_index ?? 0);
-
-      if (indexA !== indexB) {
-        return indexA - indexB;
-      }
-
-      return getPositionWeight(a) - getPositionWeight(b);
-    });
-  };
-
-=======
->>>>>>> a904804e
   const computePageUsage = (rhymesList = selectedRhymes) => {
     const usageMap = new Map();
     let highestIndex = -1;
@@ -1767,8 +1721,6 @@
 
   useEffect(() => {
     let isActive = true;
-<<<<<<< HEAD
-=======
 
     (async () => {
       setLoading(true);
@@ -1799,7 +1751,6 @@
     setShowTreeMenu(true);
     setShowReusable(false);
   };
->>>>>>> a904804e
 
     (async () => {
       setLoading(true);
