--- conflicted
+++ resolved
@@ -2911,10 +2911,7 @@
     setSelectedMode(mode);
     setSelectedGrade(null);
     if (mode === 'cover') {
-<<<<<<< HEAD
-=======
       setIsCoverDetailsStepComplete(false);
->>>>>>> 8a9978ab
       setCoverWorkflowIntent('edit');
     }
   };
@@ -2934,10 +2931,7 @@
   const handleBackToModeSelection = () => {
     setSelectedGrade(null);
     setSelectedMode(null);
-<<<<<<< HEAD
-=======
     setIsCoverDetailsStepComplete(false);
->>>>>>> 8a9978ab
     setCoverWorkflowIntent('edit');
   };
 
@@ -3019,11 +3013,8 @@
           onGradeSelect={handleGradeSelect}
           onLogout={handleLogout}
           onBackToMode={handleBackToModeSelection}
-<<<<<<< HEAD
-=======
           coverDefaults={coverDefaults}
           onEditCoverDetails={handleEditCoverDetails}
->>>>>>> 8a9978ab
           onCoverIntentChange={setCoverWorkflowIntent}
         />
       ) : selectedMode === 'rhymes' ? (
