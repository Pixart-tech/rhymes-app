import React, { useEffect, useMemo, useState } from 'react';
import axios from 'axios';
import { Card, CardContent, CardHeader, CardTitle } from './ui/card';
import { Button } from './ui/button';
import { Badge } from './ui/badge';
import { Separator } from './ui/separator';
import { Alert, AlertDescription, AlertTitle } from './ui/alert';
import { CheckCircle2, ImageOff } from 'lucide-react';

import { API_BASE_URL, cn } from '../lib/utils';
import { COVER_COLOUR_OPTIONS, COVER_THEME_CATALOGUE, COVER_THEME_SLOT_COUNT } from '../theme';
import { loadCoverWorkflowState, saveCoverWorkflowState } from '../lib/storage';

const GRADE_LABELS = {
  nursery: 'Nursery',
  lkg: 'LKG',
  ukg: 'UKG',
  playgroup: 'Playgroup'
};

const GRADE_ORDER = ['playgroup', 'nursery', 'lkg', 'ukg'];

const resolveGradeLabel = (grade, customGradeName) => {
  if (customGradeName && customGradeName.trim()) {
    return customGradeName.trim();
  }

  if (GRADE_LABELS[grade]) {
    return GRADE_LABELS[grade];
  }

  if (typeof grade === 'string' && grade.trim()) {
    return grade.trim().toUpperCase();
  }

  return 'Grade';
};

const buildFallbackThemes = () =>
  COVER_THEME_CATALOGUE.map((theme) => ({
    id: theme.id,
    label: theme.label,
    thumbnailUrl: '',
    colours: theme.colours.map((colour, index) => ({
      id: colour.id,
      label: colour.label,
      imageUrl: '',
      fallbackHex: COVER_COLOUR_OPTIONS[index]?.hex,
    })),
  }));

const mergeThemePayload = (payload) => {
  const fallback = buildFallbackThemes();
  if (!Array.isArray(payload) || payload.length === 0) {
    return fallback;
  }

  const normalised = payload.map((theme) => ({
    id: theme?.id || '',
    label: theme?.label || 'Theme',
    thumbnailUrl: typeof theme?.thumbnailUrl === 'string' ? theme.thumbnailUrl : '',
    colours: Array.isArray(theme?.colours)
      ? theme.colours.map((colour, index) => ({
          id: colour?.id || `colour${index + 1}`,
          label: colour?.label || `Colour ${index + 1}`,
          imageUrl: typeof colour?.imageUrl === 'string' ? colour.imageUrl : '',
          fallbackHex: COVER_COLOUR_OPTIONS[index]?.hex,
        }))
      : [],
  }));

  const combined = fallback.map((fallbackTheme) => {
    const matchingTheme = normalised.find((theme) => theme.id === fallbackTheme.id);
    if (!matchingTheme) {
      return fallbackTheme;
    }

    const mergedColours = fallbackTheme.colours.map((fallbackColour, index) => {
      const override = matchingTheme.colours[index] || matchingTheme.colours.find((colour) => colour.id === fallbackColour.id);
      if (!override) {
        return fallbackColour;
      }
      return {
        ...fallbackColour,
        ...override,
        fallbackHex: fallbackColour.fallbackHex || override.fallbackHex,
      };
    });

    return {
      ...fallbackTheme,
      ...matchingTheme,
      colours: mergedColours,
    };
  });

  return combined.slice(0, COVER_THEME_SLOT_COUNT);
};

const CoverPageWorkflow = ({
  school,
  onBackToMode,
  onLogout,
  coverDefaults,
  isReadOnly = false,
}) => {
  const resolvedGradeNames = useMemo(() => {
    const gradeNameSource = coverDefaults?.gradeNames || {};
    const identifiers = new Set([...Object.keys(GRADE_LABELS), ...Object.keys(gradeNameSource || {})]);
<<<<<<< HEAD
=======

    if (grade) {
      identifiers.add(grade);
    }
>>>>>>> 8a9978ab

    const result = {};
    identifiers.forEach((identifier) => {
      result[identifier] = resolveGradeLabel(identifier, gradeNameSource?.[identifier]);
    });

    return result;
<<<<<<< HEAD
  }, [coverDefaults?.gradeNames]);
=======
  }, [coverDefaults?.gradeNames, grade]);
>>>>>>> 8a9978ab

  const [themes, setThemes] = useState(buildFallbackThemes());
  const [isLoadingThemes, setIsLoadingThemes] = useState(false);
  const [themeError, setThemeError] = useState('');
  const [selectedThemeId, setSelectedThemeId] = useState('');
<<<<<<< HEAD
  const [selectedColoursByGrade, setSelectedColoursByGrade] = useState(() => ({
    playgroup: '',
    nursery: '',
    lkg: '',
    ukg: '',
  }));
=======
  const [selectedColourId, setSelectedColourId] = useState('');
>>>>>>> 8a9978ab
  const [isFinished, setIsFinished] = useState(false);
  const [lastSavedAt, setLastSavedAt] = useState(null);

  const selectedTheme = useMemo(
    () => themes.find((theme) => theme.id === selectedThemeId) || null,
    [selectedThemeId, themes]
  );

  const colourOptions = useMemo(() => selectedTheme?.colours || [], [selectedTheme]);
<<<<<<< HEAD

  const coverStorageKey = '__all__';

  useEffect(() => {
    const schoolId = school?.school_id;
    if (!schoolId) {
      return;
    }

    const stored = loadCoverWorkflowState(schoolId, coverStorageKey);
    if (stored) {
      setSelectedThemeId(stored.selectedThemeId || '');
      setSelectedColoursByGrade({
        playgroup: stored.selectedColoursByGrade?.playgroup || '',
        nursery: stored.selectedColoursByGrade?.nursery || '',
        lkg: stored.selectedColoursByGrade?.lkg || '',
        ukg: stored.selectedColoursByGrade?.ukg || '',
      });
      setIsFinished(stored.status === 'finished');
      setLastSavedAt(stored.updatedAt || null);
    }
  }, [school?.school_id]);

  useEffect(() => {
    const fetchThemeImages = async () => {
      setIsLoadingThemes(true);
      setThemeError('');
      try {
        const response = await axios.get(`${API_BASE_URL}/cover-assets/themes`);
        const payload = response?.data?.themes;
        setThemes(mergeThemePayload(payload));
      } catch (error) {
        console.error('Unable to load cover theme thumbnails', error);
        setThemeError('Unable to load theme thumbnails. Uploaded PNGs will appear when the server is reachable.');
        setThemes(buildFallbackThemes());
      } finally {
        setIsLoadingThemes(false);
      }
    };

    void fetchThemeImages();
  }, []);
=======
  const selectedColour = useMemo(
    () => colourOptions.find((colour) => colour.id === selectedColourId) || null,
    [colourOptions, selectedColourId]
  );
>>>>>>> 8a9978ab

  useEffect(() => {
    const schoolId = school?.school_id;
    if (!schoolId) {
      return;
    }

<<<<<<< HEAD
    saveCoverWorkflowState(schoolId, coverStorageKey, {
      selectedThemeId,
      selectedColoursByGrade,
      status: isFinished ? 'finished' : 'in-progress',
      updatedAt: Date.now(),
      selectedThemeLabel: selectedTheme?.label,
    });
    setLastSavedAt(Date.now());
  }, [coverStorageKey, isFinished, school?.school_id, selectedColoursByGrade, selectedTheme?.label, selectedThemeId]);

  const handleThemeSelect = (themeId) => {
    if (isReadOnly) {
      return;
    }
    setSelectedThemeId(themeId);
    setSelectedColoursByGrade({
      playgroup: '',
      nursery: '',
      lkg: '',
      ukg: '',
    });
    setIsFinished(false);
  };

  const handleColourSelect = (gradeId, colourId) => {
    if (isReadOnly) {
      return;
    }
    setSelectedColoursByGrade((current) => ({
      ...current,
      [gradeId]: colourId,
    }));
    setIsFinished(false);
  };

=======
    const stored = loadCoverWorkflowState(schoolId, grade);
    if (stored) {
      setSelectedThemeId(stored.selectedThemeId || '');
      setSelectedColourId(stored.selectedColourId || '');
      setIsFinished(stored.status === 'finished');
      setLastSavedAt(stored.updatedAt || null);
    }
  }, [grade, school?.school_id]);

  useEffect(() => {
    const fetchThemeImages = async () => {
      setIsLoadingThemes(true);
      setThemeError('');
      try {
        const response = await axios.get(`${API_BASE_URL}/cover-assets/themes`);
        const payload = response?.data?.themes;
        setThemes(mergeThemePayload(payload));
      } catch (error) {
        console.error('Unable to load cover theme thumbnails', error);
        setThemeError('Unable to load theme thumbnails. Uploaded PNGs will appear when the server is reachable.');
        setThemes(buildFallbackThemes());
      } finally {
        setIsLoadingThemes(false);
      }
    };

    void fetchThemeImages();
  }, []);

  useEffect(() => {
    const schoolId = school?.school_id;
    if (!schoolId || !grade) {
      return;
    }

    saveCoverWorkflowState(schoolId, grade, {
      selectedThemeId,
      selectedColourId,
      status: isFinished ? 'finished' : 'in-progress',
      updatedAt: Date.now(),
      selectedThemeLabel: selectedTheme?.label,
      selectedColourLabel: selectedColour?.label,
    });
    setLastSavedAt(Date.now());
  }, [grade, isFinished, school?.school_id, selectedColour?.label, selectedColourId, selectedTheme?.label, selectedThemeId]);

  const handleThemeSelect = (themeId) => {
    if (isReadOnly) {
      return;
    }
    setSelectedThemeId(themeId);
    setSelectedColourId('');
    setIsFinished(false);
  };

  const handleColourSelect = (colourId) => {
    if (isReadOnly) {
      return;
    }
    setSelectedColourId(colourId);
    setIsFinished(false);
  };

>>>>>>> 8a9978ab
  const handleFinish = () => {
    setIsFinished(true);
  };

<<<<<<< HEAD
  const allGradesHaveColours = GRADE_ORDER.every((gradeKey) => selectedColoursByGrade[gradeKey]);
  const completionDisabled = !selectedThemeId || !allGradesHaveColours || isReadOnly;
=======
  const completionDisabled = !selectedThemeId || !selectedColourId || isReadOnly;
>>>>>>> 8a9978ab

  return (
    <div className="min-h-screen bg-gradient-to-br from-amber-50 via-orange-50 to-red-50 py-10 px-6">
      <div className="mx-auto max-w-6xl space-y-8">
        <div className="flex flex-wrap items-center justify-between gap-4">
          <div className="space-y-2">
            <p className="text-sm font-medium text-orange-500">Cover pages workflow</p>
            <h1 className="text-3xl font-semibold text-slate-900">{school.school_name}</h1>
            <div className="flex flex-wrap items-center gap-3 text-sm text-slate-600">
              <span>School ID: {school.school_id}</span>
              {isFinished && (
                <span className="inline-flex items-center gap-1 text-green-700">
                  <CheckCircle2 className="h-4 w-4" /> Finished
                </span>
              )}
            </div>
          </div>
          <div className="flex flex-wrap justify-end gap-3">
            <Button variant="outline" onClick={onBackToMode} className="bg-white/80 hover:bg-white">
              Back to menu
            </Button>
            <Button variant="outline" onClick={onLogout} className="bg-white/80 hover:bg-white">
              Logout
            </Button>
          </div>
        </div>

        <Alert className="border-orange-200 bg-orange-50/70 text-orange-800">
          <AlertTitle>Network SVG mapping removed</AlertTitle>
          <AlertDescription>
            The cover workflow now uses uploaded PNG thumbnails instead of network SVG mappings or live previews. Choose a
<<<<<<< HEAD
            theme and colour combination to mark the selections as finished.
=======
            theme and colour combination to mark this grade as finished.
>>>>>>> 8a9978ab
          </AlertDescription>
        </Alert>

        <Card className="border-none bg-white/70 shadow-md shadow-orange-100/40">
          <CardContent className="flex flex-wrap items-center justify-between gap-4 py-4">
            <div>
              <p className="text-xs font-medium uppercase tracking-wide text-orange-500">Theme selection</p>
              <p className="text-base font-semibold text-slate-800">
                {selectedTheme ? selectedTheme.label : 'Select one of the 16 themes to continue'}
              </p>
            </div>
            <div className="flex flex-wrap items-center gap-3 text-sm text-slate-600">
              <div className="flex items-center gap-2">
<<<<<<< HEAD
                <span className="font-medium text-slate-700">Colours chosen:</span>
                <span>
                  {allGradesHaveColours
                    ? 'One colour per grade selected'
                    : 'Pick a colour for every grade after choosing a theme'}
                </span>
              </div>
              <Separator orientation="vertical" className="hidden h-4 sm:block" />
              <div className="flex items-center gap-2 text-xs text-slate-500">
                {lastSavedAt ? `Last saved ${new Date(lastSavedAt).toLocaleString()}` : 'Selections are saved automatically'}
=======
                <span className="font-medium text-slate-700">Colour:</span>
                <span>{selectedColour ? selectedColour.label : 'Not selected'}</span>
>>>>>>> 8a9978ab
              </div>
              <Separator orientation="vertical" className="hidden h-4 sm:block" />
              <div className="flex items-center gap-2 text-xs text-slate-500">
                {lastSavedAt ? `Last saved ${new Date(lastSavedAt).toLocaleString()}` : 'Selections are saved automatically'}
              </div>
            </div>
          </CardContent>
        </Card>

        <Card className="border-none shadow-xl shadow-orange-100/60">
          <CardHeader className="space-y-2">
            <CardTitle className="text-xl font-semibold text-slate-900">Choose a theme</CardTitle>
            <p className="text-sm text-slate-600">Sixteen PNG thumbnails are available. Pick one to reveal the colour grid.</p>
          </CardHeader>
          <CardContent className="space-y-4">
            {isLoadingThemes && (
              <div className="rounded-2xl border border-dashed border-orange-200 bg-white/70 p-6 text-center text-sm font-medium text-orange-500">
                Loading theme thumbnails…
              </div>
            )}

            {themeError && !isLoadingThemes && (
              <div className="rounded-2xl border border-dashed border-orange-200 bg-orange-50 p-4 text-sm text-orange-700">
                {themeError}
              </div>
            )}

            <div className="grid gap-4 sm:grid-cols-2 lg:grid-cols-4">
              {themes.map((theme) => {
                const isSelected = selectedThemeId === theme.id;
                return (
                  <button
                    key={theme.id}
                    type="button"
                    onClick={() => handleThemeSelect(theme.id)}
                    className={cn(
                      'group flex h-full flex-col overflow-hidden rounded-2xl border border-slate-200 bg-white/80 text-left shadow-sm transition hover:-translate-y-1 hover:shadow-md focus:outline-none focus-visible:ring-4 focus-visible:ring-orange-300',
                      isSelected ? 'border-orange-500 ring-2 ring-orange-400' : '',
                      isReadOnly ? 'cursor-not-allowed opacity-60' : ''
                    )}
                    aria-pressed={isSelected}
                    disabled={isReadOnly}
                  >
                    <div className="relative aspect-[4/3] w-full overflow-hidden bg-slate-50">
                      {theme.thumbnailUrl ? (
                        <img src={theme.thumbnailUrl} alt={`${theme.label} thumbnail`} className="h-full w-full object-cover" />
                      ) : (
                        <div className="flex h-full w-full items-center justify-center text-slate-400">
                          <ImageOff className="h-8 w-8" />
                        </div>
                      )}
                    </div>
                    <div className="p-3">
                      <p className="text-sm font-semibold text-slate-800">{theme.label}</p>
                      <p className="text-xs text-slate-500">PNG thumbnails uploaded by the admin appear here.</p>
                    </div>
                  </button>
                );
              })}
            </div>
          </CardContent>
        </Card>

        {selectedTheme && (
          <Card className="border-none shadow-xl shadow-orange-100/60">
            <CardHeader className="space-y-2">
              <CardTitle className="text-xl font-semibold text-slate-900">Select a colour family</CardTitle>
              <p className="text-sm text-slate-600">
<<<<<<< HEAD
                Choose a colour for each grade. Each row shows the grade label followed by the four colour PNGs uploaded for this
                theme.
=======
                Choose one colour across all grades. Each row shows the grade label followed by the four colour PNGs uploaded for
                this theme.
>>>>>>> 8a9978ab
              </p>
            </CardHeader>
            <CardContent className="space-y-4">
              <div className="overflow-x-auto rounded-2xl border border-slate-200 bg-white/80">
                <table className="min-w-full divide-y divide-slate-200">
                  <thead className="bg-slate-50/80 text-left text-xs font-semibold uppercase tracking-wide text-slate-500">
                    <tr>
                      <th className="px-4 py-3">Grade</th>
                      {colourOptions.map((colour) => (
                        <th key={colour.id} className="px-4 py-3 text-center">
                          {colour.label}
                        </th>
                      ))}
                    </tr>
                  </thead>
                  <tbody className="divide-y divide-slate-100 text-sm text-slate-700">
                    {GRADE_ORDER.map((gradeKey) => (
                      <tr key={gradeKey} className="even:bg-orange-50/30">
                        <td className="px-4 py-3 font-semibold text-slate-800">{resolvedGradeNames[gradeKey] || GRADE_LABELS[gradeKey]}</td>
                        {colourOptions.map((colour) => {
<<<<<<< HEAD
                          const isChosen = selectedColoursByGrade[gradeKey] === colour.id;
=======
                          const isChosen = selectedColourId === colour.id;
>>>>>>> 8a9978ab
                          return (
                            <td key={`${gradeKey}-${colour.id}`} className="px-2 py-3 text-center">
                              <button
                                type="button"
<<<<<<< HEAD
                                onClick={() => handleColourSelect(gradeKey, colour.id)}
=======
                                onClick={() => handleColourSelect(colour.id)}
>>>>>>> 8a9978ab
                                className={cn(
                                  'flex w-full flex-col items-center justify-center gap-2 rounded-xl border-2 border-transparent bg-white/80 p-3 shadow-sm transition focus:outline-none focus-visible:ring-4 focus-visible:ring-orange-300',
                                  isChosen ? 'border-orange-500 ring-2 ring-orange-400' : 'hover:border-orange-200',
                                  isReadOnly ? 'cursor-not-allowed opacity-60' : ''
                                )}
                                disabled={isReadOnly}
                              >
                                <div className="flex h-24 w-full items-center justify-center overflow-hidden rounded-lg bg-slate-50">
                                  {colour.imageUrl ? (
                                    <img
                                      src={colour.imageUrl}
                                      alt={`${colour.label} preview`}
                                      className="h-full w-full object-contain"
                                    />
                                  ) : (
                                    <div
                                      className="flex h-full w-full items-center justify-center text-xs font-medium text-slate-500"
                                      style={{ backgroundColor: colour.fallbackHex || '#f8fafc' }}
                                    >
                                      {colour.label}
                                    </div>
                                  )}
                                </div>
                                <span className="text-xs font-semibold uppercase tracking-wide text-slate-500">
                                  {colour.label}
                                </span>
                              </button>
                            </td>
                          );
                        })}
                      </tr>
                    ))}
                  </tbody>
                </table>
              </div>

              <div className="flex flex-wrap items-center justify-between gap-3 text-sm text-slate-700">
                <div className="space-y-1">
                  <p className="font-semibold text-slate-800">
                    {isFinished
                      ? 'Finished – you can edit or view until an admin freezes the selections.'
<<<<<<< HEAD
                      : 'Select a theme and colours for every grade, then click Finish to save.'}
                  </p>
                  {isReadOnly && <p className="text-xs text-slate-500">Viewing mode is enabled. Switch to edit from the main menu.</p>}
=======
                      : 'Select a theme and colour, then click Finish to save this grade.'}
                  </p>
                  {isReadOnly && <p className="text-xs text-slate-500">Viewing mode is enabled. Switch to edit from the grade list.</p>}
>>>>>>> 8a9978ab
                </div>
                <div className="flex gap-2">
                  <Button type="button" onClick={handleFinish} disabled={completionDisabled}>
                    Finish
                  </Button>
                  {isReadOnly && (
                    <Badge variant="secondary" className="self-center bg-slate-100 text-slate-600">
                      View only
                    </Badge>
                  )}
                </div>
              </div>
            </CardContent>
          </Card>
        )}
      </div>
    </div>
  );
};

export default CoverPageWorkflow;<|MERGE_RESOLUTION|>--- conflicted
+++ resolved
@@ -107,13 +107,10 @@
   const resolvedGradeNames = useMemo(() => {
     const gradeNameSource = coverDefaults?.gradeNames || {};
     const identifiers = new Set([...Object.keys(GRADE_LABELS), ...Object.keys(gradeNameSource || {})]);
-<<<<<<< HEAD
-=======
 
     if (grade) {
       identifiers.add(grade);
     }
->>>>>>> 8a9978ab
 
     const result = {};
     identifiers.forEach((identifier) => {
@@ -121,26 +118,13 @@
     });
 
     return result;
-<<<<<<< HEAD
-  }, [coverDefaults?.gradeNames]);
-=======
   }, [coverDefaults?.gradeNames, grade]);
->>>>>>> 8a9978ab
 
   const [themes, setThemes] = useState(buildFallbackThemes());
   const [isLoadingThemes, setIsLoadingThemes] = useState(false);
   const [themeError, setThemeError] = useState('');
   const [selectedThemeId, setSelectedThemeId] = useState('');
-<<<<<<< HEAD
-  const [selectedColoursByGrade, setSelectedColoursByGrade] = useState(() => ({
-    playgroup: '',
-    nursery: '',
-    lkg: '',
-    ukg: '',
-  }));
-=======
   const [selectedColourId, setSelectedColourId] = useState('');
->>>>>>> 8a9978ab
   const [isFinished, setIsFinished] = useState(false);
   const [lastSavedAt, setLastSavedAt] = useState(null);
 
@@ -150,9 +134,10 @@
   );
 
   const colourOptions = useMemo(() => selectedTheme?.colours || [], [selectedTheme]);
-<<<<<<< HEAD
-
-  const coverStorageKey = '__all__';
+  const selectedColour = useMemo(
+    () => colourOptions.find((colour) => colour.id === selectedColourId) || null,
+    [colourOptions, selectedColourId]
+  );
 
   useEffect(() => {
     const schoolId = school?.school_id;
@@ -160,19 +145,14 @@
       return;
     }
 
-    const stored = loadCoverWorkflowState(schoolId, coverStorageKey);
+    const stored = loadCoverWorkflowState(schoolId, grade);
     if (stored) {
       setSelectedThemeId(stored.selectedThemeId || '');
-      setSelectedColoursByGrade({
-        playgroup: stored.selectedColoursByGrade?.playgroup || '',
-        nursery: stored.selectedColoursByGrade?.nursery || '',
-        lkg: stored.selectedColoursByGrade?.lkg || '',
-        ukg: stored.selectedColoursByGrade?.ukg || '',
-      });
+      setSelectedColourId(stored.selectedColourId || '');
       setIsFinished(stored.status === 'finished');
       setLastSavedAt(stored.updatedAt || null);
     }
-  }, [school?.school_id]);
+  }, [grade, school?.school_id]);
 
   useEffect(() => {
     const fetchThemeImages = async () => {
@@ -193,84 +173,6 @@
 
     void fetchThemeImages();
   }, []);
-=======
-  const selectedColour = useMemo(
-    () => colourOptions.find((colour) => colour.id === selectedColourId) || null,
-    [colourOptions, selectedColourId]
-  );
->>>>>>> 8a9978ab
-
-  useEffect(() => {
-    const schoolId = school?.school_id;
-    if (!schoolId) {
-      return;
-    }
-
-<<<<<<< HEAD
-    saveCoverWorkflowState(schoolId, coverStorageKey, {
-      selectedThemeId,
-      selectedColoursByGrade,
-      status: isFinished ? 'finished' : 'in-progress',
-      updatedAt: Date.now(),
-      selectedThemeLabel: selectedTheme?.label,
-    });
-    setLastSavedAt(Date.now());
-  }, [coverStorageKey, isFinished, school?.school_id, selectedColoursByGrade, selectedTheme?.label, selectedThemeId]);
-
-  const handleThemeSelect = (themeId) => {
-    if (isReadOnly) {
-      return;
-    }
-    setSelectedThemeId(themeId);
-    setSelectedColoursByGrade({
-      playgroup: '',
-      nursery: '',
-      lkg: '',
-      ukg: '',
-    });
-    setIsFinished(false);
-  };
-
-  const handleColourSelect = (gradeId, colourId) => {
-    if (isReadOnly) {
-      return;
-    }
-    setSelectedColoursByGrade((current) => ({
-      ...current,
-      [gradeId]: colourId,
-    }));
-    setIsFinished(false);
-  };
-
-=======
-    const stored = loadCoverWorkflowState(schoolId, grade);
-    if (stored) {
-      setSelectedThemeId(stored.selectedThemeId || '');
-      setSelectedColourId(stored.selectedColourId || '');
-      setIsFinished(stored.status === 'finished');
-      setLastSavedAt(stored.updatedAt || null);
-    }
-  }, [grade, school?.school_id]);
-
-  useEffect(() => {
-    const fetchThemeImages = async () => {
-      setIsLoadingThemes(true);
-      setThemeError('');
-      try {
-        const response = await axios.get(`${API_BASE_URL}/cover-assets/themes`);
-        const payload = response?.data?.themes;
-        setThemes(mergeThemePayload(payload));
-      } catch (error) {
-        console.error('Unable to load cover theme thumbnails', error);
-        setThemeError('Unable to load theme thumbnails. Uploaded PNGs will appear when the server is reachable.');
-        setThemes(buildFallbackThemes());
-      } finally {
-        setIsLoadingThemes(false);
-      }
-    };
-
-    void fetchThemeImages();
-  }, []);
 
   useEffect(() => {
     const schoolId = school?.school_id;
@@ -306,17 +208,11 @@
     setIsFinished(false);
   };
 
->>>>>>> 8a9978ab
   const handleFinish = () => {
     setIsFinished(true);
   };
 
-<<<<<<< HEAD
-  const allGradesHaveColours = GRADE_ORDER.every((gradeKey) => selectedColoursByGrade[gradeKey]);
-  const completionDisabled = !selectedThemeId || !allGradesHaveColours || isReadOnly;
-=======
   const completionDisabled = !selectedThemeId || !selectedColourId || isReadOnly;
->>>>>>> 8a9978ab
 
   return (
     <div className="min-h-screen bg-gradient-to-br from-amber-50 via-orange-50 to-red-50 py-10 px-6">
@@ -348,11 +244,7 @@
           <AlertTitle>Network SVG mapping removed</AlertTitle>
           <AlertDescription>
             The cover workflow now uses uploaded PNG thumbnails instead of network SVG mappings or live previews. Choose a
-<<<<<<< HEAD
-            theme and colour combination to mark the selections as finished.
-=======
             theme and colour combination to mark this grade as finished.
->>>>>>> 8a9978ab
           </AlertDescription>
         </Alert>
 
@@ -366,21 +258,8 @@
             </div>
             <div className="flex flex-wrap items-center gap-3 text-sm text-slate-600">
               <div className="flex items-center gap-2">
-<<<<<<< HEAD
-                <span className="font-medium text-slate-700">Colours chosen:</span>
-                <span>
-                  {allGradesHaveColours
-                    ? 'One colour per grade selected'
-                    : 'Pick a colour for every grade after choosing a theme'}
-                </span>
-              </div>
-              <Separator orientation="vertical" className="hidden h-4 sm:block" />
-              <div className="flex items-center gap-2 text-xs text-slate-500">
-                {lastSavedAt ? `Last saved ${new Date(lastSavedAt).toLocaleString()}` : 'Selections are saved automatically'}
-=======
                 <span className="font-medium text-slate-700">Colour:</span>
                 <span>{selectedColour ? selectedColour.label : 'Not selected'}</span>
->>>>>>> 8a9978ab
               </div>
               <Separator orientation="vertical" className="hidden h-4 sm:block" />
               <div className="flex items-center gap-2 text-xs text-slate-500">
@@ -449,13 +328,10 @@
             <CardHeader className="space-y-2">
               <CardTitle className="text-xl font-semibold text-slate-900">Select a colour family</CardTitle>
               <p className="text-sm text-slate-600">
-<<<<<<< HEAD
-                Choose a colour for each grade. Each row shows the grade label followed by the four colour PNGs uploaded for this
+
+                Choose a colour for each grade. Each row shows the grade label followed by the four colour for this
                 theme.
-=======
-                Choose one colour across all grades. Each row shows the grade label followed by the four colour PNGs uploaded for
-                this theme.
->>>>>>> 8a9978ab
+
               </p>
             </CardHeader>
             <CardContent className="space-y-4">
@@ -476,20 +352,12 @@
                       <tr key={gradeKey} className="even:bg-orange-50/30">
                         <td className="px-4 py-3 font-semibold text-slate-800">{resolvedGradeNames[gradeKey] || GRADE_LABELS[gradeKey]}</td>
                         {colourOptions.map((colour) => {
-<<<<<<< HEAD
-                          const isChosen = selectedColoursByGrade[gradeKey] === colour.id;
-=======
                           const isChosen = selectedColourId === colour.id;
->>>>>>> 8a9978ab
                           return (
                             <td key={`${gradeKey}-${colour.id}`} className="px-2 py-3 text-center">
                               <button
                                 type="button"
-<<<<<<< HEAD
-                                onClick={() => handleColourSelect(gradeKey, colour.id)}
-=======
                                 onClick={() => handleColourSelect(colour.id)}
->>>>>>> 8a9978ab
                                 className={cn(
                                   'flex w-full flex-col items-center justify-center gap-2 rounded-xl border-2 border-transparent bg-white/80 p-3 shadow-sm transition focus:outline-none focus-visible:ring-4 focus-visible:ring-orange-300',
                                   isChosen ? 'border-orange-500 ring-2 ring-orange-400' : 'hover:border-orange-200',
@@ -531,15 +399,9 @@
                   <p className="font-semibold text-slate-800">
                     {isFinished
                       ? 'Finished – you can edit or view until an admin freezes the selections.'
-<<<<<<< HEAD
-                      : 'Select a theme and colours for every grade, then click Finish to save.'}
-                  </p>
-                  {isReadOnly && <p className="text-xs text-slate-500">Viewing mode is enabled. Switch to edit from the main menu.</p>}
-=======
                       : 'Select a theme and colour, then click Finish to save this grade.'}
                   </p>
                   {isReadOnly && <p className="text-xs text-slate-500">Viewing mode is enabled. Switch to edit from the grade list.</p>}
->>>>>>> 8a9978ab
                 </div>
                 <div className="flex gap-2">
                   <Button type="button" onClick={handleFinish} disabled={completionDisabled}>
