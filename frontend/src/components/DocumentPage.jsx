--- conflicted
+++ resolved
@@ -2,27 +2,8 @@
 import { cn } from '../lib/utils';
 
 const DocumentPage = ({ topSlot, bottomSlot, showBottom = true, className }) => {
-<<<<<<< HEAD
-  const isFullPage = !showBottom;
 
-  return (
-    <div className={cn('w-full flex justify-center', className)}>
-      <div className="w-[210mm] h-[290mm] bg-white flex flex-col">
-        {isFullPage ? (
-          <div className="flex-1 flex items-center justify-center">
-            {topSlot}
-          </div>
-        ) : (
-          <>
-            <div className="flex-1 flex items-center justify-center">
-              {topSlot}
-            </div>
-            <div className="flex-1 flex items-center justify-center">
-              {bottomSlot}
-            </div>
-          </>
-        )}
-=======
+ 
 
   const isFullPage = !showBottom;
 
@@ -44,7 +25,7 @@
           </>
         )}
 
->>>>>>> 1480630d
+
       </div>
     </div>
   );
