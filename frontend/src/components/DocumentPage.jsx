--- conflicted
+++ resolved
@@ -2,7 +2,7 @@
 import { cn } from '../lib/utils';
 
 const DocumentPage = ({ topSlot, bottomSlot, showBottom = true, className }) => {
-<<<<<<< HEAD
+
   const isFullPage = !showBottom;
 
   return (
@@ -22,17 +22,7 @@
             </div>
           </>
         )}
-=======
-  return (
-    <div className={cn('relative aspect-[210/297] w-full', className)}>
-      <div className="flex h-full w-full min-h-0 min-w-0 overflow-hidden">
-        <div className={cn('grid h-full w-full min-h-0', showBottom ? 'grid-rows-2' : 'grid-rows-1')}>
-          <div className="relative flex h-full min-h-0 w-full items-stretch overflow-hidden">{topSlot}</div>
-          {showBottom && (
-            <div className="relative flex h-full min-h-0 w-full items-stretch overflow-hidden">{bottomSlot}</div>
-          )}
-        </div>
->>>>>>> 9409af1f
+
       </div>
     </div>
   );
