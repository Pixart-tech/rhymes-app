import React, { useState, useEffect } from 'react';
import { BrowserRouter, Routes, Route, useNavigate } from 'react-router-dom';
import axios from 'axios';
import './App.css';

// Components
import { Button } from './components/ui/button';
import { Input } from './components/ui/input';
import { Card, CardContent, CardHeader, CardTitle } from './components/ui/card';
import { Badge } from './components/ui/badge';
import { Collapsible, CollapsibleContent, CollapsibleTrigger } from './components/ui/collapsible';
import { Separator } from './components/ui/separator';
import { toast } from 'sonner';
import { Toaster } from './components/ui/sonner';

// Icons
import { Plus, ChevronDown, ChevronRight, Replace, School, Users, BookOpen, Music, ChevronLeft, ChevronUp, Eye } from 'lucide-react';

const BACKEND_URL = process.env.REACT_APP_BACKEND_URL;
const API = `${BACKEND_URL}/api`;

// Authentication Page
const AuthPage = ({ onAuth }) => {
  const [schoolId, setSchoolId] = useState('');
  const [schoolName, setSchoolName] = useState('');
  const [loading, setLoading] = useState(false);

  const handleAuth = async (e) => {
    e.preventDefault();
    if (!schoolId.trim() || !schoolName.trim()) {
      toast.error('Please fill in both School ID and School Name');
      return;
    }

    setLoading(true);
    try {
      const response = await axios.post(`${API}/auth/login`, {
        school_id: schoolId.trim(),
        school_name: schoolName.trim()
      });
      
      onAuth(response.data);
      toast.success('Successfully logged in!');
    } catch (error) {
      console.error('Auth error:', error);
      toast.error('Failed to authenticate. Please try again.');
    } finally {
      setLoading(false);
    }
  };

  return (
    <div className="min-h-screen bg-gradient-to-br from-amber-50 via-orange-50 to-red-50 flex items-center justify-center p-4">
      <Card className="w-full max-w-md shadow-2xl border-0 bg-white/80 backdrop-blur-sm">
        <CardHeader className="text-center pb-8">
          <div className="w-20 h-20 bg-gradient-to-r from-orange-400 to-red-400 rounded-full flex items-center justify-center mx-auto mb-4">
            <School className="w-10 h-10 text-white" />
          </div>
          <CardTitle className="text-2xl font-bold text-gray-800 mb-2">Rhyme Picker</CardTitle>
          <p className="text-gray-600 text-sm">Select rhymes for your school grades</p>
        </CardHeader>
        <CardContent>
          <form onSubmit={handleAuth} className="space-y-6">
            <div className="space-y-2">
              <label className="text-sm font-medium text-gray-700">School ID</label>
              <Input
                type="text"
                placeholder="Enter your school ID"
                value={schoolId}
                onChange={(e) => setSchoolId(e.target.value)}
                className="h-12 bg-white/70 border-gray-200 focus:border-orange-400 focus:ring-orange-400"
              />
            </div>
            <div className="space-y-2">
              <label className="text-sm font-medium text-gray-700">School Name</label>
              <Input
                type="text"
                placeholder="Enter your school name"
                value={schoolName}
                onChange={(e) => setSchoolName(e.target.value)}
                className="h-12 bg-white/70 border-gray-200 focus:border-orange-400 focus:ring-orange-400"
              />
            </div>
            <Button
              type="submit"
              disabled={loading}
              className="w-full h-12 bg-gradient-to-r from-orange-400 to-red-400 hover:from-orange-500 hover:to-red-500 text-white font-semibold rounded-xl transition-all duration-300 transform hover:scale-105"
            >
              {loading ? 'Authenticating...' : 'Enter School'}
            </Button>
          </form>
        </CardContent>
      </Card>
    </div>
  );
};

// Grade Selection Page
const GradeSelectionPage = ({ school, onGradeSelect, onLogout }) => {
  const [gradeStatus, setGradeStatus] = useState([]);
  const [loading, setLoading] = useState(true);
  const navigate = useNavigate();

  const grades = [
    { id: 'nursery', name: 'Nursery', color: 'from-pink-400 to-rose-400', icon: '🌸' },
    { id: 'lkg', name: 'LKG', color: 'from-blue-400 to-cyan-400', icon: '🎈' },
    { id: 'ukg', name: 'UKG', color: 'from-green-400 to-emerald-400', icon: '🌟' },
    { id: 'playgroup', name: 'Playgroup', color: 'from-purple-400 to-indigo-400', icon: '🎨' }
  ];

  useEffect(() => {
    fetchGradeStatus();
  }, []);

  const fetchGradeStatus = async () => {
    try {
      const response = await axios.get(`${API}/rhymes/status/${school.school_id}`);
      setGradeStatus(response.data);
    } catch (error) {
      console.error('Error fetching grade status:', error);
      toast.error('Failed to load grade status');
    } finally {
      setLoading(false);
    }
  };

  const getGradeStatusInfo = (gradeId) => {
    const status = gradeStatus.find(s => s.grade === gradeId);
    return status ? `${status.selected_count} of 25` : '0 of 25';
  };

  if (loading) {
    return (
      <div className="min-h-screen bg-gradient-to-br from-amber-50 via-orange-50 to-red-50 flex items-center justify-center">
        <div className="text-center">
          <div className="w-16 h-16 border-4 border-orange-400 border-t-transparent rounded-full animate-spin mx-auto mb-4"></div>
          <p className="text-gray-600">Loading grade information...</p>
        </div>
      </div>
    );
  }

  const handleLogoutClick = () => {
    if (typeof onLogout === 'function') {
      onLogout();
    }
    navigate('/');
  };

  return (
    <div className="min-h-screen bg-gradient-to-br from-amber-50 via-orange-50 to-red-50 p-6">
      <div className="max-w-4xl mx-auto">
        <div className="flex flex-col gap-4 md:flex-row md:items-center md:justify-between mb-8 text-center md:text-left">
          <div>
            <h1 className="text-3xl font-bold text-gray-800 mb-2">{school.school_name}</h1>
            <p className="text-gray-600">School ID: {school.school_id}</p>
          </div>
          <Button
            onClick={handleLogoutClick}
            variant="outline"
            className="bg-white/80 hover:bg-white border-gray-200"
          >
            Logout
          </Button>
        </div>

        <div className="grid grid-cols-1 md:grid-cols-2 lg:grid-cols-4 gap-6">
          {grades.map((grade) => (
            <Card 
              key={grade.id}
              className="group cursor-pointer transition-all duration-300 hover:scale-105 hover:shadow-2xl border-0 bg-white/80 backdrop-blur-sm"
              onClick={() => onGradeSelect(grade.id)}
            >
              <CardContent className="p-6 text-center">
                <div className={`w-16 h-16 bg-gradient-to-r ${grade.color} rounded-full flex items-center justify-center mx-auto mb-4 group-hover:scale-110 transition-transform duration-300`}>
                  <span className="text-2xl">{grade.icon}</span>
                </div>
                <h3 className="text-xl font-bold text-gray-800 mb-2">{grade.name}</h3>
                <Badge variant="secondary" className="mb-4">
                  {getGradeStatusInfo(grade.id)} Rhymes Selected
                </Badge>
                <Button 
                  className={`w-full bg-gradient-to-r ${grade.color} hover:opacity-90 text-white font-semibold rounded-xl transition-all duration-300`}
                >
                  Select Rhymes
                </Button>
              </CardContent>
            </Card>
          ))}
        </div>
      </div>
    </div>
  );
};

// Tree Menu Component
const TreeMenu = ({ rhymesData, onRhymeSelect, showReusable, reusableRhymes, onToggleReusable, hideFullPageRhymes }) => {
  const [expandedGroups, setExpandedGroups] = useState({});

  const toggleGroup = (pageKey) => {
    setExpandedGroups(prev => ({
      ...prev,
      [pageKey]: !prev[pageKey]
    }));
  };

  const currentRhymes = showReusable ? reusableRhymes : rhymesData;

  // Filter out 1.0 page rhymes if hideFullPageRhymes is true
  const filteredRhymes = hideFullPageRhymes 
    ? Object.fromEntries(
        Object.entries(currentRhymes).filter(([pageKey]) => parseFloat(pageKey) !== 1.0)
      )
    : currentRhymes;

  if (!filteredRhymes || Object.keys(filteredRhymes).length === 0) {
    return (
      <div className="p-4 text-center text-gray-500">
        <Music className="w-12 h-12 mx-auto mb-2 opacity-50" />
        <p>{showReusable ? 'No reusable rhymes available' : 'No rhymes available'}</p>
      </div>
    );
  }

  return (
    <div className="h-full overflow-y-auto bg-white/50 backdrop-blur-sm rounded-lg border border-gray-200">
      <div className="p-4 border-b bg-white/80">
        <div className="flex items-center justify-between mb-2">
          <h3 className="font-semibold text-gray-800 flex items-center gap-2">
            <BookOpen className="w-5 h-5" />
            {showReusable ? 'Reusable Rhymes' : 'Available Rhymes'}
          </h3>
          <Button
            onClick={onToggleReusable}
            variant="outline"
            size="sm"
            className="text-xs"
          >
            <Eye className="w-3 h-3 mr-1" />
            {showReusable ? 'Show Available' : 'Show Reusable'}
          </Button>
        </div>
      </div>
      
      <div className="p-2">
        {Object.entries(filteredRhymes).map(([pageKey, rhymes]) => {
          if (!rhymes || rhymes.length === 0) return null;

          return (
            <Collapsible key={pageKey} open={expandedGroups[pageKey]} onOpenChange={() => toggleGroup(pageKey)}>
              <CollapsibleTrigger className="flex items-center justify-between w-full p-3 text-left hover:bg-white/50 rounded-lg transition-colors duration-200">
                <span className="font-medium text-gray-700 flex items-center gap-2">
                  <div className="w-6 h-6 bg-gradient-to-r from-orange-400 to-red-400 rounded-full flex items-center justify-center text-white text-xs font-bold">
                    {pageKey}
                  </div>
                  {pageKey} Page{parseFloat(pageKey) !== 1 ? 's' : ''} ({rhymes.length})
                </span>
                {expandedGroups[pageKey] ? 
                  <ChevronDown className="w-4 h-4 text-gray-500" /> : 
                  <ChevronRight className="w-4 h-4 text-gray-500" />
                }
              </CollapsibleTrigger>
              <CollapsibleContent className="pl-4">
                <div className="space-y-1 mt-2">
                  {rhymes.map((rhyme) => (
                    <button
                      key={rhyme.code}
                      onClick={() => onRhymeSelect(rhyme)}
                      className="w-full text-left p-3 rounded-lg bg-white/50 hover:bg-white/80 transition-all duration-200 border border-transparent hover:border-orange-200 group"
                    >
                      <div className="flex justify-between items-start">
                        <div className="flex-1">
                          <p className="font-medium text-gray-800 group-hover:text-orange-600 transition-colors duration-200">
                            {rhyme.name}
                          </p>
                          <p className="text-xs text-gray-500 mt-1">
                            Code: {rhyme.code} • {rhyme.personalized === "Yes" ? "Personalized" : "Standard"}
                            {rhyme.used_in_grades && (
                              <span className="ml-2 text-blue-600">
                                (Used in: {rhyme.used_in_grades.join(', ')})
                              </span>
                            )}
                          </p>
                        </div>
                      </div>
                    </button>
                  ))}
                </div>
              </CollapsibleContent>
            </Collapsible>
          );
        })}
      </div>
    </div>
  );
};

// Main Rhyme Selection Interface
const RhymeSelectionPage = ({ school, grade, onBack, onLogout }) => {
  const [availableRhymes, setAvailableRhymes] = useState({});
  const [reusableRhymes, setReusableRhymes] = useState({});
  const [selectedRhymes, setSelectedRhymes] = useState([]);
  const [currentPageIndex, setCurrentPageIndex] = useState(0);
  const [showTreeMenu, setShowTreeMenu] = useState(false);
  const [showReusable, setShowReusable] = useState(false);
  const [currentPosition, setCurrentPosition] = useState(null);
  const [loading, setLoading] = useState(true);
  const navigate = useNavigate();

  const MAX_RHYMES_PER_GRADE = 25;

  useEffect(() => {
    fetchAvailableRhymes();
    fetchReusableRhymes();
    fetchSelectedRhymes();
  }, []);

  const getNextAvailablePageIndex = (rhymesList = selectedRhymes) => {
    if (!Array.isArray(rhymesList) || rhymesList.length === 0) {
      return 0;
    }

    const numericIndices = rhymesList
      .map(rhyme => {
        const index = Number(rhyme?.page_index);
        return Number.isFinite(index) ? index : null;
      })
      .filter(index => index !== null);

    if (numericIndices.length === 0) {
      return 0;
    }

    const maxIndex = Math.max(...numericIndices);
    return Math.min(maxIndex + 1, MAX_RHYMES_PER_GRADE - 1);
  };

  const fetchAvailableRhymes = async () => {
    try {
      const response = await axios.get(`${API}/rhymes/available/${school.school_id}/${grade}`);
      setAvailableRhymes(response.data);
    } catch (error) {
      console.error('Error fetching available rhymes:', error);
    }
  };

  const fetchReusableRhymes = async () => {
    try {
      const response = await axios.get(`${API}/rhymes/selected/other-grades/${school.school_id}/${grade}`);
      setReusableRhymes(response.data);
    } catch (error) {
      console.error('Error fetching reusable rhymes:', error);
    }
  };

  const fetchSelectedRhymes = async () => {
    try {
      const response = await axios.get(`${API}/rhymes/selected/${school.school_id}`);
      const gradeSelections = response.data[grade] || [];
      
      const rhymesWithSvg = await Promise.all(
        gradeSelections.map(async (rhyme) => {
          try {
            const svgResponse = await axios.get(`${API}/rhymes/svg/${rhyme.code}`);
            return { ...rhyme, position: rhyme.position || null, svgContent: svgResponse.data };
          } catch (error) {
            return { ...rhyme, position: rhyme.position || null, svgContent: null };
          }
        })
      );

      const sortedSelections = sortSelections(rhymesWithSvg);
      setSelectedRhymes(sortedSelections);
      setCurrentPageIndex(getNextAvailablePageIndex(sortedSelections));
    } catch (error) {
      console.error('Error fetching selected rhymes:', error);
    } finally {
      setLoading(false);
    }
  };

  const handleAddRhyme = (position) => {
    setCurrentPosition(position);
    setShowTreeMenu(true);
    setShowReusable(false);
  };

  const normalizeSlot = (value, fallback = '') => {
    if (value === null || value === undefined) return fallback;
    const normalized = value.toString().trim().toLowerCase();
    return normalized === 'top' || normalized === 'bottom' ? normalized : fallback;
  };

  const parsePagesValue = (pagesValue) => {
    if (typeof pagesValue === 'number') {
      return Number.isFinite(pagesValue) ? pagesValue : null;
    }
    if (typeof pagesValue === 'string') {
      const trimmed = pagesValue.trim();
      if (trimmed === '') {
        return null;
      }
      const parsed = Number(trimmed);
      return Number.isFinite(parsed) ? parsed : null;
    }
    return null;
  };

  const sortSelections = (selections) => {
    if (!Array.isArray(selections)) {
      return [];
    }

    const getPositionWeight = (selection) => {
      const normalized = normalizeSlot(selection?.position, 'top');
      return normalized === 'bottom' ? 1 : 0;
    };

    return [...selections].sort((a, b) => {
      const indexA = Number(a?.page_index ?? 0);
      const indexB = Number(b?.page_index ?? 0);

      if (indexA !== indexB) {
        return indexA - indexB;
      }

      return getPositionWeight(a) - getPositionWeight(b);
    });
  };

  const computeRemovalsForSelection = ({ selections, pageIndex, normalizedPosition, newPages }) => {
    if (!Array.isArray(selections) || selections.length === 0) {
      return [];
    }

    return selections.filter(existing => {
      if (!existing) return false;
      if (Number(existing.page_index) !== Number(pageIndex)) {
        return false;
      }

      const existingPages = parsePagesValue(existing.pages) ?? 1;

      if (newPages > 0.5) {
        return true;
      }

      if (existingPages > 0.5) {
        return true;
      }

      const existingPosition = normalizeSlot(existing.position, 'top');

      if (existingPosition) {
        return existingPosition === normalizedPosition;
      }

      return normalizedPosition === 'top';
    });
  };

  const handleRhymeSelect = async (rhyme) => {
    try {
      const pageIndex = currentPageIndex;
      const prevArray = Array.isArray(selectedRhymes) ? selectedRhymes : [];
      const pagesValue = parsePagesValue(rhyme?.pages) ?? 1;
      const normalizedPosition = pagesValue === 0.5
        ? normalizeSlot(currentPosition, 'top') || 'top'
        : 'top';

      const removals = computeRemovalsForSelection({
        selections: prevArray,
        pageIndex,
        normalizedPosition,
        newPages: pagesValue
      });

      const filtered = prevArray.filter(existing => !removals.includes(existing));

      const baseRhyme = {
        page_index: pageIndex,
        code: rhyme.code,
        name: rhyme.name,
        pages: pagesValue,
        svgContent: null,
        position: normalizedPosition
      };

      const nextArray = sortSelections([...filtered, baseRhyme]);
      const totalSelected = nextArray.length;
      const isReplacement = removals.length > 0;

      if (!isReplacement && totalSelected > MAX_RHYMES_PER_GRADE) {
        toast.error('Max of 25 rhymes per grade');
        setShowTreeMenu(false);
        setCurrentPosition(null);
        return;
      }

      await axios.post(`${API}/rhymes/select`, {
        school_id: school.school_id,
        grade: grade,
        page_index: pageIndex,
        rhyme_code: rhyme.code,
        position: normalizedPosition
      });

<<<<<<< HEAD
      setSelectedRhymes(nextArray);
=======
      const baseRhyme = {
        page_index: pageIndex,
        code: rhyme.code,
        name: rhyme.name,
        pages: rhyme.pages,
        svgContent: null,
        position: normalizedPosition
      };
>>>>>>> b1ad135e

      try {
        const svgResponse = await axios.get(`${API}/rhymes/svg/${rhyme.code}`);
        const svgContent = svgResponse.data;

        setSelectedRhymes(prev => {
          const prevArrayInner = Array.isArray(prev) ? prev : [];

          return prevArrayInner.map(existing => {
            if (!existing) return existing;
            if (Number(existing.page_index) !== Number(pageIndex)) {
              return existing;
            }

            const candidatePosition = resolveRhymePosition(existing, {
              rhymesForContext: prevArrayInner
            });

            if (existing.code === rhyme.code && candidatePosition === normalizedPosition) {
              return {
                ...existing,
                svgContent
              };
            }

            return existing;
          });
        });
<<<<<<< HEAD
      } catch (svgError) {
        console.error('Error fetching rhyme SVG:', svgError);
      }
=======

        return [...filtered, baseRhyme];
      });
>>>>>>> b1ad135e

      try {
        const svgResponse = await axios.get(`${API}/rhymes/svg/${rhyme.code}`);
        const svgContent = svgResponse.data;

        setSelectedRhymes(prev => {
          const prevArray = Array.isArray(prev) ? prev : [];

          return prevArray.map(existing => {
            if (!existing) return existing;
            if (Number(existing.page_index) !== Number(pageIndex)) {
              return existing;
            }

            const candidatePosition = resolveRhymePosition(existing, {
              rhymesForContext: prevArray
            });

            if (existing.code === rhyme.code && candidatePosition === normalizedPosition) {
              return {
                ...existing,
                svgContent
              };
            }

            return existing;
          });
        });
      } catch (svgError) {
        console.error('Error fetching rhyme SVG:', svgError);
      }

      // Auto create new page after selection
      setTimeout(() => {
        const nextPage = getNextAvailablePageIndex(nextArray);
        setCurrentPageIndex(nextPage);
      }, 500);

      await fetchAvailableRhymes();
      await fetchReusableRhymes();
      setShowTreeMenu(false);
      setCurrentPosition(null);
    } catch (error) {
      console.error('Error selecting rhyme:', error);
    }
  };

  const resolveRhymePosition = (rhyme, {
    explicitPosition,
    rhymesForContext
  } = {}) => {
    const normalizedExplicit = normalizeSlot(explicitPosition);
    if (normalizedExplicit) {
      return normalizedExplicit;
    }

    const normalizedFromRhyme = normalizeSlot(rhyme?.position);
    if (normalizedFromRhyme) {
      return normalizedFromRhyme;
    }

    const pages = parsePagesValue(rhyme?.pages);
    if (pages === 1 || pages === 1.0) {
      return 'top';
    }

    if (pages === 0.5) {
      const pageIndex = Number(rhyme?.page_index);
      const normalizedPageIndex = Number.isFinite(pageIndex)
        ? pageIndex
        : Number(currentPageIndex);
      const contextRhymes = Array.isArray(rhymesForContext) ? rhymesForContext : selectedRhymes;
      const halfPageRhymes = (contextRhymes || []).filter((r) => {
        if (!r) return false;
        if (Number(r.page_index) !== normalizedPageIndex) return false;
        return parsePagesValue(r.pages) === 0.5;
      });

      if (halfPageRhymes.length === 1) {
        return 'top';
      }

      const matchIndex = halfPageRhymes.findIndex((r) => r?.code === rhyme?.code);
      if (matchIndex === 0) {
        return 'top';
      }
      if (matchIndex === 1) {
        return 'bottom';
      }

      if (matchIndex > 1) {
        return 'bottom';
      }
    }

    return 'top';
  };

  const handleRemoveRhyme = async (rhyme, explicitPosition) => {
    if (!rhyme || !rhyme.code) {
      console.error("handleRemoveRhyme: missing rhyme or code", rhyme);
      return;
    }

    const position = resolveRhymePosition(rhyme, { explicitPosition });

    console.log("→ Deleting rhyme (request):", {
      code: rhyme.code,
      position,
      currentPageIndex,
      grade
    });

    try {
      const res = await axios.delete(
        `/api/rhymes/remove/${school.school_id}/${grade}/${currentPageIndex}/${position}`
      );
      console.log("← Delete response:", res.data);

      setSelectedRhymes(prev => prev.filter(r => {
        if (Number(r.page_index) !== Number(currentPageIndex)) return true;
        if (r.code !== rhyme.code) return true;
        const candidatePosition = resolveRhymePosition(r, {
          rhymesForContext: prev
        });
        return candidatePosition !== position;
      }));
      await fetchAvailableRhymes();
      await fetchReusableRhymes();
    } catch (err) {
      console.error("Delete failed:", err.response?.data || err.message);
    }
  };

  const handlePageChange = (newPageIndex) => {
    const clampedIndex = Math.max(0, Math.min(newPageIndex, MAX_RHYMES_PER_GRADE - 1));
    setCurrentPageIndex(clampedIndex);
  };

  const handleToggleReusable = () => {
    setShowReusable(!showReusable);
  };

  // Calculate total pages
  const calculateTotalPages = () => {
    const numericIndices = Array.isArray(selectedRhymes)
      ? selectedRhymes
          .map(rhyme => {
            const index = Number(rhyme?.page_index);
            return Number.isFinite(index) ? index : null;
          })
          .filter(index => index !== null)
      : [];

    const highestFilledIndex = numericIndices.length > 0 ? Math.max(...numericIndices) : -1;
    const nextAvailableIndex = Number(getNextAvailablePageIndex()) || 0;
    const currentIndex = Number(currentPageIndex) || 0;
    const maxIndex = Math.max(highestFilledIndex, currentIndex, nextAvailableIndex);

    return Math.min(maxIndex + 1, MAX_RHYMES_PER_GRADE);
  };

  // Get rhymes for current page
  const getCurrentPageRhymes = () => {
    const pageRhymes = { top: null, bottom: null };

    if (!Array.isArray(selectedRhymes) || selectedRhymes.length === 0) return pageRhymes;

    // Prefer full-page rhyme
    for (const r of selectedRhymes) {
      if (!r) continue;
      if (Number(r.page_index) !== Number(currentPageIndex)) continue;
      if (r.pages === 1 || r.pages === 1.0) {
        pageRhymes.top = r;
        pageRhymes.bottom = null;
        return pageRhymes;
      }
    }

    // Place half-page rhymes by explicit position (do not infer)
    for (const r of selectedRhymes) {
      if (!r) continue;
      if (Number(r.page_index) !== Number(currentPageIndex)) continue;
      if (r.pages === 0.5 || r.pages === '0.5') {
        const pos = (r.position || '').toString().toLowerCase();
        if (pos === 'top') pageRhymes.top = r;
        else if (pos === 'bottom') pageRhymes.bottom = r;
      }
    }

    return pageRhymes;
  };

  if (loading) {
    return (
      <div className="min-h-screen bg-gradient-to-br from-amber-50 via-orange-50 to-red-50 flex items-center justify-center">
        <div className="text-center">
          <div className="w-16 h-16 border-4 border-orange-400 border-t-transparent rounded-full animate-spin mx-auto mb-4"></div>
          <p className="text-gray-600">Loading rhyme data...</p>
        </div>
      </div>
    );
  }

  const totalPages = calculateTotalPages();
  const currentPageRhymes = getCurrentPageRhymes();
  const hasTopRhyme = currentPageRhymes.top !== null;
  const hasBottomRhyme = currentPageRhymes.bottom !== null;
  const isTopFullPage = hasTopRhyme && currentPageRhymes.top.pages === 1.0;
  const showBottomContainer = !isTopFullPage;

  return (
    <div className="min-h-screen bg-gradient-to-br from-amber-50 via-orange-50 to-red-50">
      <div className="p-6">
        {/* Header */}
        <div className="max-w-7xl mx-auto mb-6">
          <div className="flex items-center justify-between mb-4">
            <div>
              <h1 className="text-2xl font-bold text-gray-800 capitalize">{grade} Grade - Rhyme Selection</h1>
              <p className="text-gray-600">{school.school_name} ({school.school_id})</p>
            </div>
            <div className="flex items-center gap-2">
              <Button
                onClick={onBack}
                variant="outline"
                className="bg-white/80 hover:bg-white border-gray-200"
              >
                Back to Grades
              </Button>
              <Button
                onClick={() => {
                  if (typeof onLogout === 'function') {
                    onLogout();
                  }
                  navigate('/');
                }}
                variant="outline"
                className="bg-white/80 hover:bg-white border-gray-200 text-red-600 hover:text-red-700"
              >
                Logout
              </Button>
            </div>
          </div>
        </div>

        {/* Main Content */}
        <div className="max-w-7xl mx-auto">
          <div className="grid grid-cols-1 lg:grid-cols-4 gap-6 h-[calc(100vh-200px)]">
            
            {/* Tree Menu */}
            <div className={`lg:col-span-1 transition-all duration-300 ${showTreeMenu ? 'block' : 'hidden'}`}>
              <div className="mb-4">
                <Button 
                  onClick={() => {setShowTreeMenu(false); setCurrentPosition(null);}}
                  variant="outline"
                  className="w-full mb-2"
                >
                  <ChevronLeft className="w-4 h-4 mr-2" />
                  Close Menu
                </Button>
              </div>
              <TreeMenu 
                rhymesData={availableRhymes}
                reusableRhymes={reusableRhymes}
                showReusable={showReusable}
                onRhymeSelect={handleRhymeSelect}
                onToggleReusable={handleToggleReusable}
                hideFullPageRhymes={currentPosition === 'bottom'}
              />
            </div>

            {/* Dual Container Interface */}
            <div className={`${showTreeMenu ? 'lg:col-span-3' : 'lg:col-span-4'} flex flex-col items-center justify-center`}>
              <div className="w-full max-w-2xl">

                {/* Navigation Controls */}
                <div className="flex items-center justify-between mb-6">
                  <Button
                    onClick={() => handlePageChange(Math.max(0, currentPageIndex - 1))}
                    disabled={currentPageIndex === 0}
                    variant="outline"
                    size="sm"
                  >
                    <ChevronLeft className="w-4 h-4 mr-1" />
                    Previous
                  </Button>
                  
                  <div className="text-sm text-gray-600 font-medium">
                    Page {currentPageIndex + 1} of {totalPages}
                  </div>
                  
                  <Button
                    onClick={() => handlePageChange(Math.min(totalPages - 1, currentPageIndex + 1))}
                    disabled={currentPageIndex >= totalPages - 1}
                    variant="outline"
                    size="sm"
                  >
                    Next
                    <ChevronRight className="w-4 h-4 ml-1" />
                  </Button>
                </div>

                {/* Dual Container Layout */}
                <div className="grid grid-cols-1 gap-6">
                  
                  {/* Top Container */}
                  <Card className={`relative bg-white/80 backdrop-blur-sm border-0 shadow-xl transition-all duration-300 ${
                    isTopFullPage ? 'min-h-[600px]' : 'min-h-[300px]'
                  }`}>
                    <CardContent className="p-6 min-h-[300px] flex flex-col">
                      {hasTopRhyme ? (
                        <>
                          <div className="flex-1 flex items-center justify-center bg-gray-50 rounded-lg overflow-hidden mb-4">
                            <div 
                              dangerouslySetInnerHTML={{ __html: currentPageRhymes.top.svgContent || '' }}
                              className="w-full h-full flex items-center justify-center"
                            />
                          </div>
                          <div className="text-center mb-4">
                            <p className="font-semibold text-gray-800">{currentPageRhymes.top.name}</p>
                            <p className="text-sm text-gray-500">Code: {currentPageRhymes.top.code} • Pages: {currentPageRhymes.top.pages}</p>
                          </div>
                          <div className="flex gap-2">
                            <Button
                              onClick={() => handleAddRhyme('top')}
                              variant="outline"
                              className="flex-1 bg-white/50 hover:bg-white"
                            >
                              <Replace className="w-4 h-4 mr-2" />
                              Replace
                            </Button>
                            <Button
                              onClick={() => {
                                if (currentPageRhymes.top) {
                                  handleRemoveRhyme(currentPageRhymes.top, 'top');
                                } else {
                                  console.warn('No top rhyme to remove');
                                }
                              }}
                              variant="outline"
                              className="flex-1 bg-white/50 hover:bg-white text-red-600 hover:text-red-700"
                            >
                              Remove
                            </Button>
                          </div>
                        </>
                      ) : (
                        <div className="flex-1 flex items-center justify-center">
                          <Button
                            onClick={() => handleAddRhyme('top')}
                            className="w-24 h-24 rounded-full bg-gradient-to-r from-orange-400 to-red-400 hover:from-orange-500 hover:to-red-500 text-white shadow-lg hover:shadow-xl transition-all duration-300 transform hover:scale-105"
                          >
                            <Plus className="w-8 h-8" />
                          </Button>
                        </div>
                      )}
                    </CardContent>
                  </Card>

                  {/* Bottom Container */}
                  {showBottomContainer && (
                    <Card className="relative bg-white/80 backdrop-blur-sm border-0 shadow-xl">
                      <CardContent className="p-6 min-h-[300px] flex flex-col">
                        {hasBottomRhyme ? (
                          <>
                            <div className="flex-1 flex items-center justify-center bg-gray-50 rounded-lg overflow-hidden mb-4">
                              <div 
                                dangerouslySetInnerHTML={{ __html: currentPageRhymes.bottom.svgContent || '' }}
                                className="w-full h-full flex items-center justify-center"
                              />
                            </div>
                            <div className="text-center mb-4">
                              <p className="font-semibold text-gray-800">{currentPageRhymes.bottom.name}</p>
                              <p className="text-sm text-gray-500">Code: {currentPageRhymes.bottom.code} • Pages: {currentPageRhymes.bottom.pages}</p>
                            </div>
                            <div className="flex gap-2">
                              <Button
                                onClick={() => handleAddRhyme('bottom')}
                                variant="outline"
                                className="flex-1 bg-white/50 hover:bg-white"
                              >
                                <Replace className="w-4 h-4 mr-2" />
                                Replace
                              </Button>
                              <Button
                                onClick={() => handleRemoveRhyme(currentPageRhymes.bottom, 'bottom')}
                                variant="outline"
                                className="flex-1 bg-white/50 hover:bg-white text-red-600 hover:text-red-700"
                              >
                                Remove
                              </Button>
                            </div>
                          </>
                        ) : (
                          <div className="flex-1 flex items-center justify-center">
                            <Button
                              onClick={() => handleAddRhyme('bottom')}
                              className="w-24 h-24 rounded-full bg-gradient-to-r from-orange-400 to-red-400 hover:from-orange-500 hover:to-red-500 text-white shadow-lg hover:shadow-xl transition-all duration-300 transform hover:scale-105"
                            >
                              <Plus className="w-8 h-8" />
                            </Button>
                          </div>
                        )}
                      </CardContent>
                    </Card>
                  )}
                </div>

                {/* Page Indicators */}
                {totalPages > 1 && (
                  <div className="flex justify-center space-x-2 mt-6">
                    {Array.from({ length: totalPages }, (_, index) => (
                      <button
                        key={index}
                        onClick={() => handlePageChange(index)}
                        className={`w-3 h-3 rounded-full transition-colors duration-200 ${
                          index === currentPageIndex 
                            ? 'bg-orange-400' 
                            : 'bg-gray-300'
                        }`}
                      />
                    ))}
                  </div>
                )}
              </div>
            </div>
          </div>
        </div>
      </div>
    </div>
  );
};

// Main App Component
function App() {
  const [school, setSchool] = useState(null);
  const [selectedGrade, setSelectedGrade] = useState(null);

  const handleAuth = (schoolData) => {
    setSchool(schoolData);
  };

  const handleGradeSelect = (grade) => {
    setSelectedGrade(grade);
  };

  const handleBack = () => {
    setSelectedGrade(null);
  };

  const handleLogout = () => {
    setSelectedGrade(null);
    setSchool(null);
  };

  return (
    <div className="App">
      <Toaster position="top-right" />
      <BrowserRouter>
        <Routes>
          <Route path="/" element={
            !school ? (
              <AuthPage onAuth={handleAuth} />
            ) : !selectedGrade ? (
              <GradeSelectionPage
                school={school}
                onGradeSelect={handleGradeSelect}
                onLogout={handleLogout}
              />
            ) : (
              <RhymeSelectionPage
                school={school}
                grade={selectedGrade}
                onBack={handleBack}
                onLogout={handleLogout}
              />
            )
          } />
        </Routes>
      </BrowserRouter>
    </div>
  );
}

export default App;<|MERGE_RESOLUTION|>--- conflicted
+++ resolved
@@ -477,15 +477,7 @@
 
       const filtered = prevArray.filter(existing => !removals.includes(existing));
 
-      const baseRhyme = {
-        page_index: pageIndex,
-        code: rhyme.code,
-        name: rhyme.name,
-        pages: pagesValue,
-        svgContent: null,
-        position: normalizedPosition
-      };
-
+      
       const nextArray = sortSelections([...filtered, baseRhyme]);
       const totalSelected = nextArray.length;
       const isReplacement = removals.length > 0;
@@ -505,9 +497,8 @@
         position: normalizedPosition
       });
 
-<<<<<<< HEAD
       setSelectedRhymes(nextArray);
-=======
+
       const baseRhyme = {
         page_index: pageIndex,
         code: rhyme.code,
@@ -516,7 +507,7 @@
         svgContent: null,
         position: normalizedPosition
       };
->>>>>>> b1ad135e
+
 
       try {
         const svgResponse = await axios.get(`${API}/rhymes/svg/${rhyme.code}`);
@@ -545,15 +536,15 @@
             return existing;
           });
         });
-<<<<<<< HEAD
+
       } catch (svgError) {
         console.error('Error fetching rhyme SVG:', svgError);
       }
-=======
+
 
         return [...filtered, baseRhyme];
       });
->>>>>>> b1ad135e
+
 
       try {
         const svgResponse = await axios.get(`${API}/rhymes/svg/${rhyme.code}`);
