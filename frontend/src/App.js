import React, { useState, useEffect, useMemo } from 'react';
import { BrowserRouter, Routes, Route, useNavigate } from 'react-router-dom';
import axios from 'axios';
import './App.css';


// Components
import { Button } from './components/ui/button';
import { Input } from './components/ui/input';
import { Card, CardContent, CardHeader, CardTitle } from './components/ui/card';
import { Badge } from './components/ui/badge';
import { Collapsible, CollapsibleContent, CollapsibleTrigger } from './components/ui/collapsible';
import { Separator } from './components/ui/separator';
import { toast } from 'sonner';
import { Toaster } from './components/ui/sonner';


// Icons
import {
  Plus,
  ChevronDown,
  ChevronRight,
  Replace,
  School,
  BookOpen,
  Music,
  ChevronLeft,
  Eye,
  Download,
  LayoutTemplate,
  BookMarked,
  Clock
} from 'lucide-react';

const BACKEND_URL = process.env.REACT_APP_BACKEND_URL || 'http://localhost:8000';
const API = `${BACKEND_URL}/api`;

const GRADE_OPTIONS = [
  { id: 'nursery', name: 'Nursery', color: 'from-pink-400 to-rose-400', icon: '🌸' },
  { id: 'lkg', name: 'LKG', color: 'from-blue-400 to-cyan-400', icon: '🎈' },
  { id: 'ukg', name: 'UKG', color: 'from-green-400 to-emerald-400', icon: '🌟' },
  { id: 'playgroup', name: 'Playgroup', color: 'from-purple-400 to-indigo-400', icon: '🎨' }
];

const sanitizeRhymeSvgContent = (svgContent, rhymeCode) => {
  if (!svgContent || typeof svgContent !== 'string') {
    return svgContent;
  }

  if (typeof window === 'undefined' || typeof window.DOMParser === 'undefined') {
    return svgContent;
  }

  try {
    const parser = new window.DOMParser();
    const doc = parser.parseFromString(svgContent, 'image/svg+xml');
    const svgElement = doc.querySelector('svg');

    if (!svgElement) {
      return svgContent;
    }

    const widthAttr = svgElement.getAttribute('width');
    const heightAttr = svgElement.getAttribute('height');

    svgElement.removeAttribute('width');
    svgElement.removeAttribute('height');

    if (!svgElement.getAttribute('viewBox')) {
      const widthValue = parseFloat(widthAttr ?? '');
      const heightValue = parseFloat(heightAttr ?? '');

      if (Number.isFinite(widthValue) && Number.isFinite(heightValue) && widthValue > 0 && heightValue > 0) {
        svgElement.setAttribute('viewBox', `0 0 ${widthValue} ${heightValue}`);
      }
    }

    if (!svgElement.getAttribute('preserveAspectRatio')) {
      svgElement.setAttribute('preserveAspectRatio', 'xMidYMid meet');
    }

    const normalizedCode = (rhymeCode ?? '').toString().trim();
    const normalizedCodeLower = normalizedCode.toLowerCase();
    const normalizedCodeCompact = normalizedCodeLower.replace(/[^a-z0-9]/g, '');
    const textNodes = svgElement.querySelectorAll('text, tspan');

    textNodes.forEach(node => {
      const rawText = (node.textContent ?? '').toString();
      const normalizedText = rawText.trim().toLowerCase();

      if (!normalizedText) {
        return;
      }

      const normalizedCompact = normalizedText.replace(/[^a-z0-9]/g, '');
      const hasCodeReference = Boolean(
        (normalizedCodeLower && normalizedText.includes(normalizedCodeLower)) ||
        (normalizedCodeCompact && normalizedCompact.includes(normalizedCodeCompact))
      );
      const hasLabel = normalizedText.includes('rhyme code') || normalizedText.includes('code:');

      if (hasCodeReference || hasLabel) {
        if (typeof node.closest === 'function') {
          const parentText = node.closest('text');
          if (parentText) {
            parentText.remove();
            return;
          }
        }
        node.remove();
      }
    });

    if (typeof window.XMLSerializer === 'undefined') {
      return svgElement.outerHTML;
    }

    const serializer = new window.XMLSerializer();
    return serializer.serializeToString(svgElement);
  } catch (error) {
    console.error('Error sanitizing rhyme SVG:', error);
    return svgContent;
  }
};

// Authentication Page
const AuthPage = ({ onAuth }) => {
  const [schoolId, setSchoolId] = useState('');
  const [schoolName, setSchoolName] = useState('');
  const [loading, setLoading] = useState(false);
  const navigate = useNavigate();

  const handleAuth = async (e) => {
    e.preventDefault();
    if (!schoolId.trim() || !schoolName.trim()) {
      toast.error('Please fill in both School ID and School Name');
      return;
    }

    setLoading(true);
    try {
      const response = await axios.post(`${API}/auth/login`, {
        school_id: schoolId.trim(),
        school_name: schoolName.trim()
      });

      onAuth(response.data);
      toast.success('Successfully logged in!');
    } catch (error) {
      console.error('Auth error:', error);
      toast.error('Failed to authenticate. Please try again.');
    } finally {
      setLoading(false);
    }
  };

  return (
    <div className="min-h-screen bg-gradient-to-br from-amber-50 via-orange-50 to-red-50 flex items-center justify-center p-4">
      <Card className="w-full max-w-md shadow-2xl border-0 bg-white/80 backdrop-blur-sm">
        <CardHeader className="text-center pb-8">
          <div className="w-20 h-20 bg-gradient-to-r from-orange-400 to-red-400 rounded-full flex items-center justify-center mx-auto mb-4">
            <School className="w-10 h-10 text-white" />
          </div>
          <CardTitle className="text-2xl font-bold text-gray-800 mb-2">Rhyme Picker</CardTitle>
          <p className="text-gray-600 text-sm">Select rhymes for your school grades</p>
        </CardHeader>
        <CardContent>
          <form onSubmit={handleAuth} className="space-y-6">
            <div className="space-y-2">
              <label className="text-sm font-medium text-gray-700">School ID</label>
              <Input
                type="text"
                placeholder="Enter your school ID"
                value={schoolId}
                onChange={(e) => setSchoolId(e.target.value)}
                className="h-12 bg-white/70 border-gray-200 focus:border-orange-400 focus:ring-orange-400"
              />
            </div>
            <div className="space-y-2">
              <label className="text-sm font-medium text-gray-700">School Name</label>
              <Input
                type="text"
                placeholder="Enter your school name"
                value={schoolName}
                onChange={(e) => setSchoolName(e.target.value)}
                className="h-12 bg-white/70 border-gray-200 focus:border-orange-400 focus:ring-orange-400"
              />
            </div>
            <Button
              type="submit"
              disabled={loading}
              className="w-full h-12 bg-gradient-to-r from-orange-400 to-red-400 hover:from-orange-500 hover:to-red-500 text-white font-semibold rounded-xl transition-all duration-300 transform hover:scale-105"
            >
              {loading ? 'Authenticating...' : 'Enter School'}
            </Button>

          </form>
        </CardContent>
      </Card>
    </div>
  );
};

const ModeSelectionPage = ({ school, onModeSelect, onLogout }) => {
  const options = [
    {
      id: 'cover',
      title: 'Cover Pages',
      description: 'Design and manage engaging cover pages tailored to each grade.',
      gradient: 'from-rose-400 to-pink-500',
      icon: LayoutTemplate
    },
    {
      id: 'rhymes',
      title: 'Rhymes',
      description: 'Select and organise rhymes to build your customised binders.',
      gradient: 'from-orange-400 to-red-400',
      icon: Music
    },
    {
      id: 'books',
      title: 'Books',
      description: 'Plan and curate the book list appropriate for every class.',
      gradient: 'from-blue-400 to-indigo-500',
      icon: BookMarked
    }
  ];

  return (
    <div className="min-h-screen bg-gradient-to-br from-amber-50 via-orange-50 to-red-50 p-6">
      <div className="mx-auto flex max-w-5xl flex-col gap-8">
        <div className="flex flex-col gap-4 md:flex-row md:items-center md:justify-between">
          <div>
            <h1 className="text-3xl font-bold text-gray-800">Welcome, {school.school_name}</h1>
            <p className="text-gray-600">School ID: {school.school_id}</p>
          </div>
          <Button
            onClick={onLogout}
            variant="outline"
            className="bg-white/80 hover:bg-white border-gray-200"
          >
            Logout
          </Button>
        </div>

        <Card className="border-0 bg-white/80 backdrop-blur-md shadow-xl">
          <CardHeader>
            <CardTitle className="text-2xl font-semibold text-gray-800">Choose what you would like to work on</CardTitle>
            <p className="text-gray-600">
              Select one of the workflows below to continue. You can always return to this menu to switch tasks.
            </p>
          </CardHeader>
          <CardContent>
            <div className="grid grid-cols-1 gap-6 md:grid-cols-3">
              {options.map((option) => {
                const IconComponent = option.icon;
                return (
                  <Card
                    key={option.id}
                    className="group cursor-pointer border border-transparent bg-white/70 transition-all duration-300 hover:-translate-y-1 hover:border-orange-200 hover:shadow-2xl"
                    onClick={() => onModeSelect(option.id)}
                  >
                    <CardContent className="flex h-full flex-col gap-4 p-6">
                      <div className={`w-16 h-16 rounded-2xl bg-gradient-to-r ${option.gradient} text-white flex items-center justify-center text-2xl shadow-lg transition-transform duration-300 group-hover:scale-110`}>
                        <IconComponent className="h-8 w-8" />
                      </div>
                      <div className="space-y-2">
                        <h3 className="text-xl font-semibold text-gray-800">{option.title}</h3>
                        <p className="text-sm text-gray-600 leading-relaxed">{option.description}</p>
                      </div>
                      <div className="mt-auto">
                        <Button
                          type="button"
                          onClick={() => onModeSelect(option.id)}
                          className="w-full bg-gradient-to-r from-orange-400 to-red-400 text-white shadow-lg transition-all duration-300 hover:from-orange-500 hover:to-red-500"
                        >
                          Explore {option.title}
                        </Button>
                      </div>
                    </CardContent>
                  </Card>
                );
              })}
            </div>
          </CardContent>
        </Card>
      </div>
    </div>
  );
};

// Grade Selection Page
const GradeSelectionPage = ({ school, mode, onGradeSelect, onLogout, onBackToMode }) => {
  const [gradeStatus, setGradeStatus] = useState([]);
  const [loading, setLoading] = useState(true);
  const navigate = useNavigate();

  const modeConfig = {
    rhymes: {
      title: 'Select a Grade to Manage Rhymes',
      subtitle: 'Review progress and curate the perfect rhyme list for each class.',
      buttonText: 'Select Rhymes'
    },
    cover: {
      title: 'Select a Grade for Cover Pages',
      subtitle: 'Choose a class to start configuring its cover pages.',
      buttonText: 'Select Grade'
    },
    books: {
      title: 'Select a Grade for Books',
      subtitle: 'Pick a class to organise its reading materials.',
      buttonText: 'Select Grade'
    }
  };

  useEffect(() => {
    if (mode !== 'rhymes') {
      setGradeStatus([]);
      setLoading(false);
      return;
    }

    setLoading(true);
    fetchGradeStatus();
  }, [mode]);

  const fetchGradeStatus = async () => {
    try {
      const response = await axios.get(`${API}/rhymes/status/${school.school_id}`);
      setGradeStatus(response.data);
    } catch (error) {
      console.error('Error fetching grade status:', error);
      toast.error('Failed to load grade status');
    } finally {
      setLoading(false);
    }
  };

  const getGradeStatusInfo = (gradeId) => {
    const status = gradeStatus.find(s => s.grade === gradeId);
    return status ? `${status.selected_count} of 25` : '0 of 25';
  };

  const handleDownloadBinder = async (gradeId, event) => {
    event?.stopPropagation();
    event?.preventDefault();

    try {
      const response = await axios.get(`${API}/rhymes/binder/${school.school_id}/${gradeId}`, {
        responseType: 'blob'
      });

      const blob = new Blob([response.data], { type: 'application/pdf' });
      const url = window.URL.createObjectURL(blob);
      const link = document.createElement('a');
      link.href = url;
      link.setAttribute('download', `${gradeId}-rhyme-binder.pdf`);
      document.body.appendChild(link);
      link.click();
      link.remove();
      window.URL.revokeObjectURL(url);
      toast.success('Binder download started');
    } catch (error) {
      console.error('Error downloading binder:', error);
      toast.error('Failed to download binder');
    }
  };

  if (loading) {
    return (
      <div className="min-h-screen bg-gradient-to-br from-amber-50 via-orange-50 to-red-50 flex items-center justify-center">
        <div className="text-center">
          <div className="w-16 h-16 border-4 border-orange-400 border-t-transparent rounded-full animate-spin mx-auto mb-4"></div>
          <p className="text-gray-600">Loading grade information...</p>
        </div>
      </div>
    );
  }

  const handleLogoutClick = () => {
    if (typeof onLogout === 'function') {
      onLogout();
    }
    navigate('/');
  };

  const handleBackToMenu = () => {
    if (typeof onBackToMode === 'function') {
      onBackToMode();
    }
    navigate('/');
  };

  const currentMode = modeConfig[mode] || modeConfig.rhymes;

  return (
    <div className="min-h-screen bg-gradient-to-br from-amber-50 via-orange-50 to-red-50 p-6">
      <div className="max-w-4xl mx-auto">
        <div className="flex flex-col gap-4 md:flex-row md:items-center md:justify-between mb-8 text-center md:text-left">
          <div>
            <h1 className="text-3xl font-bold text-gray-800 mb-2">{school.school_name}</h1>
            <p className="text-gray-600">School ID: {school.school_id}</p>
          </div>
          <div className="flex items-center justify-center gap-3">
            <Button
              onClick={handleBackToMenu}
              variant="outline"
              className="bg-white/80 hover:bg-white border-gray-200"
            >
              Back to Menu
            </Button>
            <Button
              onClick={handleLogoutClick}
              variant="outline"
              className="bg-white/80 hover:bg-white border-gray-200"
            >
              Logout
            </Button>
          </div>
        </div>

        <div className="mb-8 space-y-2 text-center md:text-left">
          <h2 className="text-2xl font-semibold text-gray-800">{currentMode.title}</h2>
          <p className="text-gray-600">{currentMode.subtitle}</p>
        </div>

        <div className="grid grid-cols-1 md:grid-cols-2 lg:grid-cols-4 gap-6">
          {GRADE_OPTIONS.map((grade) => (
            <Card
              key={grade.id}
              className="group cursor-pointer transition-all duration-300 hover:scale-105 hover:shadow-2xl border-0 bg-white/80 backdrop-blur-sm"
              onClick={() => onGradeSelect(grade.id, mode)}
            >
              <CardContent className="p-6 text-center">
                <div className={`w-16 h-16 bg-gradient-to-r ${grade.color} rounded-full flex items-center justify-center mx-auto mb-4 group-hover:scale-110 transition-transform duration-300`}>
                  <span className="text-2xl">{grade.icon}</span>
                </div>
                <h3 className="text-xl font-bold text-gray-800 mb-2">{grade.name}</h3>
                {mode === 'rhymes' && (
                  <Badge variant="secondary" className="mb-4">
                    {getGradeStatusInfo(grade.id)} Rhymes Selected
                  </Badge>
                )}
                <div className="space-y-3">
                  <Button
                    className={`w-full bg-gradient-to-r ${grade.color} hover:opacity-90 text-white font-semibold rounded-xl transition-all duration-300`}
                  >
                    {currentMode.buttonText}
                  </Button>
                  {mode === 'rhymes' && (() => {
                    const status = gradeStatus.find(s => s.grade === grade.id);
                    const isComplete = status ? status.selected_count >= 25 : false;
                    if (!isComplete) return null;

                    return (
                      <Button
                        variant="outline"
                        onClick={(event) => handleDownloadBinder(grade.id, event)}
                        className="w-full flex items-center justify-center gap-2 border-orange-300 text-orange-500 hover:text-orange-600 hover:bg-orange-50 bg-white/90"
                      >
                        <Download className="w-4 h-4" />
                        Download Binder
                      </Button>
                    );
                  })()}
                </div>
              </CardContent>
            </Card>
          ))}
        </div>
      </div>
    </div>
  );
};

const FeaturePlaceholderPage = ({ school, mode, grade, onBackToGrades, onBackToMode, onLogout }) => {
  const navigate = useNavigate();

  const placeholderConfig = {
    cover: {
      title: 'Cover Pages experience coming soon',
      subtitle: 'We are preparing the tools you need to craft beautiful cover pages.',
      action: 'cover pages'
    },
    books: {
      title: 'Books management coming soon',
      subtitle: 'Soon you will be able to curate books for every class from here.',
      action: 'book selections'
    }
  };

  const gradeInfo = GRADE_OPTIONS.find((item) => item.id === grade);
  const modeCopy = placeholderConfig[mode] || placeholderConfig.cover;

  const handleBackToGrades = () => {
    if (typeof onBackToGrades === 'function') {
      onBackToGrades();
    }
    navigate('/');
  };

  const handleBackToMenu = () => {
    if (typeof onBackToMode === 'function') {
      onBackToMode();
    }
    navigate('/');
  };

  const handleLogoutClick = () => {
    if (typeof onLogout === 'function') {
      onLogout();
    }
    navigate('/');
  };

  return (
    <div className="min-h-screen bg-gradient-to-br from-amber-50 via-orange-50 to-red-50 p-6">
      <div className="mx-auto flex max-w-3xl flex-col gap-8">
        <div className="flex flex-col gap-4 md:flex-row md:items-center md:justify-between text-center md:text-left">
          <div>
            <h1 className="text-3xl font-bold text-gray-800">{school.school_name}</h1>
            <p className="text-gray-600">School ID: {school.school_id}</p>
          </div>
          <div className="flex flex-wrap items-center justify-center gap-3">
            <Button onClick={handleBackToMenu} variant="outline" className="bg-white/80 hover:bg-white border-gray-200">
              Back to Menu
            </Button>
            <Button onClick={handleBackToGrades} variant="outline" className="bg-white/80 hover:bg-white border-gray-200">
              Choose another Grade
            </Button>
            <Button onClick={handleLogoutClick} variant="outline" className="bg-white/80 hover:bg-white border-gray-200">
              Logout
            </Button>
          </div>
        </div>

        <Card className="border-0 bg-white/85 backdrop-blur shadow-xl">
          <CardHeader className="flex flex-col items-center text-center gap-4">
            <div className="flex h-16 w-16 items-center justify-center rounded-2xl bg-gradient-to-br from-orange-400 to-red-400 text-white shadow-lg">
              <Clock className="h-8 w-8" />
            </div>
            <div>
              <CardTitle className="text-2xl font-semibold text-gray-800">{modeCopy.title}</CardTitle>
              <p className="mt-2 text-sm text-gray-600">{modeCopy.subtitle}</p>
            </div>
          </CardHeader>
          <CardContent className="space-y-6 text-center">
            <p className="text-gray-700">
              The tools for managing {modeCopy.action} for{' '}
              <span className="font-semibold text-gray-900">{gradeInfo ? gradeInfo.name : grade}</span>{' '}
              are on the way. We are working hard to bring them to you soon.
            </p>
            <p className="text-sm text-gray-500">
              In the meantime you can return to the main menu or pick another grade to continue working on available workflows.
            </p>
            <div className="flex flex-col gap-3 sm:flex-row sm:justify-center">
              <Button onClick={handleBackToMenu} className="bg-gradient-to-r from-orange-400 to-red-400 text-white shadow-lg hover:from-orange-500 hover:to-red-500">
                Back to Menu
              </Button>
              <Button onClick={handleBackToGrades} variant="outline" className="border-orange-300 text-orange-500 hover:text-orange-600 hover:bg-orange-50">
                Choose another Grade
              </Button>
            </div>
          </CardContent>
        </Card>
      </div>
    </div>
  );
};

// Tree Menu Component
const TreeMenu = ({ rhymesData, onRhymeSelect, showReusable, reusableRhymes, onToggleReusable, hideFullPageRhymes }) => {
  const [expandedGroups, setExpandedGroups] = useState({});

  const toggleGroup = (pageKey) => {
    setExpandedGroups(prev => ({
      ...prev,
      [pageKey]: !prev[pageKey]
    }));
  };

  const currentRhymes = showReusable ? reusableRhymes : rhymesData;

  // Filter out 1.0 page rhymes if hideFullPageRhymes is true
  const filteredRhymes = hideFullPageRhymes
    ? Object.fromEntries(
      Object.entries(currentRhymes).filter(([pageKey]) => parseFloat(pageKey) !== 1.0)
    )
    : currentRhymes;

  if (!filteredRhymes || Object.keys(filteredRhymes).length === 0) {
    return (
      <div className="p-4 text-center text-gray-500">
        <Music className="w-12 h-12 mx-auto mb-2 opacity-50" />
        <p>{showReusable ? 'No reusable rhymes available' : 'No rhymes available'}</p>
      </div>
    );
  }

  return (
    <div className="flex h-full max-h-[calc(100vh-220px)] flex-col overflow-hidden rounded-lg border border-gray-200 bg-white/50 backdrop-blur-sm">
      <div className="border-b bg-white/80 p-4">
        <div className="mb-2 flex items-center justify-between">
          <h3 className="font-semibold text-gray-800 flex items-center gap-2">
            <BookOpen className="w-5 h-5" />
            {showReusable ? 'Reusable Rhymes' : 'Available Rhymes'}
          </h3>
          <Button
            onClick={onToggleReusable}
            variant="outline"
            size="sm"
            className="text-xs"
          >
            <Eye className="w-3 h-3 mr-1" />
            {showReusable ? 'Show Available' : 'Show Reusable'}
          </Button>
        </div>
      </div>

      <div className="flex-1 overflow-y-auto p-2">
        {Object.entries(filteredRhymes).map(([pageKey, rhymes]) => {
          if (!rhymes || rhymes.length === 0) return null;

          return (
            <Collapsible key={pageKey} open={expandedGroups[pageKey]} onOpenChange={() => toggleGroup(pageKey)}>
              <CollapsibleTrigger className="flex items-center justify-between w-full p-3 text-left hover:bg-white/50 rounded-lg transition-colors duration-200">
                <span className="font-medium text-gray-700 flex items-center gap-2">
                  <div className="w-6 h-6 bg-gradient-to-r from-orange-400 to-red-400 rounded-full flex items-center justify-center text-white text-xs font-bold">
                    {pageKey}
                  </div>
                  {pageKey} Page{parseFloat(pageKey) !== 1 ? 's' : ''} ({rhymes.length})
                </span>
                {expandedGroups[pageKey] ?
                  <ChevronDown className="w-4 h-4 text-gray-500" /> :
                  <ChevronRight className="w-4 h-4 text-gray-500" />
                }
              </CollapsibleTrigger>
              <CollapsibleContent className="pl-4">
                <div className="mt-2 space-y-1">
                  {rhymes.map((rhyme) => (
                    <div
                      key={rhyme.code}
                      className="group flex items-center justify-between gap-3 rounded-lg border border-transparent bg-white/50 p-3 transition-all duration-200 hover:border-orange-200 hover:bg-white/80"
                    >
                      <div className="flex-1">
                        <p className="font-medium text-gray-800 transition-colors duration-200 group-hover:text-orange-600">
                          {rhyme.name}
                        </p>
                        <p className="mt-1 text-xs text-gray-500">
                          Code: {rhyme.code} • {rhyme.personalized === "Yes" ? "Personalized" : "Standard"}
                          {rhyme.used_in_grades && (
                            <span className="ml-2 text-blue-600">
                              (Used in: {rhyme.used_in_grades.join(', ')})
                            </span>
                          )}
                        </p>
                      </div>
                      <Button
                        type="button"
                        size="icon"
                        variant="outline"
                        onClick={() => onRhymeSelect(rhyme)}
                        className="shrink-0 rounded-full border-orange-200 text-orange-500 transition-colors duration-200 hover:border-orange-300 hover:text-orange-600"
                        aria-label={`Add ${rhyme.name}`}
                      >
                        <Plus className="h-4 w-4" />
                      </Button>
                    </div>
                  ))}
                </div>
              </CollapsibleContent>
            </Collapsible>
          );
        })}
      </div>
    </div>
  );
};

// Main Rhyme Selection Interface
const RhymeSelectionPage = ({ school, grade, onBack, onLogout }) => {
  const [availableRhymes, setAvailableRhymes] = useState({});
  const [reusableRhymes, setReusableRhymes] = useState({});
  const [selectedRhymes, setSelectedRhymes] = useState([]);
  const [currentPageIndex, setCurrentPageIndex] = useState(0);
  const [showTreeMenu, setShowTreeMenu] = useState(false);
  const [showReusable, setShowReusable] = useState(false);
  const [currentPosition, setCurrentPosition] = useState(null);
  const [loading, setLoading] = useState(true);
  const navigate = useNavigate();

  const MAX_RHYMES_PER_GRADE = 25;

  useEffect(() => {
    fetchAvailableRhymes();
    fetchReusableRhymes();
    fetchSelectedRhymes();
  }, []);

  const computePageUsage = (rhymesList = selectedRhymes) => {
    const usageMap = new Map();
    let highestIndex = -1;
    let lowestIndex = Number.POSITIVE_INFINITY;

    if (Array.isArray(rhymesList)) {
      rhymesList.forEach((selection) => {
        if (!selection) return;
        const numericIndex = Number(selection?.page_index);
        if (!Number.isFinite(numericIndex) || numericIndex < 0) {
          return;
        }

        const pageIndex = numericIndex;
        const pagesValue = parsePagesValue(selection?.pages);
        const entry = usageMap.get(pageIndex) || { top: false, bottom: false };

        if (pagesValue === 0.5) {
          const slot = normalizeSlot(selection?.position, 'top') || 'top';
          entry[slot] = true;
        } else {
          entry.top = true;
          entry.bottom = true;
        }

        usageMap.set(pageIndex, entry);
        highestIndex = Math.max(highestIndex, pageIndex);
        lowestIndex = Math.min(lowestIndex, pageIndex);
      });
    }

    return {
      usageMap,
      highestIndex,
      lowestIndex: lowestIndex === Number.POSITIVE_INFINITY ? -1 : lowestIndex
    };
  };

  const computeNextAvailablePageInfoFromUsage = ({ usageMap, highestIndex }) => {
    for (let index = 0; index < MAX_RHYMES_PER_GRADE; index += 1) {
      const entry = usageMap.get(index);
      if (!entry) {
        return { index, hasCapacity: true, highestIndex };
      }
      if (!entry.top || !entry.bottom) {
        return { index, hasCapacity: true, highestIndex };
      }
    }

    const fallbackIndex = highestIndex < 0 ? 0 : Math.min(highestIndex, MAX_RHYMES_PER_GRADE - 1);
    return { index: fallbackIndex, hasCapacity: false, highestIndex };
  };

  const computeNextAvailablePageInfo = (rhymesList = selectedRhymes) => {
    const usage = computePageUsage(rhymesList);
    const info = computeNextAvailablePageInfoFromUsage(usage);
    return {
      ...info,
      lowestIndex: usage.lowestIndex
    };
  };

  const fetchAvailableRhymes = async () => {
    try {
      const response = await axios.get(`${API}/rhymes/available/${school.school_id}/${grade}`);
      setAvailableRhymes(response.data);
    } catch (error) {
      console.error('Error fetching available rhymes:', error);
    }
  };

  const fetchReusableRhymes = async () => {
    try {
      const response = await axios.get(`${API}/rhymes/selected/other-grades/${school.school_id}/${grade}`);
      setReusableRhymes(response.data);
    } catch (error) {
      console.error('Error fetching reusable rhymes:', error);
    }
  };

  const fetchSelectedRhymes = async () => {
    try {
      const response = await axios.get(`${API}/rhymes/selected/${school.school_id}`);
      const gradeSelections = response.data[grade] || [];

      const rhymesWithSvg = await Promise.all(
        gradeSelections.map(async (rhyme) => {
          try {
            const svgResponse = await axios.get(`${API}/rhymes/svg/${rhyme.code}`);
            const sanitizedSvg = sanitizeRhymeSvgContent(svgResponse.data, rhyme.code);
            return { ...rhyme, position: rhyme.position || null, svgContent: sanitizedSvg };
          } catch (error) {
            return { ...rhyme, position: rhyme.position || null, svgContent: null };
          }
        })
      );

      const sortedSelections = sortSelections(rhymesWithSvg);
      const usage = computePageUsage(sortedSelections);
      const nextInfo = computeNextAvailablePageInfoFromUsage(usage);
      const hasExistingSelections = Array.isArray(sortedSelections) && sortedSelections.length > 0;
      const initialIndex = hasExistingSelections && Number.isFinite(usage.lowestIndex) && usage.lowestIndex >= 0
        ? usage.lowestIndex
        : (Number.isFinite(nextInfo.index) ? nextInfo.index : 0);

      setSelectedRhymes(sortedSelections);
      setCurrentPageIndex(initialIndex);
    } catch (error) {
      console.error('Error fetching selected rhymes:', error);
    } finally {
      setLoading(false);
    }
  };

  const handleAddRhyme = (position) => {
    setCurrentPosition(position);
    setShowTreeMenu(true);
    setShowReusable(false);
  };

  const normalizeSlot = (value, fallback = '') => {
    if (value === null || value === undefined) return fallback;
    const normalized = value.toString().trim().toLowerCase();
    return normalized === 'top' || normalized === 'bottom' ? normalized : fallback;
  };

  const parsePagesValue = (pagesValue) => {
    if (typeof pagesValue === 'number') {
      return Number.isFinite(pagesValue) ? pagesValue : null;
    }
    if (typeof pagesValue === 'string') {
      const trimmed = pagesValue.trim();
      if (trimmed === '') {
        return null;
      }
      const parsed = Number(trimmed);
      return Number.isFinite(parsed) ? parsed : null;
    }
    return null;
  };

  const sortSelections = (selections) => {
    if (!Array.isArray(selections)) {
      return [];
    }

    const getPositionWeight = (selection) => {
      const normalized = normalizeSlot(selection?.position, 'top');
      return normalized === 'bottom' ? 1 : 0;
    };

    return [...selections].sort((a, b) => {
      const indexA = Number(a?.page_index ?? 0);
      const indexB = Number(b?.page_index ?? 0);

      if (indexA !== indexB) {
        return indexA - indexB;
      }

      return getPositionWeight(a) - getPositionWeight(b);
    });
  };

  const computeRemovalsForSelection = ({ selections, pageIndex, normalizedPosition, newPages }) => {
    if (!Array.isArray(selections) || selections.length === 0) {
      return [];
    }

    return selections.filter(existing => {
      if (!existing) return false;
      if (Number(existing.page_index) !== Number(pageIndex)) {
        return false;
      }

      const existingPages = parsePagesValue(existing.pages) ?? 1;

      if (newPages > 0.5) {
        return true;
      }

      if (existingPages > 0.5) {
        return true;
      }

      const existingPosition = normalizeSlot(existing.position, 'top');

      if (existingPosition) {
        return existingPosition === normalizedPosition;
      }

      return normalizedPosition === 'top';
    });
  };

  const handleRhymeSelect = async (rhyme) => {
    try {
      const pageIndex = currentPageIndex;
      const prevArray = Array.isArray(selectedRhymes) ? selectedRhymes : [];
      const pagesValue = parsePagesValue(rhyme?.pages) ?? 1;
      const normalizedPosition = pagesValue === 0.5
        ? normalizeSlot(currentPosition, 'top') || 'top'
        : 'top';

      const removals = computeRemovalsForSelection({
        selections: prevArray,
        pageIndex,
        normalizedPosition,
        newPages: pagesValue
      });

      const filtered = prevArray.filter(existing => !removals.includes(existing));

      const baseRhyme = {
        page_index: pageIndex,
        code: rhyme.code,
        name: rhyme.name,
        pages: rhyme.pages,
        svgContent: null,
        position: normalizedPosition
      };

      const nextArray = sortSelections([...filtered, baseRhyme]);
      const totalSelected = nextArray.length;
      const isReplacement = removals.length > 0;

      if (!isReplacement && totalSelected > MAX_RHYMES_PER_GRADE) {
        toast.error('Max of 25 rhymes per grade');
        setShowTreeMenu(false);
        setCurrentPosition(null);
        return;
      }

      await axios.post(`${API}/rhymes/select`, {
        school_id: school.school_id,
        grade: grade,
        page_index: pageIndex,
        rhyme_code: rhyme.code,
        position: normalizedPosition
      });

      setSelectedRhymes(nextArray);

      try {
        const svgResponse = await axios.get(`${API}/rhymes/svg/${rhyme.code}`);
        const svgContent = sanitizeRhymeSvgContent(svgResponse.data, rhyme.code);

        setSelectedRhymes(prev => {
          const prevArrayInner = Array.isArray(prev) ? prev : [];

          return prevArrayInner.map(existing => {
            if (!existing) return existing;
            if (Number(existing.page_index) !== Number(pageIndex)) {
              return existing;
            }

            const candidatePosition = resolveRhymePosition(existing, {
              rhymesForContext: prevArrayInner
            });

            if (existing.code === rhyme.code && candidatePosition === normalizedPosition) {
              return {
                ...existing,
                svgContent
              };
            }

            return existing;
          });
        });
      } catch (svgError) {
        console.error('Error fetching rhyme SVG:', svgError);
      }

      const nextInfo = computeNextAvailablePageInfo(nextArray);

      if (isReplacement) {
        setCurrentPageIndex(pageIndex);
      } else {
        setTimeout(() => {
          setCurrentPageIndex(nextInfo.index);
        }, 400);
      }

      await fetchAvailableRhymes();
      await fetchReusableRhymes();
      setShowTreeMenu(false);
      setCurrentPosition(null);
    } catch (error) {
      console.error('Error selecting rhyme:', error);
    }
  };

  const resolveRhymePosition = (rhyme, {
    explicitPosition,
    rhymesForContext
  } = {}) => {
    const normalizedExplicit = normalizeSlot(explicitPosition);
    if (normalizedExplicit) {
      return normalizedExplicit;
    }

    const normalizedFromRhyme = normalizeSlot(rhyme?.position);
    if (normalizedFromRhyme) {
      return normalizedFromRhyme;
    }

    const pages = parsePagesValue(rhyme?.pages);
    if (pages === 1 || pages === 1.0) {
      return 'top';
    }

    if (pages === 0.5) {
      const pageIndex = Number(rhyme?.page_index);
      const normalizedPageIndex = Number.isFinite(pageIndex)
        ? pageIndex
        : Number(currentPageIndex);
      const contextRhymes = Array.isArray(rhymesForContext) ? rhymesForContext : selectedRhymes;
      const halfPageRhymes = (contextRhymes || []).filter((r) => {
        if (!r) return false;
        if (Number(r.page_index) !== normalizedPageIndex) return false;
        return parsePagesValue(r.pages) === 0.5;
      });

      if (halfPageRhymes.length === 1) {
        return 'top';
      }

      const matchIndex = halfPageRhymes.findIndex((r) => r?.code === rhyme?.code);
      if (matchIndex === 0) {
        return 'top';
      }
      if (matchIndex === 1) {
        return 'bottom';
      }

      if (matchIndex > 1) {
        return 'bottom';
      }
    }

    return 'top';
  };

  const handleRemoveRhyme = async (rhyme, explicitPosition) => {
    if (!rhyme || !rhyme.code) {
      console.error("handleRemoveRhyme: missing rhyme or code", rhyme);
      return;
    }

    const position = resolveRhymePosition(rhyme, { explicitPosition });

    console.log("→ Deleting rhyme (request):", {
      code: rhyme.code,
      position,
      currentPageIndex,
      grade
    });

    try {
      const res = await axios.delete(
        `/api/rhymes/remove/${school.school_id}/${grade}/${currentPageIndex}/${position}`
      );
      console.log("← Delete response:", res.data);

      setSelectedRhymes(prev => prev.filter(r => {
        if (Number(r.page_index) !== Number(currentPageIndex)) return true;
        if (r.code !== rhyme.code) return true;
        const candidatePosition = resolveRhymePosition(r, {
          rhymesForContext: prev
        });
        return candidatePosition !== position;
      }));
      await fetchAvailableRhymes();
      await fetchReusableRhymes();
    } catch (err) {
      console.error("Delete failed:", err.response?.data || err.message);
    }
  };

  const handlePageChange = (newPageIndex) => {
    const clampedIndex = Math.max(0, Math.min(newPageIndex, MAX_RHYMES_PER_GRADE - 1));
    setCurrentPageIndex(clampedIndex);
  };

  const handleToggleReusable = () => {
    setShowReusable(!showReusable);
  };

  const pageUsage = useMemo(() => computePageUsage(selectedRhymes), [selectedRhymes]);
  const nextPageInfo = useMemo(() => computeNextAvailablePageInfoFromUsage(pageUsage), [pageUsage]);
  const nextAvailablePageIndex = nextPageInfo.index;
  const hasNextPageCapacity = nextPageInfo.hasCapacity;
  const highestFilledIndex = nextPageInfo.highestIndex;

  // Calculate total pages
  const calculateTotalPages = () => {
    const normalizedHighest = Number.isFinite(highestFilledIndex) ? highestFilledIndex : -1;
    const normalizedNext = Number.isFinite(nextAvailablePageIndex) ? nextAvailablePageIndex : 0;
    const normalizedCurrent = Number.isFinite(currentPageIndex) ? currentPageIndex : 0;

    const candidates = [normalizedHighest, normalizedNext, normalizedCurrent]
      .filter(index => Number.isFinite(index) && index >= 0);

    const maxIndex = candidates.length > 0 ? Math.max(...candidates) : 0;

    return Math.min(maxIndex + 1, MAX_RHYMES_PER_GRADE);
  };

  useEffect(() => {
    const normalizedHighest = Number.isFinite(highestFilledIndex) ? highestFilledIndex : -1;
    const normalizedNext = Number.isFinite(nextAvailablePageIndex) ? nextAvailablePageIndex : 0;
    const normalizedCurrent = Number.isFinite(currentPageIndex) ? currentPageIndex : 0;

    const candidates = [normalizedHighest, normalizedNext, normalizedCurrent]
      .filter(index => Number.isFinite(index) && index >= 0);

    const maxIndex = candidates.length > 0 ? Math.max(...candidates) : 0;
    const total = Math.min(maxIndex + 1, MAX_RHYMES_PER_GRADE);

    if (total <= 0) {
      if (currentPageIndex !== 0) {
        setCurrentPageIndex(0);
      }
      return;
    }

    const maxAllowed = total - 1;
    if (currentPageIndex > maxAllowed) {
      setCurrentPageIndex(Math.max(0, maxAllowed));
    }
  }, [highestFilledIndex, nextAvailablePageIndex, currentPageIndex]);

  // Get rhymes for current page
  const getCurrentPageRhymes = () => {
    const pageRhymes = { top: null, bottom: null };

    if (!Array.isArray(selectedRhymes) || selectedRhymes.length === 0) return pageRhymes;

    // Prefer full-page rhyme
    for (const r of selectedRhymes) {
      if (!r) continue;
      if (Number(r.page_index) !== Number(currentPageIndex)) continue;
      const pages = parsePagesValue(r.pages);
      if (pages === 1) {
        pageRhymes.top = r;
        pageRhymes.bottom = null;
        return pageRhymes;
      }
    }

    // Place half-page rhymes by explicit position (do not infer)
    for (const r of selectedRhymes) {
      if (!r) continue;
      if (Number(r.page_index) !== Number(currentPageIndex)) continue;
      const pages = parsePagesValue(r.pages);
      if (pages === 0.5) {
        const pos = normalizeSlot(r.position, 'top') || 'top';
        if (pos === 'top') pageRhymes.top = r;
        else if (pos === 'bottom') pageRhymes.bottom = r;
      }
    }

    return pageRhymes;
  };

  if (loading) {
    return (
      <div className="min-h-screen bg-gradient-to-br from-amber-50 via-orange-50 to-red-50 flex items-center justify-center">
        <div className="text-center">
          <div className="w-16 h-16 border-4 border-orange-400 border-t-transparent rounded-full animate-spin mx-auto mb-4"></div>
          <p className="text-gray-600">Loading rhyme data...</p>
        </div>
      </div>
    );
  }

  const totalPages = calculateTotalPages();
  const currentPageRhymes = getCurrentPageRhymes();
  const hasTopRhyme = currentPageRhymes.top !== null;
  const hasBottomRhyme = currentPageRhymes.bottom !== null;
  const isTopFullPage = hasTopRhyme && parsePagesValue(currentPageRhymes.top.pages) === 1;
  const showBottomContainer = !isTopFullPage;

  return (
    <div className="min-h-screen bg-gradient-to-br from-amber-50 via-orange-50 to-red-50">
      <div className="mx-auto flex min-h-screen max-w-7xl flex-col px-4 py-6 sm:px-6">
        {/* Header */}
        <div className="mb-6 flex flex-shrink-0 flex-col gap-4 md:flex-row md:items-center md:justify-between">
          <div>
            <h1 className="text-2xl font-bold text-gray-800 capitalize">{grade} Grade - Rhyme Selection</h1>
            <p className="text-gray-600">{school.school_name} ({school.school_id})</p>
          </div>
          <div className="flex items-center gap-2">
            <Button
              onClick={onBack}
              variant="outline"
              className="bg-white/80 hover:bg-white border-gray-200"
            >
              Back to Grades
            </Button>
            <Button
              onClick={() => {
                if (typeof onLogout === 'function') {
                  onLogout();
                }
                navigate('/');
              }}
              variant="outline"
              className="bg-white/80 hover:bg-white border-gray-200 text-red-600 hover:text-red-700"
            >
              Logout
            </Button>
          </div>
        </div>

        {/* Main Content */}
        <div className="flex-1 overflow-hidden">
          <div className="relative h-full">

            {/* Dual Container Interface */}
            <div className="flex h-full flex-col items-center">
              <div className="flex h-full w-full flex-col">

                {/* Navigation Controls */}
                <div className="flex-shrink-0 space-y-6">
                  <div className="flex items-center justify-between">
                    <Button
                      onClick={() => handlePageChange(Math.max(0, currentPageIndex - 1))}
                      disabled={currentPageIndex === 0}
                      variant="outline"
                      size="sm"
                    >
                      <ChevronLeft className="w-4 h-4 mr-1" />
                      Previous
                    </Button>

                    <div className="text-sm text-gray-600 font-medium">
                      Page {currentPageIndex + 1} of {totalPages}
                    </div>

                    <Button
                      onClick={() => handlePageChange(Math.min(totalPages - 1, currentPageIndex + 1))}
                      disabled={currentPageIndex >= totalPages - 1}
                      variant="outline"
                      size="sm"
                    >
                      Next
                      <ChevronRight className="w-4 h-4 ml-1" />
                    </Button>
                  </div>
                </div>

                <div className="flex-1 min-h-0 flex flex-col">
                  <div className="flex-1 min-h-0 py-4">
                    <div className="flex h-full items-center justify-center">
                      <div className="relative flex w-full justify-center">
                        <div className="a4-preview relative flex w-full flex-col overflow-hidden">
                          {showBottomContainer && (
                            <div className="pointer-events-none absolute inset-x-12 top-1/2 h-px bg-gradient-to-r from-transparent via-gray-300 to-transparent" />
                          )}
                          <div className="flex h-full flex-col">
                            <div
<<<<<<< HEAD
                              className="relative flex w-full flex-1 min-h-0 flex-col rhyme-slot"
=======
                              className={`relative flex w-full flex-1 min-h-0 flex-col p-4 sm:p-6 lg:p-8 ${showBottomContainer ? 'border-b border-gray-200' : ''
                                } rhyme-slot`}
>>>>>>> 6a71b93b
                            >
                              {hasTopRhyme ? (
                                <div className="relative flex flex-1 min-h-0 flex-col">
                                  <Button
                                    onClick={() => handleAddRhyme('top')}
                                    variant="outline"
                                    className="absolute top-4 right-4 z-10 bg-white/90 backdrop-blur px-3 sm:px-4 py-2 text-sm text-gray-700 shadow-md hover:bg-white"
                                  >
                                    <Replace className="w-4 h-4 mr-2" />
                                    Replace
                                  </Button>

<<<<<<< HEAD
                                  <div className="rhyme-slot-container">
=======
                                  <div className="rhyme-slot-container flex h-full w-full flex-1 items-center justify-center overflow-hidden rounded-xl bg-gray-50 p-3 sm:p-4">
>>>>>>> 6a71b93b
                                    <div
                                      dangerouslySetInnerHTML={{ __html: currentPageRhymes.top.svgContent || '' }}
                                      className="rhyme-svg-content"
                                    />
                                  </div>
                                </div>
                              ) : (
                                <div className="rhyme-slot-container">
                                  <div className="flex flex-1 items-center justify-center">
                                    <Button
                                      onClick={() => handleAddRhyme('top')}
                                      className="h-24 w-24 transform rounded-full bg-gradient-to-r from-orange-400 to-red-400 text-white shadow-lg transition-all duration-300 hover:scale-105 hover:from-orange-500 hover:to-red-500 hover:shadow-xl"
                                    >
                                      <Plus className="h-8 w-8" />
                                    </Button>
                                  </div>
                                </div>
                              )}
                            </div>

                            {showBottomContainer && (

                              <div className="relative flex w-full flex-1 min-h-0 flex-col rhyme-slot">

                                {hasBottomRhyme ? (
                                  <div className="relative flex flex-1 min-h-0 flex-col">
                                    <Button
                                      onClick={() => handleAddRhyme('bottom')}
                                      variant="outline"
                                      className="absolute top-4 right-4 z-10 bg-white/90 backdrop-blur px-3 sm:px-4 py-2 text-sm text-gray-700 shadow-md hover:bg-white"
                                    >
                                      <Replace className="w-4 h-4 mr-2" />
                                      Replace
                                    </Button>

<<<<<<< HEAD
                                    <div className="rhyme-slot-container">
=======
                                    <div className="rhyme-slot-container flex h-full w-full flex-1 items-center justify-center overflow-hidden rounded-xl bg-gray-50 p-3 sm:p-4">
>>>>>>> 6a71b93b
                                      <div
                                        dangerouslySetInnerHTML={{ __html: currentPageRhymes.bottom.svgContent || '' }}
                                        className="rhyme-svg-content"
                                      />
                                    </div>
                                  </div>
                                ) : (
                                  <div className="rhyme-slot-container">
                                    <div className="flex flex-1 items-center justify-center">
                                      <Button
                                        onClick={() => handleAddRhyme('bottom')}
                                        className="h-24 w-24 transform rounded-full bg-gradient-to-r from-orange-400 to-red-400 text-white shadow-lg transition-all duration-300 hover:scale-105 hover:from-orange-500 hover:to-red-500 hover:shadow-xl"
                                      >
                                        <Plus className="h-8 w-8" />
                                      </Button>
                                    </div>
                                  </div>
                                )}
                              </div>
                            )}
                          </div>
                        </div>
                      </div>
                    </div>
                  </div>
                </div>
              </div>
            </div>
            {showTreeMenu && (
              <div className="absolute inset-0 z-40 flex">
                <div className="relative flex h-full w-full max-w-md min-h-0 flex-col overflow-hidden bg-white/95 backdrop-blur shadow-2xl sm:max-w-lg lg:max-w-sm lg:rounded-r-3xl lg:border lg:border-gray-200">
                  <div className="flex-shrink-0 p-4 sm:p-5 lg:p-6">
                    <Button
                      onClick={() => { setShowTreeMenu(false); setCurrentPosition(null); }}
                      variant="outline"
                      className="w-full"
                    >
                      <ChevronLeft className="w-4 h-4 mr-2" />
                      Close Menu
                    </Button>
                  </div>
                  <div className="flex-1 min-h-0 overflow-hidden px-2 pb-4 sm:px-4">
                    <TreeMenu
                      rhymesData={availableRhymes}
                      reusableRhymes={reusableRhymes}
                      showReusable={showReusable}
                      onRhymeSelect={handleRhymeSelect}
                      onToggleReusable={handleToggleReusable}
                      hideFullPageRhymes={currentPosition === 'bottom'}
                    />
                  </div>
                </div>
                <button
                  type="button"
                  className="flex-1 bg-black/30 backdrop-blur-sm"
                  aria-label="Close tree menu overlay"
                  onClick={() => { setShowTreeMenu(false); setCurrentPosition(null); }}
                />
              </div>
            )}
          </div>
        </div>

        {/* Page Indicators */}
        {totalPages > 1 && (
          <div className="mt-4 flex justify-center space-x-2">
            {Array.from({ length: totalPages }, (_, index) => (
              <button
                key={index}
                onClick={() => handlePageChange(index)}
                className={`h-3 w-3 rounded-full transition-colors duration-200 ${index === currentPageIndex
                    ? 'bg-orange-400'
                    : 'bg-gray-300'
                  }`}
              />
            ))}
          </div>
        )}
      </div>
    </div>
            
  );
};

// Main App Component
function App() {
  const [school, setSchool] = useState(null);
  const [selectedMode, setSelectedMode] = useState(null);
  const [selectedGrade, setSelectedGrade] = useState(null);

  const handleAuth = (schoolData) => {
    setSchool(schoolData);
    setSelectedMode(null);
    setSelectedGrade(null);
  };

  const handleModeSelect = (mode) => {
    setSelectedMode(mode);
    setSelectedGrade(null);
  };

  const handleGradeSelect = (grade, mode) => {
    if (mode) {
      setSelectedMode(mode);
    }
    setSelectedGrade(grade);
  };

  const handleBackToGrades = () => {
    setSelectedGrade(null);
  };

  const handleBackToModeSelection = () => {
    setSelectedGrade(null);
    setSelectedMode(null);
  };

  const handleLogout = () => {
    setSelectedGrade(null);
    setSelectedMode(null);
    setSchool(null);
  };

  return (
    <div className="App">
      <Toaster position="top-right" />
      <BrowserRouter>
        <Routes>

          <Route path="/" element={
            !school ? (
              <AuthPage onAuth={handleAuth} />
            ) : !selectedMode ? (
              <ModeSelectionPage
                school={school}
                onModeSelect={handleModeSelect}
                onLogout={handleLogout}
              />
            ) : !selectedGrade ? (
              <GradeSelectionPage
                school={school}
                mode={selectedMode}
                onGradeSelect={handleGradeSelect}
                onLogout={handleLogout}
                onBackToMode={handleBackToModeSelection}
              />
            ) : selectedMode === 'rhymes' ? (
              <RhymeSelectionPage
                school={school}
                grade={selectedGrade}
                onBack={handleBackToGrades}
                onLogout={handleLogout}
              />
            ) : (
              <FeaturePlaceholderPage
                school={school}
                mode={selectedMode}
                grade={selectedGrade}
                onBackToGrades={handleBackToGrades}
                onBackToMode={handleBackToModeSelection}
                onLogout={handleLogout}
              />
            )
          } />
        </Routes>
      </BrowserRouter>
    </div>
  );
}

export default App;<|MERGE_RESOLUTION|>--- conflicted
+++ resolved
@@ -1259,12 +1259,9 @@
                           )}
                           <div className="flex h-full flex-col">
                             <div
-<<<<<<< HEAD
+
                               className="relative flex w-full flex-1 min-h-0 flex-col rhyme-slot"
-=======
-                              className={`relative flex w-full flex-1 min-h-0 flex-col p-4 sm:p-6 lg:p-8 ${showBottomContainer ? 'border-b border-gray-200' : ''
-                                } rhyme-slot`}
->>>>>>> 6a71b93b
+
                             >
                               {hasTopRhyme ? (
                                 <div className="relative flex flex-1 min-h-0 flex-col">
@@ -1277,11 +1274,9 @@
                                     Replace
                                   </Button>
 
-<<<<<<< HEAD
+
                                   <div className="rhyme-slot-container">
-=======
-                                  <div className="rhyme-slot-container flex h-full w-full flex-1 items-center justify-center overflow-hidden rounded-xl bg-gray-50 p-3 sm:p-4">
->>>>>>> 6a71b93b
+
                                     <div
                                       dangerouslySetInnerHTML={{ __html: currentPageRhymes.top.svgContent || '' }}
                                       className="rhyme-svg-content"
@@ -1317,11 +1312,9 @@
                                       Replace
                                     </Button>
 
-<<<<<<< HEAD
+
                                     <div className="rhyme-slot-container">
-=======
-                                    <div className="rhyme-slot-container flex h-full w-full flex-1 items-center justify-center overflow-hidden rounded-xl bg-gray-50 p-3 sm:p-4">
->>>>>>> 6a71b93b
+
                                       <div
                                         dangerouslySetInnerHTML={{ __html: currentPageRhymes.bottom.svgContent || '' }}
                                         className="rhyme-svg-content"
