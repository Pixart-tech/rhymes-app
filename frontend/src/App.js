import React, { useState, useEffect, useMemo, useCallback, useRef } from 'react';
import { BrowserRouter, Routes, Route, useNavigate } from 'react-router-dom';
import axios from 'axios';
import './App.css';


// Components
import { Button } from './components/ui/button';
import { Input } from './components/ui/input';
import { Label } from './components/ui/label';
import { Card, CardContent, CardHeader, CardTitle } from './components/ui/card';
import { Badge } from './components/ui/badge';
import { Collapsible, CollapsibleContent, CollapsibleTrigger } from './components/ui/collapsible';
import { Separator } from './components/ui/separator';
import { toast } from 'sonner';
import { Toaster } from './components/ui/sonner';
import {
  Dialog,
  DialogContent,
  DialogDescription,
  DialogFooter,
  DialogHeader,
  DialogTitle
} from './components/ui/dialog';
import CoverPageWorkflow from './components/CoverPageWorkflow';
import InlineSvg from './components/InlineSvg';
import { API_BASE_URL } from './lib/utils';
import { decodeSvgPayload, sanitizeRhymeSvgContent } from './lib/svgUtils';
import { readFileAsDataUrl } from './lib/fileUtils';
import {
  clearPersistedAppState,
  loadPersistedAppState,
  savePersistedAppState,
  clearCoverWorkflowState
} from './lib/storage';


// Icons
import {
  Plus,
  ChevronDown,
  ChevronRight,
  Replace,
  School,
  BookOpen,
  Music,
  ChevronLeft,
  Eye,
  Download,
  LayoutTemplate,
  BookMarked,
  Clock
} from 'lucide-react';

const API = API_BASE_URL || '/api';

const GRADE_OPTIONS = [
  { id: 'nursery', name: 'Nursery', color: 'from-pink-400 to-rose-400', icon: '🌸' },
  { id: 'lkg', name: 'LKG', color: 'from-blue-400 to-cyan-400', icon: '🎈' },
  { id: 'ukg', name: 'UKG', color: 'from-green-400 to-emerald-400', icon: '🌟' },
  { id: 'playgroup', name: 'Playgroup', color: 'from-purple-400 to-indigo-400', icon: '🎨' }
];

const DEFAULT_COVER_DEFAULTS = {
  schoolLogo: '',
  schoolLogoFileName: '',
  contactNumber: '',
  website: ''
};

// Authentication Page
const AuthPage = ({ onAuth }) => {
  const [schoolId, setSchoolId] = useState('');
  const [schoolName, setSchoolName] = useState('');
  const [loading, setLoading] = useState(false);

  const handleAuth = async (e) => {
    e.preventDefault();
    if (!schoolId.trim() || !schoolName.trim()) {
      toast.error('Please fill in both School ID and School Name');
      return;
    }

    setLoading(true);
    try {
      const response = await axios.post(`${API}/auth/login`, {
        school_id: schoolId.trim(),
        school_name: schoolName.trim()
      });

      onAuth(response.data);
      toast.success('Successfully logged in!');
    } catch (error) {
      console.error('Auth error:', error);
      toast.error('Failed to authenticate. Please try again.');
    } finally {
      setLoading(false);
    }
  };

  return (
    <div className="min-h-screen bg-gradient-to-br from-amber-50 via-orange-50 to-red-50 flex items-center justify-center p-4">
      <Card className="w-full max-w-md shadow-2xl border-0 bg-white/80 backdrop-blur-sm">
        <CardHeader className="text-center pb-8">
          <div className="w-20 h-20 bg-gradient-to-r from-orange-400 to-red-400 rounded-full flex items-center justify-center mx-auto mb-4">
            <School className="w-10 h-10 text-white" />
          </div>
          <CardTitle className="text-2xl font-bold text-gray-800 mb-2">Rhyme Picker</CardTitle>
          <p className="text-gray-600 text-sm">Select rhymes for your school grades</p>
        </CardHeader>
        <CardContent>
          <form onSubmit={handleAuth} className="space-y-6">
            <div className="space-y-2">
              <label className="text-sm font-medium text-gray-700">School ID</label>
              <Input
                type="text"
                placeholder="Enter your school ID"
                value={schoolId}
                onChange={(e) => setSchoolId(e.target.value)}
                className="h-12 bg-white/70 border-gray-200 focus:border-orange-400 focus:ring-orange-400"
              />
            </div>
            <div className="space-y-2">
              <label className="text-sm font-medium text-gray-700">School Name</label>
              <Input
                type="text"
                placeholder="Enter your school name"
                value={schoolName}
                onChange={(e) => setSchoolName(e.target.value)}
                className="h-12 bg-white/70 border-gray-200 focus:border-orange-400 focus:ring-orange-400"
              />
            </div>
            <Button
              type="submit"
              disabled={loading}
              className="w-full h-12 bg-gradient-to-r from-orange-400 to-red-400 hover:from-orange-500 hover:to-red-500 text-white font-semibold rounded-xl transition-all duration-300 transform hover:scale-105"
            >
              {loading ? 'Authenticating...' : 'Enter School'}
            </Button>

          </form>
        </CardContent>
      </Card>
    </div>
  );
};

const ModeSelectionPage = ({ school, onModeSelect, onLogout }) => {
  const options = [
    {
      id: 'cover',
      title: 'Cover Pages',
      description: 'Design and manage engaging cover pages tailored to each grade.',
      gradient: 'from-rose-400 to-pink-500',
      icon: LayoutTemplate
    },
    {
      id: 'rhymes',
      title: 'Rhymes',
      description: 'Select and organise rhymes to build your customised binders.',
      gradient: 'from-orange-400 to-red-400',
      icon: Music
    },
    {
      id: 'books',
      title: 'Books',
      description: 'Plan and curate the book list appropriate for every class.',
      gradient: 'from-blue-400 to-indigo-500',
      icon: BookMarked
    }
  ];

  return (
    <div className="min-h-screen bg-gradient-to-br from-amber-50 via-orange-50 to-red-50 p-6">
      <div className="mx-auto flex max-w-5xl flex-col gap-8">
        <div className="flex flex-col gap-4 md:flex-row md:items-center md:justify-between">
          <div>
            <h1 className="text-3xl font-bold text-gray-800">Welcome, {school.school_name}</h1>
            <p className="text-gray-600">School ID: {school.school_id}</p>
          </div>
          <Button
            onClick={onLogout}
            variant="outline"
            className="bg-white/80 hover:bg-white border-gray-200"
          >
            Logout
          </Button>
        </div>

        <Card className="border-0 bg-white/80 backdrop-blur-md shadow-xl">
          <CardHeader>
            <CardTitle className="text-2xl font-semibold text-gray-800">Choose what you would like to work on</CardTitle>
            <p className="text-gray-600">
              Select one of the workflows below to continue. You can always return to this menu to switch tasks.
            </p>
          </CardHeader>
          <CardContent>
            <div className="grid grid-cols-1 gap-6 md:grid-cols-3">
              {options.map((option) => {
                const IconComponent = option.icon;
                return (
                  <Card
                    key={option.id}
                    className="group cursor-pointer border border-transparent bg-white/70 transition-all duration-300 hover:-translate-y-1 hover:border-orange-200 hover:shadow-2xl"
                    onClick={() => onModeSelect(option.id)}
                  >
                    <CardContent className="flex h-full flex-col gap-4 p-6">
                      <div className={`w-16 h-16 rounded-2xl bg-gradient-to-r ${option.gradient} text-white flex items-center justify-center text-2xl shadow-lg transition-transform duration-300 group-hover:scale-110`}>
                        <IconComponent className="h-8 w-8" />
                      </div>
                      <div className="space-y-2">
                        <h3 className="text-xl font-semibold text-gray-800">{option.title}</h3>
                        <p className="text-sm text-gray-600 leading-relaxed">{option.description}</p>
                      </div>
                      <div className="mt-auto">
                        <Button
                          type="button"
                          onClick={() => onModeSelect(option.id)}
                          className="w-full bg-gradient-to-r from-orange-400 to-red-400 text-white shadow-lg transition-all duration-300 hover:from-orange-500 hover:to-red-500"
                        >
                          Explore {option.title}
                        </Button>
                      </div>
                    </CardContent>
                  </Card>
                );
              })}
            </div>
          </CardContent>
        </Card>
      </div>
    </div>
  );
};

// Grade Selection Page
const GradeSelectionPage = ({
  school,
  mode,
  onGradeSelect,
  onLogout,
  onBackToMode,
  coverDefaults,
  onUpdateCoverDefaults,
  gradeCustomNames
}) => {
  const [gradeStatus, setGradeStatus] = useState([]);
  const [loading, setLoading] = useState(true);
  const navigate = useNavigate();
  const isCoverMode = mode === 'cover';

  const [coverFormState, setCoverFormState] = useState(() => ({
    schoolLogo: coverDefaults?.schoolLogo || '',
    schoolLogoFileName: coverDefaults?.schoolLogoFileName || '',
    contactNumber: coverDefaults?.contactNumber || '',
    website: coverDefaults?.website || ''
  }));
  const [coverFormError, setCoverFormError] = useState('');
  const [coverLogoError, setCoverLogoError] = useState('');
  const [isCoverDefaultsDialogOpen, setIsCoverDefaultsDialogOpen] = useState(false);

  const coverDefaultsComplete = useMemo(() => {
    if (!isCoverMode) {
      return true;
    }

    return Boolean(
      (coverDefaults?.schoolLogo || '').trim() &&
      (coverDefaults?.contactNumber || '').trim() &&
      (coverDefaults?.website || '').trim()
    );
  }, [coverDefaults, isCoverMode]);

  useEffect(() => {
    setCoverFormState({
      schoolLogo: coverDefaults?.schoolLogo || '',
      schoolLogoFileName: coverDefaults?.schoolLogoFileName || '',
      contactNumber: coverDefaults?.contactNumber || '',
      website: coverDefaults?.website || ''
    });
  }, [coverDefaults]);

  useEffect(() => {
    if (isCoverMode) {
      if (!coverDefaultsComplete) {
        setIsCoverDefaultsDialogOpen(true);
      }
    } else {
      setIsCoverDefaultsDialogOpen(false);
    }
  }, [coverDefaultsComplete, isCoverMode]);

  const handleCoverDefaultsDialogChange = useCallback((open) => {
    if (!open && !coverDefaultsComplete) {
      toast.error('Please complete the common cover details before continuing.');
      setIsCoverDefaultsDialogOpen(true);
      return;
    }

    setIsCoverDefaultsDialogOpen(open);
  }, [coverDefaultsComplete]);

  const handleOpenCoverDefaultsDialog = useCallback(() => {
    setIsCoverDefaultsDialogOpen(true);
  }, []);

  const handleCoverDefaultsChange = useCallback(
    (field) => (event) => {
      const value = event?.target?.value ?? '';
      setCoverFormState((current) => ({
        ...current,
        [field]: value
      }));
      setCoverFormError('');
    },
    []
  );

  const handleCoverLogoUpload = useCallback(async (event) => {
    const input = event?.target;
    const file = input?.files?.[0] || null;

    if (!file) {
      setCoverFormState((current) => ({ ...current, schoolLogo: '', schoolLogoFileName: '' }));
      setCoverLogoError('');
    } else if (file.type && !file.type.startsWith('image/')) {
      setCoverFormState((current) => ({ ...current, schoolLogo: '', schoolLogoFileName: '' }));
      setCoverLogoError('Please upload an image file for the school logo.');
    } else {
      try {
        const dataUrl = await readFileAsDataUrl(file);
        setCoverFormState((current) => ({
          ...current,
          schoolLogo: dataUrl.trim(),
          schoolLogoFileName: file.name
        }));
        setCoverLogoError('');
      } catch (error) {
        setCoverFormState((current) => ({ ...current, schoolLogo: '', schoolLogoFileName: '' }));
        setCoverLogoError('We could not read that image. Please try a different file.');
      }
    }

    if (input) {
      input.value = '';
    }
  }, []);

  const handleSaveCoverDefaults = useCallback(
    (event) => {
      event?.preventDefault();
<<<<<<< HEAD
=======

>>>>>>> 607860a5
      const trimmedContact = coverFormState.contactNumber.trim();
      const trimmedWebsite = coverFormState.website.trim();

      if (!coverFormState.schoolLogo || !trimmedContact || !trimmedWebsite) {
        setCoverFormError('Please provide a school logo, contact number and website.');
        return;
      }

      if (typeof onUpdateCoverDefaults === 'function') {
        onUpdateCoverDefaults({
          schoolLogo: coverFormState.schoolLogo,
          schoolLogoFileName: coverFormState.schoolLogoFileName,
          contactNumber: trimmedContact,
          website: trimmedWebsite
        });
      }

      toast.success('Common cover details saved');
      setCoverFormError('');
      setCoverLogoError('');
      setIsCoverDefaultsDialogOpen(false);
    },
    [coverFormState, onUpdateCoverDefaults]
  );

  const handleResetCoverDefaults = useCallback(() => {
    setCoverFormState({
      schoolLogo: '',
      schoolLogoFileName: '',
      contactNumber: '',
      website: ''
    });
    setCoverFormError('');
    setCoverLogoError('');
  }, []);

  const modeConfig = {
    rhymes: {
      title: 'Select a Grade to Manage Rhymes',
      subtitle: 'Review progress and curate the perfect rhyme list for each class.',
      buttonText: 'Select Rhymes'
    },
    cover: {
      title: 'Select a Grade for Cover Pages',
      subtitle: 'Choose a class to start configuring its cover pages.',
      buttonText: 'Select Grade'
    },
    books: {
      title: 'Select a Grade for Books',
      subtitle: 'Pick a class to organise its reading materials.',
      buttonText: 'Select Grade'
    }
  };

  useEffect(() => {
    if (mode !== 'rhymes') {
      setGradeStatus([]);
      setLoading(false);
      return;
    }

    setLoading(true);
    fetchGradeStatus();
  }, [mode]);

  const fetchGradeStatus = async () => {
    try {
      const response = await axios.get(`${API}/rhymes/status/${school.school_id}`);
      setGradeStatus(response.data);
    } catch (error) {
      console.error('Error fetching grade status:', error);
      toast.error('Failed to load grade status');
    } finally {
      setLoading(false);
    }
  };

  const getGradeStatusInfo = (gradeId) => {
    const status = gradeStatus.find(s => s.grade === gradeId);
    return status ? `${status.selected_count} of 25` : '0 of 25';
  };

  const handleDownloadBinder = async (gradeId, event) => {
    event?.stopPropagation();
    event?.preventDefault();

    try {
      const response = await axios.get(`${API}/rhymes/binder/${school.school_id}/${gradeId}`, {
        responseType: 'blob'
      });

      const blob = new Blob([response.data], { type: 'application/pdf' });
      const url = window.URL.createObjectURL(blob);
      const link = document.createElement('a');
      link.href = url;
      link.setAttribute('download', `${gradeId}-rhyme-binder.pdf`);
      document.body.appendChild(link);
      link.click();
      link.remove();
      window.URL.revokeObjectURL(url);
      toast.success('Binder download started');
    } catch (error) {
      console.error('Error downloading binder:', error);
      toast.error('Failed to download binder');
    }
  };

  const handleLogoutClick = () => {
    if (typeof onLogout === 'function') {
      onLogout();
    }
    navigate('/');
  };

  const handleBackToMenu = () => {
    if (typeof onBackToMode === 'function') {
      onBackToMode();
    }
    navigate('/');
  };

  const currentMode = modeConfig[mode] || modeConfig.rhymes;

  const handleGradeCardSelect = useCallback((gradeId) => {
    if (isCoverMode && !coverDefaultsComplete) {
      toast.error('Please save the common cover details before choosing a grade.');
      setIsCoverDefaultsDialogOpen(true);
      return;
    }

    onGradeSelect(gradeId, mode);
  }, [coverDefaultsComplete, isCoverMode, mode, onGradeSelect]);

  if (loading) {
    return (
      <div className="min-h-screen bg-gradient-to-br from-amber-50 via-orange-50 to-red-50 flex items-center justify-center">
        <div className="text-center">
          <div className="w-16 h-16 border-4 border-orange-400 border-t-transparent rounded-full animate-spin mx-auto mb-4"></div>
          <p className="text-gray-600">Loading grade information...</p>
        </div>
      </div>
    );
  }

  return (
    <div className="min-h-screen bg-gradient-to-br from-amber-50 via-orange-50 to-red-50 p-6">
      <div className="max-w-4xl mx-auto">
        <div className="flex flex-col gap-4 md:flex-row md:items-center md:justify-between mb-8 text-center md:text-left">
          <div>
            <h1 className="text-3xl font-bold text-gray-800 mb-2">{school.school_name}</h1>
            <p className="text-gray-600">School ID: {school.school_id}</p>
          </div>
          <div className="flex items-center justify-center gap-3">
            <Button
              onClick={handleBackToMenu}
              variant="outline"
              className="bg-white/80 hover:bg-white border-gray-200"
            >
              Back to Menu
            </Button>
            <Button
              onClick={handleLogoutClick}
              variant="outline"
              className="bg-white/80 hover:bg-white border-gray-200"
            >
              Logout
            </Button>
          </div>
        </div>

        <div className="mb-8 space-y-2 text-center md:text-left">
          <h2 className="text-2xl font-semibold text-gray-800">{currentMode.title}</h2>
          <p className="text-gray-600">{currentMode.subtitle}</p>
        </div>

        {isCoverMode && (
          <>
            <Card className="mb-8 border-0 bg-white/85 backdrop-blur">
              <CardHeader>
                <CardTitle className="text-xl font-semibold text-gray-800">
                  Common cover page details
                </CardTitle>
                <p className="text-sm text-gray-600">
                  These details are shared across all grades. Update them anytime to personalise cover pages.
                </p>
              </CardHeader>
              <CardContent>
                <div className="space-y-4">
                  <div className="grid gap-4 md:grid-cols-2">
                    <div>
                      <p className="text-xs font-medium uppercase tracking-wide text-gray-500">
                        School contact number
                      </p>
                      <p className="text-sm font-semibold text-gray-800">
                        {coverDefaults?.contactNumber || 'Not provided'}
                      </p>
                    </div>
                    <div>
                      <p className="text-xs font-medium uppercase tracking-wide text-gray-500">Website</p>
                      <p className="text-sm font-semibold text-gray-800">
                        {coverDefaults?.website || 'Not provided'}
                      </p>
                    </div>
                    <div className="flex flex-col gap-2">
                      <p className="text-xs font-medium uppercase tracking-wide text-gray-500">School logo</p>
                      {coverDefaults?.schoolLogo ? (
                        <img
                          src={coverDefaults.schoolLogo}
                          alt="School logo"
                          className="h-16 w-16 rounded-md border border-gray-200 bg-white object-contain"
                        />
                      ) : (
                        <div className="rounded-md border border-dashed border-orange-200 bg-orange-50/40 p-4 text-sm text-gray-500">
                          No logo uploaded yet.
                        </div>
                      )}
                      {coverDefaults?.schoolLogoFileName && (
                        <p className="text-xs text-gray-500">{coverDefaults.schoolLogoFileName}</p>
                      )}
                    </div>
                  </div>
                  {!coverDefaultsComplete && (
                    <p className="text-sm text-orange-600">
                      Add your school logo, contact number, and website to unlock cover page personalisation.
                    </p>
                  )}
                  <div className="flex flex-wrap gap-3">
                    <Button type="button" onClick={handleOpenCoverDefaultsDialog}>
                      {coverDefaultsComplete ? 'Edit details' : 'Add details'}
                    </Button>
                  </div>
                </div>
              </CardContent>
            </Card>

            <Dialog open={isCoverDefaultsDialogOpen} onOpenChange={handleCoverDefaultsDialogChange}>
              <DialogContent className="bg-white">
                <DialogHeader>
                  <DialogTitle>Common cover page details</DialogTitle>
                  <DialogDescription>
                    Provide the shared school information used to personalise every cover page.
                  </DialogDescription>
                </DialogHeader>
                <form onSubmit={handleSaveCoverDefaults} className="space-y-4">
                  <div className="grid gap-4 md:grid-cols-2">
                    <div className="space-y-2">
                      <Label htmlFor="cover-default-contact">School contact number</Label>
                      <Input
                        id="cover-default-contact"
                        type="tel"
                        inputMode="tel"
                        placeholder="Contact number"
                        value={coverFormState.contactNumber}
                        onChange={handleCoverDefaultsChange('contactNumber')}
                      />
                    </div>
                    <div className="space-y-2">
                      <Label htmlFor="cover-default-website">Website</Label>
                      <Input
                        id="cover-default-website"
                        placeholder="e.g. www.edplore.com"
                        value={coverFormState.website}
                        onChange={handleCoverDefaultsChange('website')}
                      />
                    </div>
                    <div className="space-y-2 md:col-span-2">
                      <Label htmlFor="cover-default-logo">Upload school logo</Label>
                      <Input
                        id="cover-default-logo"
                        type="file"
                        accept="image/*"
                        onChange={handleCoverLogoUpload}
                      />
                      {coverFormState.schoolLogoFileName && !coverLogoError && (
                        <p className="text-xs text-gray-500">
                          Selected file: {coverFormState.schoolLogoFileName}
                        </p>
                      )}
                      {coverLogoError && (
                        <p className="text-xs text-red-600">{coverLogoError}</p>
                      )}
                    </div>
                  </div>
                  {coverFormError && (
                    <p className="text-sm text-red-600">{coverFormError}</p>
                  )}
                  <DialogFooter className="gap-2">
                    <Button type="submit" className="bg-gradient-to-r from-orange-400 to-red-400 text-white">
                      Save details
                    </Button>
                    <Button
                      type="button"
                      variant="outline"
                      onClick={handleResetCoverDefaults}
                      className="border-orange-300 text-orange-500 hover:bg-orange-50"
                    >
                      Clear
                    </Button>
                  </DialogFooter>
                </form>
              </DialogContent>
            </Dialog>
          </>
        )}

        <div className="grid grid-cols-1 md:grid-cols-2 lg:grid-cols-4 gap-6">
          {GRADE_OPTIONS.map((grade) => {
            const storedGradeLabel = gradeCustomNames?.[grade.id]?.trim();
            const displayGradeLabel = storedGradeLabel || grade.name;

            return (
              <Card
                key={grade.id}
                className="group cursor-pointer transition-all duration-300 hover:scale-105 hover:shadow-2xl border-0 bg-white/80 backdrop-blur-sm"
                onClick={() => handleGradeCardSelect(grade.id)}
              >
                <CardContent className="p-6 text-center space-y-4">
                  <div className={`w-16 h-16 bg-gradient-to-r ${grade.color} rounded-full flex items-center justify-center mx-auto mb-4 group-hover:scale-110 transition-transform duration-300`}>
                    <span className="text-2xl">{grade.icon}</span>
                  </div>
                  <h3 className="text-xl font-bold text-gray-800 mb-2">{grade.name}</h3>
                  <div className="space-y-1 text-sm text-gray-600">
                    <p className="block text-sm font-medium text-gray-700">Grade label</p>
                    <div className="rounded-lg border border-gray-200 bg-white/80 px-3 py-2 font-medium text-gray-800">
                      {displayGradeLabel}
                    </div>
                    <p className="text-xs text-gray-500">
                      Grade labels come from the pre-grade form. When unavailable, the default grade name is used.
                    </p>
                  </div>
                  {mode === 'rhymes' && (
                    <Badge variant="secondary" className="mb-4">
                      {getGradeStatusInfo(grade.id)} Rhymes Selected
                    </Badge>
                  )}
                  <div className="space-y-3">
                    <Button
                      type="button"
                      className={`w-full bg-gradient-to-r ${grade.color} hover:opacity-90 text-white font-semibold rounded-xl transition-all duration-300`}
                    >
                      {currentMode.buttonText}
                    </Button>
                    {mode === 'rhymes' && (() => {
                      const status = gradeStatus.find(s => s.grade === grade.id);
                      const isComplete = status ? status.selected_count >= 25 : false;
                      if (!isComplete) return null;

                      return (
                        <Button
                          variant="outline"
                          type="button"
                          onClick={(event) => handleDownloadBinder(grade.id, event)}
                          className="w-full flex items-center justify-center gap-2 border-orange-300 text-orange-500 hover:text-orange-600 hover:bg-orange-50 bg-white/90"
                        >
                          <Download className="w-4 h-4" />
                          Download Binder
                      </Button>
                    );
                  })()}
                </div>
              </CardContent>
              </Card>
          );
          })}
        </div>
      </div>
    </div>
  );
};

const FeaturePlaceholderPage = ({ school, mode, grade, onBackToGrades, onBackToMode, onLogout }) => {
  const navigate = useNavigate();

  const placeholderConfig = {
    cover: {
      title: 'Cover Pages experience coming soon',
      subtitle: 'We are preparing the tools you need to craft beautiful cover pages.',
      action: 'cover pages'
    },
    books: {
      title: 'Books management coming soon',
      subtitle: 'Soon you will be able to curate books for every class from here.',
      action: 'book selections'
    }
  };

  const gradeInfo = GRADE_OPTIONS.find((item) => item.id === grade);
  const modeCopy = placeholderConfig[mode] || placeholderConfig.cover;

  const handleBackToGrades = () => {
    if (typeof onBackToGrades === 'function') {
      onBackToGrades();
    }
    navigate('/');
  };

  const handleBackToMenu = () => {
    if (typeof onBackToMode === 'function') {
      onBackToMode();
    }
    navigate('/');
  };

  const handleLogoutClick = () => {
    if (typeof onLogout === 'function') {
      onLogout();
    }
    navigate('/');
  };

  return (
    <div className="min-h-screen bg-gradient-to-br from-amber-50 via-orange-50 to-red-50 p-6">
      <div className="mx-auto flex max-w-3xl flex-col gap-8">
        <div className="flex flex-col gap-4 md:flex-row md:items-center md:justify-between text-center md:text-left">
          <div>
            <h1 className="text-3xl font-bold text-gray-800">{school.school_name}</h1>
            <p className="text-gray-600">School ID: {school.school_id}</p>
          </div>
          <div className="flex flex-wrap items-center justify-center gap-3">
            <Button onClick={handleBackToMenu} variant="outline" className="bg-white/80 hover:bg-white border-gray-200">
              Back to Menu
            </Button>
            <Button onClick={handleBackToGrades} variant="outline" className="bg-white/80 hover:bg-white border-gray-200">
              Choose another Grade
            </Button>
            <Button onClick={handleLogoutClick} variant="outline" className="bg-white/80 hover:bg-white border-gray-200">
              Logout
            </Button>
          </div>
        </div>

        <Card className="border-0 bg-white/85 backdrop-blur shadow-xl">
          <CardHeader className="flex flex-col items-center text-center gap-4">
            <div className="flex h-16 w-16 items-center justify-center rounded-2xl bg-gradient-to-br from-orange-400 to-red-400 text-white shadow-lg">
              <Clock className="h-8 w-8" />
            </div>
            <div>
              <CardTitle className="text-2xl font-semibold text-gray-800">{modeCopy.title}</CardTitle>
              <p className="mt-2 text-sm text-gray-600">{modeCopy.subtitle}</p>
            </div>
          </CardHeader>
          <CardContent className="space-y-6 text-center">
            <p className="text-gray-700">
              The tools for managing {modeCopy.action} for{' '}
              <span className="font-semibold text-gray-900">{gradeInfo ? gradeInfo.name : grade}</span>{' '}
              are on the way. We are working hard to bring them to you soon.
            </p>
            <p className="text-sm text-gray-500">
              In the meantime you can return to the main menu or pick another grade to continue working on available workflows.
            </p>
            <div className="flex flex-col gap-3 sm:flex-row sm:justify-center">
              <Button onClick={handleBackToMenu} className="bg-gradient-to-r from-orange-400 to-red-400 text-white shadow-lg hover:from-orange-500 hover:to-red-500">
                Back to Menu
              </Button>
              <Button onClick={handleBackToGrades} variant="outline" className="border-orange-300 text-orange-500 hover:text-orange-600 hover:bg-orange-50">
                Choose another Grade
              </Button>
            </div>
          </CardContent>
        </Card>
      </div>
    </div>
  );
};

// Tree Menu Component
const TreeMenu = ({ rhymesData, onRhymeSelect, showReusable, reusableRhymes, onToggleReusable, hideFullPageRhymes }) => {
  const [expandedGroups, setExpandedGroups] = useState({});

  const toggleGroup = (pageKey) => {
    setExpandedGroups(prev => ({
      ...prev,
      [pageKey]: !prev[pageKey]
    }));
  };

  const currentRhymes = showReusable ? reusableRhymes : rhymesData;

  // Filter out full-page rhymes if hideFullPageRhymes is true
  const filteredRhymes = hideFullPageRhymes
    ? Object.fromEntries(
      Object.entries(currentRhymes).filter(([pageKey]) => {
        const numericKey = Number.parseFloat(pageKey);
        if (!Number.isFinite(numericKey)) {
          return true;
        }
        return numericKey <= 0.5;
      })
    )
    : currentRhymes;

  const formatPageKey = (pageKey) => {
    const numericKey = Number.parseFloat(pageKey);
    if (!Number.isFinite(numericKey)) {
      return pageKey;
    }

    if (Math.abs(numericKey - 2) < 0.001) {
      return 'Page 2.0 Rhymes';
    }

    const normalized = numericKey % 1 === 0 ? numericKey.toFixed(1) : numericKey.toString();
    return `${normalized} Page${numericKey !== 1 ? 's' : ''}`;
  };

  const sortedGroups = Object.entries(filteredRhymes).sort(([keyA], [keyB]) => {
    const numericA = Number.parseFloat(keyA);
    const numericB = Number.parseFloat(keyB);

    const aIsNumber = Number.isFinite(numericA);
    const bIsNumber = Number.isFinite(numericB);

    if (aIsNumber && bIsNumber) {
      return numericA - numericB;
    }

    if (aIsNumber) return -1;
    if (bIsNumber) return 1;

    return keyA.localeCompare(keyB);
  });

  if (!filteredRhymes || Object.keys(filteredRhymes).length === 0) {
    return (
      <div className="p-4 text-center text-gray-500">
        <Music className="w-12 h-12 mx-auto mb-2 opacity-50" />
        <p>{showReusable ? 'No reusable rhymes available' : 'No rhymes available'}</p>
      </div>
    );
  }

  return (
    <div className="flex h-full max-h-[calc(100vh-220px)] flex-col overflow-hidden rounded-lg border border-gray-200 bg-white/50 backdrop-blur-sm">
      <div className="border-b bg-white/80 p-4">
        <div className="mb-2 flex items-center justify-between">
          <h3 className="font-semibold text-gray-800 flex items-center gap-2">
            <BookOpen className="w-5 h-5" />
            {showReusable ? 'Reusable Rhymes' : 'Available Rhymes'}
          </h3>
          <Button
            onClick={onToggleReusable}
            variant="outline"
            size="sm"
            className="text-xs"
          >
            <Eye className="w-3 h-3 mr-1" />
            {showReusable ? 'Show Available' : 'Show Reusable'}
          </Button>
        </div>
      </div>

      <div className="flex-1 overflow-y-auto p-2">
        {sortedGroups.map(([pageKey, rhymes]) => {
          if (!rhymes || rhymes.length === 0) return null;
          const numericKey = Number.parseFloat(pageKey);
          const badgeLabel = Number.isFinite(numericKey)
            ? (Math.abs(numericKey - Math.round(numericKey)) < 0.001
              ? numericKey.toFixed(1)
              : numericKey.toString())
            : pageKey;

          return (
            <Collapsible key={pageKey} open={expandedGroups[pageKey]} onOpenChange={() => toggleGroup(pageKey)}>
              <CollapsibleTrigger className="flex items-center justify-between w-full p-3 text-left hover:bg-white/50 rounded-lg transition-colors duration-200">
                <span className="font-medium text-gray-700 flex items-center gap-2">
                  <div className="w-6 h-6 bg-gradient-to-r from-orange-400 to-red-400 rounded-full flex items-center justify-center text-white text-xs font-bold">
                    {badgeLabel}
                  </div>
                  {formatPageKey(pageKey)} ({rhymes.length})
                </span>
                {expandedGroups[pageKey] ?
                  <ChevronDown className="w-4 h-4 text-gray-500" /> :
                  <ChevronRight className="w-4 h-4 text-gray-500" />
                }
              </CollapsibleTrigger>
              <CollapsibleContent className="pl-4">
                <div className="mt-2 space-y-1">
                  {rhymes.map((rhyme) => (
                    <div
                      key={rhyme.code}
                      className="group flex items-center justify-between gap-3 rounded-lg border border-transparent bg-white/50 p-3 transition-all duration-200 hover:border-orange-200 hover:bg-white/80"
                    >
                      <div className="flex-1">
                        <p className="font-medium text-gray-800 transition-colors duration-200 group-hover:text-orange-600">
                          {rhyme.name}
                        </p>
                        <p className="mt-1 text-xs text-gray-500">
                          Code: {rhyme.code} • {rhyme.personalized === "Yes" ? "Personalized" : "Standard"}
                          {rhyme.used_in_grades && (
                            <span className="ml-2 text-blue-600">
                              (Used in: {rhyme.used_in_grades.join(', ')})
                            </span>
                          )}
                        </p>
                      </div>
                      <Button
                        type="button"
                        size="icon"
                        variant="outline"
                        onClick={() => onRhymeSelect(rhyme)}
                        className="shrink-0 rounded-full border-orange-200 text-orange-500 transition-colors duration-200 hover:border-orange-300 hover:text-orange-600"
                        aria-label={`Add ${rhyme.name}`}
                      >
                        <Plus className="h-4 w-4" />
                      </Button>
                    </div>
                  ))}
                </div>
              </CollapsibleContent>
            </Collapsible>
          );
        })}
      </div>
    </div>
  );
};

// Main Rhyme Selection Interface
const RhymeSelectionPage = ({ school, grade, customGradeName, onBack, onLogout }) => {
  const [availableRhymes, setAvailableRhymes] = useState({});
  const [reusableRhymes, setReusableRhymes] = useState({});
  const [selectedRhymes, setSelectedRhymes] = useState([]);
  const [currentPageIndex, setCurrentPageIndex] = useState(0);
  const [showTreeMenu, setShowTreeMenu] = useState(false);
  const [showReusable, setShowReusable] = useState(false);
  const [currentPosition, setCurrentPosition] = useState(null);
  const [loading, setLoading] = useState(true);
  const navigate = useNavigate();

  const svgCacheRef = useRef(new Map());
  const svgInFlightRef = useRef(new Map());
  const imageAssetCacheRef = useRef(new Set());
  const imageInFlightRef = useRef(new Map());
  const selectedRhymesRef = useRef([]);
  const pageFetchPromisesRef = useRef(new Map());

  const MAX_RHYMES_PER_GRADE = 25;

  useEffect(() => {
    selectedRhymesRef.current = Array.isArray(selectedRhymes) ? selectedRhymes : [];
  }, [selectedRhymes]);

  const extractImageUrlsFromSvg = useCallback((svgContent) => {
    if (!svgContent || typeof svgContent !== 'string') {
      return [];
    }

    if (typeof window === 'undefined' || typeof window.DOMParser === 'undefined') {
      return [];
    }

    try {
      const parser = new window.DOMParser();
      const doc = parser.parseFromString(svgContent, 'image/svg+xml');
      const imageNodes = doc.querySelectorAll('image, img');
      const urls = new Set();

      imageNodes.forEach((node) => {
        if (!node) {
          return;
        }

        const candidates = [
          node.getAttribute('href'),
          node.getAttribute('xlink:href'),
          node.getAttribute('data-href'),
          node.getAttribute('src')
        ];

        candidates.forEach((candidate) => {
          if (typeof candidate !== 'string') {
            return;
          }

          const trimmed = candidate.trim();

          if (!trimmed || /^data:/i.test(trimmed)) {
            return;
          }

          if (trimmed.startsWith('//') && typeof window !== 'undefined' && window.location?.protocol) {
            urls.add(`${window.location.protocol}${trimmed}`);
            return;
          }

          if (/^https?:/i.test(trimmed)) {
            urls.add(trimmed);
          }
        });
      });

      return Array.from(urls);
    } catch (error) {
      console.error('Error parsing SVG for image asset references:', error);
      return [];
    }
  }, []);

  const prefetchImageAssets = useCallback(
    async (svgMarkup) => {
      if (!svgMarkup || typeof svgMarkup !== 'string') {
        return;
      }

      const assetUrls = extractImageUrlsFromSvg(svgMarkup);
      if (!assetUrls.length) {
        return;
      }

      const tasks = assetUrls
        .map((url) => {
          if (imageAssetCacheRef.current.has(url)) {
            return null;
          }

          if (imageInFlightRef.current.has(url)) {
            return imageInFlightRef.current.get(url);
          }

          const request = axios
            .get(url, { responseType: 'blob' })
            .then(() => {
              imageAssetCacheRef.current.add(url);
            })
            .catch((error) => {
              console.error('Error prefetching image asset:', url, error);
            })
            .finally(() => {
              imageInFlightRef.current.delete(url);
            });

          imageInFlightRef.current.set(url, request);
          return request;
        })
        .filter(Boolean);

      if (tasks.length > 0) {
        await Promise.allSettled(tasks);
      }
    },
    [extractImageUrlsFromSvg]
  );

  const fetchSvgForRhyme = useCallback(
    async (rhymeCode) => {
      const code = typeof rhymeCode === 'string' ? rhymeCode : rhymeCode?.code;

      if (!code) {
        return null;
      }

      if (svgCacheRef.current.has(code)) {
        const cached = svgCacheRef.current.get(code);
        if (cached) {
          await prefetchImageAssets(cached);
        }
        return cached;
      }

      if (svgInFlightRef.current.has(code)) {
        const pending = await svgInFlightRef.current.get(code);
        if (pending) {
          await prefetchImageAssets(pending);
        }
        return pending;
      }

      const requestPromise = axios
        .get(`${API}/rhymes/svg/${code}`, { responseType: 'arraybuffer' })
        .then((response) => {
          const decoded = decodeSvgPayload(response.data, response.headers);
          const svgContent = sanitizeRhymeSvgContent(decoded, code);
          svgCacheRef.current.set(code, svgContent);
          return svgContent;
        })
        .catch((error) => {
          console.error('Error fetching rhyme SVG:', error);
          return null;
        })
        .finally(() => {
          svgInFlightRef.current.delete(code);
        });

      svgInFlightRef.current.set(code, requestPromise);

      const svgContent = await requestPromise;
      if (svgContent) {
        await prefetchImageAssets(svgContent);
      }

      return svgContent;
    },
    [prefetchImageAssets]
  );

  const ensurePageAssets = useCallback(
    async (pageIndex, baseSelections) => {
      const normalizedPageIndex = Number(pageIndex);

      if (!Number.isFinite(normalizedPageIndex) || normalizedPageIndex < 0) {
        return;
      }

      const sourceSelections = Array.isArray(baseSelections) ? baseSelections : selectedRhymesRef.current;
      if (!Array.isArray(sourceSelections) || sourceSelections.length === 0) {
        return;
      }

      const rhymesForPage = sourceSelections.filter(
        (rhyme) => Number(rhyme?.page_index) === normalizedPageIndex
      );

      const missingRhymes = rhymesForPage.filter((rhyme) => {
        const content = typeof rhyme?.svgContent === 'string' ? rhyme.svgContent.trim() : '';
        return content.length === 0;
      });

      if (missingRhymes.length === 0) {
        return;
      }

      if (pageFetchPromisesRef.current.has(normalizedPageIndex)) {
        try {
          await pageFetchPromisesRef.current.get(normalizedPageIndex);
        } catch (error) {
          // Ignore errors from previous attempts to allow retries on next navigation.
        }
        return;
      }

      const fetchPromise = (async () => {
        const results = await Promise.all(
          missingRhymes.map(async (rhyme) => {
            const svgContent = await fetchSvgForRhyme(rhyme.code);
            return { code: rhyme.code, page_index: rhyme.page_index, svgContent };
          })
        );

        const successful = results.filter((result) => typeof result.svgContent === 'string' && result.svgContent.trim());

        if (successful.length === 0) {
          return;
        }

        setSelectedRhymes((prev) => {
          const prevArray = Array.isArray(prev) ? prev : [];
          const updated = prevArray.map((existing) => {
            if (!existing) {
              return existing;
            }

            if (Number(existing.page_index) !== normalizedPageIndex) {
              return existing;
            }

            const match = successful.find(
              (result) =>
                result.code === existing.code &&
                Number(result.page_index) === Number(existing.page_index)
            );

            if (!match) {
              return existing;
            }

            return { ...existing, svgContent: match.svgContent };
          });

          selectedRhymesRef.current = updated;
          return updated;
        });
      })();

      pageFetchPromisesRef.current.set(normalizedPageIndex, fetchPromise);

      try {
        await fetchPromise;
      } finally {
        pageFetchPromisesRef.current.delete(normalizedPageIndex);
      }
    },
    [fetchSvgForRhyme]
  );

  useEffect(() => {
    fetchAvailableRhymes();
    fetchReusableRhymes();
    fetchSelectedRhymes();
  }, []);

  const computePageUsage = (rhymesList = selectedRhymes) => {
    const usageMap = new Map();
    let highestIndex = -1;
    let lowestIndex = Number.POSITIVE_INFINITY;

    if (Array.isArray(rhymesList)) {
      rhymesList.forEach((selection) => {
        if (!selection) return;
        const numericIndex = Number(selection?.page_index);
        if (!Number.isFinite(numericIndex) || numericIndex < 0) {
          return;
        }

        const pageIndex = numericIndex;
        const pagesValue = parsePagesValue(selection?.pages);
        const entry = usageMap.get(pageIndex) || { top: false, bottom: false };

        if (pagesValue === 0.5) {
          const slot = normalizeSlot(selection?.position, 'top') || 'top';
          entry[slot] = true;
        } else {
          entry.top = true;
          entry.bottom = true;
        }

        usageMap.set(pageIndex, entry);
        highestIndex = Math.max(highestIndex, pageIndex);
        lowestIndex = Math.min(lowestIndex, pageIndex);
      });
    }

    return {
      usageMap,
      highestIndex,
      lowestIndex: lowestIndex === Number.POSITIVE_INFINITY ? -1 : lowestIndex
    };
  };

  const computeNextAvailablePageInfoFromUsage = ({ usageMap, highestIndex }) => {
    for (let index = 0; index < MAX_RHYMES_PER_GRADE; index += 1) {
      const entry = usageMap.get(index);
      if (!entry) {
        return { index, hasCapacity: true, highestIndex };
      }
      if (!entry.top || !entry.bottom) {
        return { index, hasCapacity: true, highestIndex };
      }
    }

    const fallbackIndex = highestIndex < 0 ? 0 : Math.min(highestIndex, MAX_RHYMES_PER_GRADE - 1);
    return { index: fallbackIndex, hasCapacity: false, highestIndex };
  };

  const computeNextAvailablePageInfo = (rhymesList = selectedRhymes) => {
    const usage = computePageUsage(rhymesList);
    const info = computeNextAvailablePageInfoFromUsage(usage);
    return {
      ...info,
      lowestIndex: usage.lowestIndex
    };
  };

  const fetchAvailableRhymes = async () => {
    try {
      const response = await axios.get(`${API}/rhymes/available/${school.school_id}/${grade}`);
      setAvailableRhymes(response.data);
    } catch (error) {
      console.error('Error fetching available rhymes:', error);
    }
  };

  const fetchReusableRhymes = async () => {
    try {
      const response = await axios.get(`${API}/rhymes/selected/other-grades/${school.school_id}/${grade}`);
      setReusableRhymes(response.data);
    } catch (error) {
      console.error('Error fetching reusable rhymes:', error);
    }
  };

  const fetchSelectedRhymes = async () => {
    try {
      const response = await axios.get(`${API}/rhymes/selected/${school.school_id}`);
      const gradeSelections = response.data[grade] || [];

      const rhymesWithPlaceholders = gradeSelections.map((rhyme) => {
        const existingContent =
          typeof rhyme?.svgContent === 'string' && rhyme.svgContent.trim().length > 0
            ? sanitizeRhymeSvgContent(rhyme.svgContent, rhyme.code)
            : null;

        return {
          ...rhyme,
          position: rhyme.position || null,
          svgContent: existingContent
        };
      });

      const sortedSelections = sortSelections(rhymesWithPlaceholders);
      const usage = computePageUsage(sortedSelections);
      const nextInfo = computeNextAvailablePageInfoFromUsage(usage);
      const hasExistingSelections = Array.isArray(sortedSelections) && sortedSelections.length > 0;
      const initialIndex = hasExistingSelections && Number.isFinite(usage.lowestIndex) && usage.lowestIndex >= 0
        ? usage.lowestIndex
        : (Number.isFinite(nextInfo.index) ? nextInfo.index : 0);

      setSelectedRhymes(sortedSelections);
      selectedRhymesRef.current = sortedSelections;
      setCurrentPageIndex(initialIndex);

      if (hasExistingSelections) {
        try {
          await ensurePageAssets(initialIndex, sortedSelections);
        } catch (prefetchError) {
          console.error('Error preloading initial rhyme SVGs:', prefetchError);
        }

        const nextPageIndex = initialIndex + 1;
        if (nextPageIndex < MAX_RHYMES_PER_GRADE) {
          ensurePageAssets(nextPageIndex, sortedSelections).catch((prefetchError) => {
            console.error('Error preloading upcoming rhyme SVGs:', prefetchError);
          });
        }
      }
    } catch (error) {
      console.error('Error fetching selected rhymes:', error);
    } finally {
      setLoading(false);
    }
  };

  const handleAddRhyme = (position) => {
    setCurrentPosition(position);
    setShowTreeMenu(true);
    setShowReusable(false);
  };

  const normalizeSlot = (value, fallback = '') => {
    if (value === null || value === undefined) return fallback;
    const normalized = value.toString().trim().toLowerCase();
    return normalized === 'top' || normalized === 'bottom' ? normalized : fallback;
  };

  const parsePagesValue = (pagesValue) => {
    if (typeof pagesValue === 'number') {
      return Number.isFinite(pagesValue) ? pagesValue : null;
    }
    if (typeof pagesValue === 'string') {
      const trimmed = pagesValue.trim();
      if (trimmed === '') {
        return null;
      }
      const parsed = Number(trimmed);
      return Number.isFinite(parsed) ? parsed : null;
    }
    return null;
  };

  const sortSelections = (selections) => {
    if (!Array.isArray(selections)) {
      return [];
    }

    const getPositionWeight = (selection) => {
      const normalized = normalizeSlot(selection?.position, 'top');
      return normalized === 'bottom' ? 1 : 0;
    };

    return [...selections].sort((a, b) => {
      const indexA = Number(a?.page_index ?? 0);
      const indexB = Number(b?.page_index ?? 0);

      if (indexA !== indexB) {
        return indexA - indexB;
      }

      return getPositionWeight(a) - getPositionWeight(b);
    });
  };

  const computeRemovalsForSelection = ({ selections, pageIndex, normalizedPosition, newPages }) => {
    if (!Array.isArray(selections) || selections.length === 0) {
      return [];
    }

    return selections.filter(existing => {
      if (!existing) return false;
      if (Number(existing.page_index) !== Number(pageIndex)) {
        return false;
      }

      const existingPages = parsePagesValue(existing.pages) ?? 1;

      if (newPages > 0.5) {
        return true;
      }

      if (existingPages > 0.5) {
        return true;
      }

      const existingPosition = normalizeSlot(existing.position, 'top');

      if (existingPosition) {
        return existingPosition === normalizedPosition;
      }

      return normalizedPosition === 'top';
    });
  };

  const handleRhymeSelect = async (rhyme) => {
    try {
      const pageIndex = currentPageIndex;
      const prevArray = Array.isArray(selectedRhymes) ? selectedRhymes : [];
      const pagesValue = parsePagesValue(rhyme?.pages) ?? 1;
      const normalizedPosition = pagesValue === 0.5
        ? normalizeSlot(currentPosition, 'top') || 'top'
        : 'top';

      const removals = computeRemovalsForSelection({
        selections: prevArray,
        pageIndex,
        normalizedPosition,
        newPages: pagesValue
      });

      const filtered = prevArray.filter(existing => !removals.includes(existing));

      const baseRhyme = {
        page_index: pageIndex,
        code: rhyme.code,
        name: rhyme.name,
        pages: rhyme.pages,
        svgContent: null,
        position: normalizedPosition
      };

      const nextArray = sortSelections([...filtered, baseRhyme]);
      const totalSelected = nextArray.length;
      const isReplacement = removals.length > 0;

      if (!isReplacement && totalSelected > MAX_RHYMES_PER_GRADE) {
        toast.error('Max of 25 rhymes per grade');
        setShowTreeMenu(false);
        setCurrentPosition(null);
        return;
      }

      await axios.post(`${API}/rhymes/select`, {
        school_id: school.school_id,
        grade: grade,
        page_index: pageIndex,
        rhyme_code: rhyme.code,
        position: normalizedPosition
      });

      setSelectedRhymes(nextArray);
      selectedRhymesRef.current = nextArray;

      try {
        const svgContent = await fetchSvgForRhyme(rhyme.code);

        if (svgContent) {
          setSelectedRhymes((prev) => {
            const prevArrayInner = Array.isArray(prev) ? prev : [];

            const updated = prevArrayInner.map((existing) => {
              if (!existing) return existing;
              if (Number(existing.page_index) !== Number(pageIndex)) {
                return existing;
              }

              const candidatePosition = resolveRhymePosition(existing, {
                rhymesForContext: prevArrayInner
              });

              if (existing.code === rhyme.code && candidatePosition === normalizedPosition) {
                return {
                  ...existing,
                  svgContent
                };
              }

              return existing;
            });

            selectedRhymesRef.current = updated;
            return updated;
          });
        }
      } catch (svgError) {
        console.error('Error fetching rhyme SVG:', svgError);
      }

      const nextInfo = computeNextAvailablePageInfo(nextArray);

      if (isReplacement) {
        setCurrentPageIndex(pageIndex);
        if (Number.isFinite(pageIndex)) {
          ensurePageAssets(pageIndex).catch((assetError) => {
            console.error('Error loading rhyme SVGs for page:', assetError);
          });
        }
      } else {
        setTimeout(() => {
          const nextIndex = Number.isFinite(nextInfo.index) ? nextInfo.index : pageIndex;
          setCurrentPageIndex(nextIndex);
          if (Number.isFinite(nextIndex)) {
            ensurePageAssets(nextIndex).catch((assetError) => {
              console.error('Error loading rhyme SVGs for page:', assetError);
            });
          }
        }, 400);
      }

      await fetchAvailableRhymes();
      await fetchReusableRhymes();
      setShowTreeMenu(false);
      setCurrentPosition(null);
    } catch (error) {
      console.error('Error selecting rhyme:', error);
    }
  };

  const resolveRhymePosition = (rhyme, {
    explicitPosition,
    rhymesForContext
  } = {}) => {
    const normalizedExplicit = normalizeSlot(explicitPosition);
    if (normalizedExplicit) {
      return normalizedExplicit;
    }

    const normalizedFromRhyme = normalizeSlot(rhyme?.position);
    if (normalizedFromRhyme) {
      return normalizedFromRhyme;
    }

    const pages = parsePagesValue(rhyme?.pages);
    if (pages === 1 || pages === 1.0) {
      return 'top';
    }

    if (pages === 0.5) {
      const pageIndex = Number(rhyme?.page_index);
      const normalizedPageIndex = Number.isFinite(pageIndex)
        ? pageIndex
        : Number(currentPageIndex);
      const contextRhymes = Array.isArray(rhymesForContext) ? rhymesForContext : selectedRhymes;
      const halfPageRhymes = (contextRhymes || []).filter((r) => {
        if (!r) return false;
        if (Number(r.page_index) !== normalizedPageIndex) return false;
        return parsePagesValue(r.pages) === 0.5;
      });

      if (halfPageRhymes.length === 1) {
        return 'top';
      }

      const matchIndex = halfPageRhymes.findIndex((r) => r?.code === rhyme?.code);
      if (matchIndex === 0) {
        return 'top';
      }
      if (matchIndex === 1) {
        return 'bottom';
      }

      if (matchIndex > 1) {
        return 'bottom';
      }
    }

    return 'top';
  };

  const handleRemoveRhyme = async (rhyme, explicitPosition) => {
    if (!rhyme || !rhyme.code) {
      console.error("handleRemoveRhyme: missing rhyme or code", rhyme);
      return;
    }

    const position = resolveRhymePosition(rhyme, { explicitPosition });

    console.log("→ Deleting rhyme (request):", {
      code: rhyme.code,
      position,
      currentPageIndex,
      grade
    });

    try {
      const res = await axios.delete(
        `/api/rhymes/remove/${school.school_id}/${grade}/${currentPageIndex}/${position}`
      );
      console.log("← Delete response:", res.data);

      setSelectedRhymes(prev => {
        const filtered = prev.filter(r => {
          if (Number(r.page_index) !== Number(currentPageIndex)) return true;
          if (r.code !== rhyme.code) return true;
          const candidatePosition = resolveRhymePosition(r, {
            rhymesForContext: prev
          });
          return candidatePosition !== position;
        });
        selectedRhymesRef.current = filtered;
        return filtered;
      });
      await fetchAvailableRhymes();
      await fetchReusableRhymes();
    } catch (err) {
      console.error("Delete failed:", err.response?.data || err.message);
    }
  };

  const handlePageChange = (newPageIndex) => {
    const clampedIndex = Math.max(0, Math.min(newPageIndex, MAX_RHYMES_PER_GRADE - 1));

    setCurrentPageIndex(clampedIndex);

    if (Number.isFinite(clampedIndex)) {
      ensurePageAssets(clampedIndex).catch((error) => {
        console.error('Error loading rhyme SVGs for page:', error);
      });

      const nextIndex = clampedIndex + 1;
      if (nextIndex < MAX_RHYMES_PER_GRADE) {
        ensurePageAssets(nextIndex).catch((error) => {
          console.error('Error prefetching next rhyme page:', error);
        });
      }
    }
  };

  const handleToggleReusable = () => {
    setShowReusable(!showReusable);
  };

  const pageUsage = useMemo(() => computePageUsage(selectedRhymes), [selectedRhymes]);
  const nextPageInfo = useMemo(() => computeNextAvailablePageInfoFromUsage(pageUsage), [pageUsage]);
  const nextAvailablePageIndex = nextPageInfo.index;
  const hasNextPageCapacity = nextPageInfo.hasCapacity;
  const highestFilledIndex = nextPageInfo.highestIndex;

  // Calculate total pages
  const calculateTotalPages = () => {
    const normalizedHighest = Number.isFinite(highestFilledIndex) ? highestFilledIndex : -1;
    const normalizedNext = Number.isFinite(nextAvailablePageIndex) ? nextAvailablePageIndex : 0;
    const normalizedCurrent = Number.isFinite(currentPageIndex) ? currentPageIndex : 0;

    const candidates = [normalizedHighest, normalizedNext, normalizedCurrent]
      .filter(index => Number.isFinite(index) && index >= 0);

    const maxIndex = candidates.length > 0 ? Math.max(...candidates) : 0;

    return Math.min(maxIndex + 1, MAX_RHYMES_PER_GRADE);
  };

  useEffect(() => {
    const normalizedHighest = Number.isFinite(highestFilledIndex) ? highestFilledIndex : -1;
    const normalizedNext = Number.isFinite(nextAvailablePageIndex) ? nextAvailablePageIndex : 0;
    const normalizedCurrent = Number.isFinite(currentPageIndex) ? currentPageIndex : 0;

    const candidates = [normalizedHighest, normalizedNext, normalizedCurrent]
      .filter(index => Number.isFinite(index) && index >= 0);

    const maxIndex = candidates.length > 0 ? Math.max(...candidates) : 0;
    const total = Math.min(maxIndex + 1, MAX_RHYMES_PER_GRADE);

    if (total <= 0) {
      if (currentPageIndex !== 0) {
        setCurrentPageIndex(0);
      }
      return;
    }

    const maxAllowed = total - 1;
    if (currentPageIndex > maxAllowed) {
      setCurrentPageIndex(Math.max(0, maxAllowed));
    }
  }, [highestFilledIndex, nextAvailablePageIndex, currentPageIndex]);

  // Get rhymes for current page
  const getCurrentPageRhymes = () => {
    const pageRhymes = { top: null, bottom: null, layout: 'standard' };

    if (!Array.isArray(selectedRhymes) || selectedRhymes.length === 0) return pageRhymes;

    // Double-page rhymes (occupy both containers and mirror the SVG)
    for (const r of selectedRhymes) {
      if (!r) continue;
      if (Number(r.page_index) !== Number(currentPageIndex)) continue;
      const pages = parsePagesValue(r.pages);
      if (pages === 2 || pages === 2.0) {
        pageRhymes.top = r;
        pageRhymes.bottom = r;
        pageRhymes.layout = 'double';
        return pageRhymes;
      }
    }

    // Prefer full-page rhyme
    for (const r of selectedRhymes) {
      if (!r) continue;
      if (Number(r.page_index) !== Number(currentPageIndex)) continue;
      const pages = parsePagesValue(r.pages);
      if (pages === 1) {
        pageRhymes.top = r;
        pageRhymes.bottom = null;
        return pageRhymes;
      }
    }

    // Place half-page rhymes by explicit position (do not infer)
    for (const r of selectedRhymes) {
      if (!r) continue;
      if (Number(r.page_index) !== Number(currentPageIndex)) continue;
      const pages = parsePagesValue(r.pages);
      if (pages === 0.5) {
        const pos = normalizeSlot(r.position, 'top') || 'top';
        if (pos === 'top') pageRhymes.top = r;
        else if (pos === 'bottom') pageRhymes.bottom = r;
      }
    }

    return pageRhymes;
  };

  if (loading) {
    return (
      <div className="min-h-screen bg-gradient-to-br from-amber-50 via-orange-50 to-red-50 flex items-center justify-center">
        <div className="text-center">
          <div className="w-16 h-16 border-4 border-orange-400 border-t-transparent rounded-full animate-spin mx-auto mb-4"></div>
          <p className="text-gray-600">Loading rhyme data...</p>
        </div>
      </div>
    );
  }

  const totalPages = calculateTotalPages();
  const currentPageRhymes = getCurrentPageRhymes();
  const hasTopRhyme = currentPageRhymes.top !== null;
  const hasBottomRhyme = currentPageRhymes.bottom !== null;
  const isDoublePageLayout = currentPageRhymes.layout === 'double';
  const isTopFullPage = hasTopRhyme && !isDoublePageLayout && parsePagesValue(currentPageRhymes.top.pages) === 1;
  const showBottomContainer = isDoublePageLayout ? false : !isTopFullPage;
  const topSelection = currentPageRhymes.top;
  const bottomSelection = currentPageRhymes.bottom;
  const topSvgContent = typeof topSelection?.svgContent === 'string' ? topSelection.svgContent.trim() : '';
  const bottomSvgContent = typeof bottomSelection?.svgContent === 'string' ? bottomSelection.svgContent.trim() : '';
  const topReady = !topSelection || topSvgContent.length > 0;
  const bottomReady = !showBottomContainer || !bottomSelection || bottomSvgContent.length > 0;
  const isTopLoading = !!topSelection && !topReady;
  const isBottomLoading = showBottomContainer && !!bottomSelection && !bottomReady;
  const canShowNextButton = topReady && bottomReady;
  const doublePageSvgContent = isDoublePageLayout ? topSvgContent : '';

  const renderLoadingIndicator = (label) => (
    <div className="flex h-full w-full flex-col items-center justify-center gap-3 bg-white/80 p-6">
      <div className="h-10 w-10 animate-spin rounded-full border-4 border-orange-400 border-t-transparent"></div>
      <p className="text-sm font-medium text-orange-500">Loading {label}...</p>
    </div>
  );

  const renderDoublePageSvg = () => {
    if (isTopLoading) {
      return renderLoadingIndicator(topSelection?.name || 'rhyme');
    }

    if (typeof doublePageSvgContent === 'string' && doublePageSvgContent.length > 0) {
      return (
        <InlineSvg
          markup={doublePageSvgContent}
          className="rhyme-svg-content"
          sanitize={false}
          ariaLabel={`${currentPageRhymes.top?.name || 'Rhyme'} illustration`}
        />
      );
    }

    return (
      <div className="rhyme-svg-content double-page-fallback">
        <span className="text-sm text-gray-500">SVG preview unavailable</span>
      </div>
    );
  };

  const gradeDisplayName = (customGradeName && customGradeName.trim()) || grade;

  return (
    <div className="min-h-screen bg-gradient-to-br from-amber-50 via-orange-50 to-red-50">
      <div className="mx-auto flex min-h-screen max-w-7xl flex-col px-4 py-6 sm:px-6">
        {/* Header */}
        <div className="mb-6 flex flex-shrink-0 flex-col gap-4 md:flex-row md:items-center md:justify-between">
          <div>
            <h1 className="text-2xl font-bold text-gray-800 capitalize">{gradeDisplayName} Grade - Rhyme Selection</h1>
            <p className="text-gray-600">{school.school_name} ({school.school_id})</p>
          </div>
          <div className="flex items-center gap-2">
            <Button
              onClick={onBack}
              variant="outline"
              className="bg-white/80 hover:bg-white border-gray-200"
            >
              Back to Grades
            </Button>
            <Button
              onClick={() => {
                if (typeof onLogout === 'function') {
                  onLogout();
                }
                navigate('/');
              }}
              variant="outline"
              className="bg-white/80 hover:bg-white border-gray-200 text-red-600 hover:text-red-700"
            >
              Logout
            </Button>
          </div>
        </div>

        {/* Main Content */}
        <div className="flex-1 overflow-hidden">
          <div className="relative h-full">

            {/* Dual Container Interface */}
            <div className="flex h-full flex-col items-center">
              <div className="flex h-full w-full flex-col">

                {/* Navigation Controls */}
                <div className="flex-shrink-0 space-y-4">
                  <div className="flex items-center justify-between">
                    <Button
                      onClick={() => handlePageChange(Math.max(0, currentPageIndex - 1))}
                      disabled={currentPageIndex === 0}
                      variant="outline"
                      size="sm"
                    >
                      <ChevronLeft className="w-4 h-4 mr-1" />
                      Previous
                    </Button>

                    <div className="text-sm text-gray-600 font-medium">
                      Page {currentPageIndex + 1} of {totalPages}
                    </div>

                    {canShowNextButton ? (
                      <Button
                        onClick={() => handlePageChange(Math.min(totalPages - 1, currentPageIndex + 1))}
                        disabled={currentPageIndex >= totalPages - 1}
                        variant="outline"
                        size="sm"
                      >
                        Next
                        <ChevronRight className="w-4 h-4 ml-1" />
                      </Button>
                    ) : (
                      <div className="flex h-10 min-w-[120px] items-center justify-center rounded-full border border-dashed border-orange-200 bg-white/80 px-4 text-xs font-medium text-orange-500">
                        Loading page...
                      </div>
                    )}
                  </div>
                </div>

                <div className="flex-1 min-h-0 flex flex-col">
                  <div className="flex-1 min-h-0 py-2">
                    <div className="flex h-full items-start justify-center">

                      <div className="relative flex w-full justify-center transition-all duration-300 ease-out">

                        <div className="a4-preview relative flex w-full flex-col overflow-hidden">
                          {showBottomContainer && (
                            <div className="pointer-events-none absolute inset-x-12 top-1/2 h-px bg-gradient-to-r from-transparent via-gray-300 to-transparent" />
                          )}
                          <div className="rhyme-page-grid h-full">
                            {isDoublePageLayout ? (
                              <div className="relative flex w-full min-h-0 flex-col rhyme-slot double-page-slot">
                                <div className="relative flex flex-1 min-h-0 flex-col rhyme-slot-wrapper">
                                  <Button
                                    onClick={() => handleAddRhyme('top')}
                                    variant="outline"
                                    className="absolute top-4 right-4 z-10 bg-white/90 backdrop-blur px-3 sm:px-4 py-2 text-sm text-gray-700 shadow-md hover:bg-white"
                                  >
                                    <Replace className="w-4 h-4 mr-2" />
                                    Replace
                                  </Button>

                                  <div className="rhyme-slot-container has-svg double-page">
                                    <div className="double-page-container">
                                      <div className="double-page-pane">
                                        <div className="double-page-pane-header">
                                          <Badge variant="secondary" className="double-page-badge">Page 1.0</Badge>
                                        </div>
                                        {renderDoublePageSvg()}
                                      </div>
                                      <div className="double-page-divider" aria-hidden="true" />
                                      <div className="double-page-pane">
                                        <div className="double-page-pane-header">
                                          <Badge variant="secondary" className="double-page-badge">Page 1.0</Badge>
                                        </div>
                                        {renderDoublePageSvg()}
                                      </div>
                                    </div>
                                  </div>
                                </div>
                              </div>
                            ) : (
                              <>
                                <div

                                  className="relative flex w-full min-h-0 flex-col rhyme-slot"

                                >
                                  {hasTopRhyme ? (
                                    <div className="relative flex flex-1 min-h-0 flex-col rhyme-slot-wrapper">
                                      <Button
                                        onClick={() => handleAddRhyme('top')}
                                        variant="outline"
                                        className="absolute top-4 right-4 z-10 bg-white/90 backdrop-blur px-3 sm:px-4 py-2 text-sm text-gray-700 shadow-md hover:bg-white"
                                      >
                                        <Replace className="w-4 h-4 mr-2" />
                                        Replace
                                      </Button>

                                      <div className={`rhyme-slot-container${hasTopRhyme ? ' has-svg' : ''}`}>
                                        {isTopLoading ? (
                                          renderLoadingIndicator(currentPageRhymes.top?.name || 'rhyme')
                                        ) : topSvgContent.length > 0 ? (
                                          <InlineSvg
                                            markup={currentPageRhymes.top?.svgContent || ''}
                                            className="rhyme-svg-content"
                                            sanitize={false}
                                            ariaLabel={`${currentPageRhymes.top?.name || 'Rhyme'} illustration`}
                                          />
                                        ) : (
                                          <div className="flex h-full w-full items-center justify-center bg-white/80 text-sm text-gray-500">
                                            SVG preview unavailable
                                          </div>
                                        )}
                                      </div>
                                    </div>
                                  ) : (
                                    <div className="rhyme-slot-container">
                                      <div className="flex flex-1 items-center justify-center">
                                        <Button
                                          onClick={() => handleAddRhyme('top')}
                                          className="h-24 w-24 transform rounded-full bg-gradient-to-r from-orange-400 to-red-400 text-white shadow-lg transition-all duration-300 hover:scale-105 hover:from-orange-500 hover:to-red-500 hover:shadow-xl"
                                        >
                                          <Plus className="h-8 w-8" />
                                        </Button>
                                      </div>
                                    </div>
                                  )}
                                </div>

                                {showBottomContainer && (

                                  <div className="relative flex w-full min-h-0 flex-col rhyme-slot">


                                    {hasBottomRhyme ? (
                                      <div className="relative flex flex-1 min-h-0 flex-col rhyme-slot-wrapper">
                                        <Button
                                          onClick={() => handleAddRhyme('bottom')}
                                          variant="outline"
                                          className="absolute top-4 right-4 z-10 bg-white/90 backdrop-blur px-3 sm:px-4 py-2 text-sm text-gray-700 shadow-md hover:bg-white"
                                        >
                                          <Replace className="w-4 h-4 mr-2" />
                                          Replace
                                        </Button>

                                        <div className={`rhyme-slot-container${hasBottomRhyme ? ' has-svg' : ''}`}>
                                          {isBottomLoading ? (
                                            renderLoadingIndicator(currentPageRhymes.bottom?.name || 'rhyme')
                                          ) : bottomSvgContent.length > 0 ? (
                                            <InlineSvg
                                              markup={currentPageRhymes.bottom?.svgContent || ''}
                                              className="rhyme-svg-content"
                                              sanitize={false}
                                              ariaLabel={`${currentPageRhymes.bottom?.name || 'Rhyme'} illustration`}
                                            />
                                          ) : (
                                            <div className="flex h-full w-full items-center justify-center bg-white/80 text-sm text-gray-500">
                                              SVG preview unavailable
                                            </div>
                                          )}
                                        </div>
                                      </div>
                                    ) : (
                                      <div className="rhyme-slot-container">
                                        <div className="flex flex-1 items-center justify-center">
                                          <Button
                                            onClick={() => handleAddRhyme('bottom')}
                                            className="h-24 w-24 transform rounded-full bg-gradient-to-r from-orange-400 to-red-400 text-white shadow-lg transition-all duration-300 hover:scale-105 hover:from-orange-500 hover:to-red-500 hover:shadow-xl"
                                          >
                                            <Plus className="h-8 w-8" />
                                          </Button>
                                        </div>
                                      </div>
                                    )}
                                  </div>
                                )}
                              </>
                            )}
                          </div>
                        </div>
                      </div>
                    </div>
                  </div>
                </div>
              </div>
            </div>
            <div
              className={`absolute inset-0 z-40 flex transition-opacity duration-300 ease-out ${
                showTreeMenu ? 'pointer-events-auto opacity-100' : 'pointer-events-none opacity-0'
              }`}
            >
              <div
                className={`relative flex h-full w-full max-w-md min-h-0 flex-col overflow-hidden bg-white/95 backdrop-blur shadow-2xl sm:max-w-lg lg:max-w-sm lg:rounded-r-3xl lg:border lg:border-gray-200 transition-transform duration-300 ease-out ${
                  showTreeMenu ? 'translate-x-0' : '-translate-x-full'
                }`}
              >
                <div className="flex-shrink-0 p-4 sm:p-5 lg:p-6">
                  <Button
                    onClick={() => { setShowTreeMenu(false); setCurrentPosition(null); }}
                    variant="outline"
                    className="w-full"
                  >
                    <ChevronLeft className="w-4 h-4 mr-2" />
                    Close Menu
                  </Button>
                </div>
                <div className="flex-1 min-h-0 overflow-hidden px-2 pb-4 sm:px-4">
                  <TreeMenu
                    rhymesData={availableRhymes}
                    reusableRhymes={reusableRhymes}
                    showReusable={showReusable}
                    onRhymeSelect={handleRhymeSelect}
                    onToggleReusable={handleToggleReusable}
                    hideFullPageRhymes={currentPosition === 'bottom'}
                  />
                </div>
              </div>
              <button
                type="button"
                className={`flex-1 bg-black/30 backdrop-blur-sm transition-opacity duration-300 ease-out ${
                  showTreeMenu ? 'opacity-100' : 'opacity-0'
                }`}
                aria-label="Close tree menu overlay"
                onClick={() => { setShowTreeMenu(false); setCurrentPosition(null); }}
              />
            </div>
          </div>
        </div>

        {/* Page Indicators */}
        {totalPages > 1 && (
          <div className="mt-4 flex justify-center space-x-2">
            {Array.from({ length: totalPages }, (_, index) => (
              <button
                key={index}
                onClick={() => handlePageChange(index)}
                className={`h-3 w-3 rounded-full transition-colors duration-200 ${index === currentPageIndex
                    ? 'bg-orange-400'
                    : 'bg-gray-300'
                  }`}
              />
            ))}
          </div>
        )}
      </div>
    </div>
            
  );
};

// Main App Component
function App() {
  const persistedStateRef = useRef(null);
  if (persistedStateRef.current === null) {
    persistedStateRef.current = loadPersistedAppState();
  }

  const persistedState = persistedStateRef.current || {};

  const [school, setSchool] = useState(() => persistedState.school ?? null);
  const [selectedMode, setSelectedMode] = useState(() => persistedState.selectedMode ?? null);
  const [selectedGrade, setSelectedGrade] = useState(() => persistedState.selectedGrade ?? null);
  const [coverDefaults, setCoverDefaults] = useState(() => ({
    ...DEFAULT_COVER_DEFAULTS,
    ...(persistedState.coverDefaults || {})
  }));
  const [gradeCustomNames, setGradeCustomNames] = useState(() => ({
    ...(persistedState.gradeCustomNames || {})
  }));

  useEffect(() => {
    if (!school) {
      clearPersistedAppState();
      return;
    }

    savePersistedAppState({
      school,
      selectedMode,
      selectedGrade,
      coverDefaults,
      gradeCustomNames
    });
  }, [school, selectedMode, selectedGrade, coverDefaults, gradeCustomNames]);

  const clearCoverWorkflowForSchool = useCallback((schoolId) => {
    if (!schoolId) {
      return;
    }

    GRADE_OPTIONS.forEach((option) => {
      clearCoverWorkflowState(schoolId, option.id);
    });
  }, []);

  const handleCoverDefaultsUpdate = useCallback((defaults) => {
    setCoverDefaults({
      schoolLogo: defaults?.schoolLogo || '',
      schoolLogoFileName: defaults?.schoolLogoFileName || '',
      contactNumber: defaults?.contactNumber || '',
      website: defaults?.website || ''
    });
  }, []);

  const handleAuth = (schoolData) => {
    if (school?.school_id && school?.school_id !== schoolData?.school_id) {
      clearCoverWorkflowForSchool(school.school_id);
    }

    setSchool(schoolData);
    setSelectedMode(null);
    setSelectedGrade(null);
    setCoverDefaults({ ...DEFAULT_COVER_DEFAULTS });
    setGradeCustomNames({});
  };

  const handleModeSelect = (mode) => {
    setSelectedMode(mode);
    setSelectedGrade(null);
  };

  const handleGradeSelect = (grade, mode) => {
    if (mode) {
      setSelectedMode(mode);
    }
    setSelectedGrade(grade);
  };

  const handleBackToGrades = () => {
    setSelectedGrade(null);
  };

  const handleBackToModeSelection = () => {
    setSelectedGrade(null);
    setSelectedMode(null);
  };

  const handleLogout = () => {
    const currentSchoolId = school?.school_id;
    if (currentSchoolId) {
      clearCoverWorkflowForSchool(currentSchoolId);
    }
    clearPersistedAppState();
    setSelectedGrade(null);
    setSelectedMode(null);
    setSchool(null);
    setCoverDefaults({ ...DEFAULT_COVER_DEFAULTS });
    setGradeCustomNames({});
  };

  return (
    <div className="App">
      <Toaster position="top-right" />
      <BrowserRouter>
        <Routes>

          <Route path="/" element={
            !school ? (
              <AuthPage onAuth={handleAuth} />
            ) : !selectedMode ? (
              <ModeSelectionPage
                school={school}
                onModeSelect={handleModeSelect}
                onLogout={handleLogout}
              />
            ) : !selectedGrade ? (
              <GradeSelectionPage
                school={school}
                mode={selectedMode}
                onGradeSelect={handleGradeSelect}
                onLogout={handleLogout}
                onBackToMode={handleBackToModeSelection}
                coverDefaults={coverDefaults}
                onUpdateCoverDefaults={handleCoverDefaultsUpdate}
                gradeCustomNames={gradeCustomNames}
              />
            ) : selectedMode === 'rhymes' ? (
              <RhymeSelectionPage
                school={school}
                grade={selectedGrade}
                customGradeName={gradeCustomNames?.[selectedGrade]}
                onBack={handleBackToGrades}
                onLogout={handleLogout}
              />
            ) : selectedMode === 'cover' ? (
              <CoverPageWorkflow
                school={school}
                grade={selectedGrade}
                customGradeName={gradeCustomNames?.[selectedGrade]}
                onBackToGrades={handleBackToGrades}
                onBackToMode={handleBackToModeSelection}
                onLogout={handleLogout}
                coverDefaults={coverDefaults}
              />
            ) : (
              <FeaturePlaceholderPage
                school={school}
                mode={selectedMode}
                grade={selectedGrade}
                onBackToGrades={handleBackToGrades}
                onBackToMode={handleBackToModeSelection}
                onLogout={handleLogout}
              />
            )
          } />
        </Routes>
      </BrowserRouter>
    </div>
  );
}

export default App;<|MERGE_RESOLUTION|>--- conflicted
+++ resolved
@@ -349,10 +349,6 @@
   const handleSaveCoverDefaults = useCallback(
     (event) => {
       event?.preventDefault();
-<<<<<<< HEAD
-=======
-
->>>>>>> 607860a5
       const trimmedContact = coverFormState.contactNumber.trim();
       const trimmedWebsite = coverFormState.website.trim();
 
