import React, { useState, useEffect, useMemo, useCallback } from 'react';
import { BrowserRouter, Routes, Route, useNavigate } from 'react-router-dom';
import axios from 'axios';
import './App.css';

import AdminDashboard from './AdminDashboard';

// Components
import { Button } from './components/ui/button';
import { Input } from './components/ui/input';
import { Card, CardContent, CardHeader, CardTitle } from './components/ui/card';
import { Badge } from './components/ui/badge';
import { Collapsible, CollapsibleContent, CollapsibleTrigger } from './components/ui/collapsible';
import { Separator } from './components/ui/separator';
import { toast } from 'sonner';
import { Toaster } from './components/ui/sonner';
import { Carousel, CarouselContent, CarouselItem } from './components/ui/carousel';

import DocumentPage from './components/DocumentPage.jsx';


// Icons
import { Plus, ChevronDown, ChevronRight, School, Users, BookOpen, Music, ChevronLeft, ChevronUp, Eye } from 'lucide-react';

const BACKEND_URL = process.env.REACT_APP_BACKEND_URL;
const API = `${BACKEND_URL}/api`;

// Authentication Page
const AuthPage = ({ onAuth }) => {
  const [schoolId, setSchoolId] = useState('');
  const [schoolName, setSchoolName] = useState('');
  const [loading, setLoading] = useState(false);

  const handleAuth = async (e) => {
    e.preventDefault();
    if (!schoolId.trim() || !schoolName.trim()) {
      toast.error('Please fill in both School ID and School Name');
      return;
    }

    setLoading(true);
    try {
      const response = await axios.post(`${API}/auth/login`, {
        school_id: schoolId.trim(),
        school_name: schoolName.trim()
      });

      onAuth(response.data);
      toast.success('Successfully logged in!');
    } catch (error) {
      console.error('Auth error:', error);
      toast.error('Failed to authenticate. Please try again.');
    } finally {
      setLoading(false);
    }
  };

  return (
    <div className="min-h-screen bg-gradient-to-br from-amber-50 via-orange-50 to-red-50 flex items-center justify-center p-4">
      <Card className="w-full max-w-md shadow-2xl border-0 bg-white/80 backdrop-blur-sm">
        <CardHeader className="text-center pb-8">
          <div className="w-20 h-20 bg-gradient-to-r from-orange-400 to-red-400 rounded-full flex items-center justify-center mx-auto mb-4">
            <School className="w-10 h-10 text-white" />
          </div>
          <CardTitle className="text-2xl font-bold text-gray-800 mb-2">Rhyme Picker</CardTitle>
          <p className="text-gray-600 text-sm">Select rhymes for your school grades</p>
        </CardHeader>
        <CardContent>
          <form onSubmit={handleAuth} className="space-y-6">
            <div className="space-y-2">
              <label className="text-sm font-medium text-gray-700">School ID</label>
              <Input
                type="text"
                placeholder="Enter your school ID"
                value={schoolId}
                onChange={(e) => setSchoolId(e.target.value)}
                className="h-12 bg-white/70 border-gray-200 focus:border-orange-400 focus:ring-orange-400"
              />
            </div>
            <div className="space-y-2">
              <label className="text-sm font-medium text-gray-700">School Name</label>
              <Input
                type="text"
                placeholder="Enter your school name"
                value={schoolName}
                onChange={(e) => setSchoolName(e.target.value)}
                className="h-12 bg-white/70 border-gray-200 focus:border-orange-400 focus:ring-orange-400"
              />
            </div>
            <Button
              type="submit"
              disabled={loading}
              className="w-full h-12 bg-gradient-to-r from-orange-400 to-red-400 hover:from-orange-500 hover:to-red-500 text-white font-semibold rounded-xl transition-all duration-300 transform hover:scale-105"
            >
              {loading ? 'Authenticating...' : 'Enter School'}
            </Button>
          </form>
        </CardContent>
      </Card>
    </div>
  );
};

// Grade Selection Page
const GradeSelectionPage = ({ school, onGradeSelect, onLogout }) => {
  const [gradeStatus, setGradeStatus] = useState([]);
  const [loading, setLoading] = useState(true);
  const navigate = useNavigate();

  const grades = [
    { id: 'nursery', name: 'Nursery', color: 'from-pink-400 to-rose-400', icon: '🌸' },
    { id: 'lkg', name: 'LKG', color: 'from-blue-400 to-cyan-400', icon: '🎈' },
    { id: 'ukg', name: 'UKG', color: 'from-green-400 to-emerald-400', icon: '🌟' },
    { id: 'playgroup', name: 'Playgroup', color: 'from-purple-400 to-indigo-400', icon: '🎨' }
  ];

  useEffect(() => {
    fetchGradeStatus();
  }, []);

  const fetchGradeStatus = async () => {
    try {
      const response = await axios.get(`${API}/rhymes/status/${school.school_id}`);
      setGradeStatus(response.data);
    } catch (error) {
      console.error('Error fetching grade status:', error);
      toast.error('Failed to load grade status');
    } finally {
      setLoading(false);
    }
  };

  const getGradeStatusInfo = (gradeId) => {
    const status = gradeStatus.find(s => s.grade === gradeId);
    return status ? `${status.selected_count} of 25` : '0 of 25';
  };

  if (loading) {
    return (
      <div className="min-h-screen bg-gradient-to-br from-amber-50 via-orange-50 to-red-50 flex items-center justify-center">
        <div className="text-center">
          <div className="w-16 h-16 border-4 border-orange-400 border-t-transparent rounded-full animate-spin mx-auto mb-4"></div>
          <p className="text-gray-600">Loading grade information...</p>
        </div>
      </div>
    );
  }

  const handleLogoutClick = () => {
    if (typeof onLogout === 'function') {
      onLogout();
    }
    navigate('/');
  };

  return (
    <div className="min-h-screen bg-gradient-to-br from-amber-50 via-orange-50 to-red-50 p-6">
      <div className="max-w-4xl mx-auto">
        <div className="flex flex-col gap-4 md:flex-row md:items-center md:justify-between mb-8 text-center md:text-left">
          <div>
            <h1 className="text-3xl font-bold text-gray-800 mb-2">{school.school_name}</h1>
            <p className="text-gray-600">School ID: {school.school_id}</p>
          </div>
          <Button
            onClick={handleLogoutClick}
            variant="outline"
            className="bg-white/80 hover:bg-white border-gray-200"
          >
            Logout
          </Button>
        </div>

        <div className="grid grid-cols-1 md:grid-cols-2 lg:grid-cols-4 gap-6">
          {grades.map((grade) => (
            <Card
              key={grade.id}
              className="group cursor-pointer transition-all duration-300 hover:scale-105 hover:shadow-2xl border-0 bg-white/80 backdrop-blur-sm"
              onClick={() => onGradeSelect(grade.id)}
            >
              <CardContent className="p-6 text-center">
                <div className={`w-16 h-16 bg-gradient-to-r ${grade.color} rounded-full flex items-center justify-center mx-auto mb-4 group-hover:scale-110 transition-transform duration-300`}>
                  <span className="text-2xl">{grade.icon}</span>
                </div>
                <h3 className="text-xl font-bold text-gray-800 mb-2">{grade.name}</h3>
                <Badge variant="secondary" className="mb-4">
                  {getGradeStatusInfo(grade.id)} Rhymes Selected
                </Badge>
                <Button
                  className={`w-full bg-gradient-to-r ${grade.color} hover:opacity-90 text-white font-semibold rounded-xl transition-all duration-300`}
                >
                  Select Rhymes
                </Button>
              </CardContent>
            </Card>
          ))}
        </div>
      </div>
    </div>
  );
};

// Tree Menu Component
const TreeMenu = ({ rhymesData, onRhymeSelect, showReusable, reusableRhymes, onToggleReusable, hideFullPageRhymes }) => {
  const [expandedGroups, setExpandedGroups] = useState({});

  const toggleGroup = (pageKey) => {
    setExpandedGroups(prev => ({
      ...prev,
      [pageKey]: !prev[pageKey]
    }));
  };

  const currentRhymes = showReusable ? reusableRhymes : rhymesData;

  // Filter out 1.0 page rhymes if hideFullPageRhymes is true
  const filteredRhymes = hideFullPageRhymes
    ? Object.fromEntries(
      Object.entries(currentRhymes).filter(([pageKey]) => parseFloat(pageKey) !== 1.0)
    )
    : currentRhymes;

  if (!filteredRhymes || Object.keys(filteredRhymes).length === 0) {
    return (
      <div className="p-4 text-center text-gray-500">
        <Music className="w-12 h-12 mx-auto mb-2 opacity-50" />
        <p>{showReusable ? 'No reusable rhymes available' : 'No rhymes available'}</p>
      </div>
    );
  }

  return (
    <div className="h-full overflow-y-auto bg-white/50 backdrop-blur-sm rounded-lg border border-gray-200">
      <div className="p-4 border-b bg-white/80">
        <div className="flex items-center justify-between mb-2">
          <h3 className="font-semibold text-gray-800 flex items-center gap-2">
            <BookOpen className="w-5 h-5" />
            {showReusable ? 'Reusable Rhymes' : 'Available Rhymes'}
          </h3>
          <Button
            onClick={onToggleReusable}
            variant="outline"
            size="sm"
            className="text-xs"
          >
            <Eye className="w-3 h-3 mr-1" />
            {showReusable ? 'Show Available' : 'Show Reusable'}
          </Button>
        </div>
      </div>

      <div className="p-2">
        {Object.entries(filteredRhymes).map(([pageKey, rhymes]) => {
          if (!rhymes || rhymes.length === 0) return null;

          return (
            <Collapsible key={pageKey} open={expandedGroups[pageKey]} onOpenChange={() => toggleGroup(pageKey)}>
              <CollapsibleTrigger className="flex items-center justify-between w-full p-3 text-left hover:bg-white/50 rounded-lg transition-colors duration-200">
                <span className="font-medium text-gray-700 flex items-center gap-2">
                  <div className="w-6 h-6 bg-gradient-to-r from-orange-400 to-red-400 rounded-full flex items-center justify-center text-white text-xs font-bold">
                    {pageKey}
                  </div>
                  {pageKey} Page{parseFloat(pageKey) !== 1 ? 's' : ''} ({rhymes.length})
                </span>
                {expandedGroups[pageKey] ?
                  <ChevronDown className="w-4 h-4 text-gray-500" /> :
                  <ChevronRight className="w-4 h-4 text-gray-500" />
                }
              </CollapsibleTrigger>
              <CollapsibleContent className="pl-4">
                <div className="space-y-1 mt-2">
                  {rhymes.map((rhyme) => (
                    <div
                      key={rhyme.code}
                      className="group flex items-center gap-3 rounded-lg border border-transparent bg-white/50 p-3 transition-all duration-200 hover:border-orange-200 hover:bg-white/80"
                    >
                      <div className="flex-1">
                        <p className="font-medium text-gray-800 transition-colors duration-200 group-hover:text-orange-600">
                          {rhyme.name}
                        </p>
                        <p className="mt-1 text-xs text-gray-500">
                          Code: {rhyme.code} • {rhyme.personalized === "Yes" ? "Personalized" : "Standard"}
                          {rhyme.used_in_grades && (
                            <span className="ml-2 text-blue-600">
                              (Used in: {rhyme.used_in_grades.join(', ')})
                            </span>
                          )}
                        </p>
                      </div>
                      <button
                        type="button"
                        onClick={() => onRhymeSelect(rhyme)}
                        className="inline-flex h-7 w-7 items-center justify-center rounded-full border border-orange-200 bg-white text-sm font-semibold text-orange-600 transition-colors duration-200 hover:bg-orange-50 hover:text-orange-700 focus:outline-none focus:ring-2 focus:ring-orange-300 focus:ring-offset-1"
                        aria-label={`Add ${rhyme.name}`}
                      >
                        +
                      </button>
                    </div>
                  ))}
                </div>
              </CollapsibleContent>
            </Collapsible>
          );
        })}
      </div>
    </div>
  );
};

// Main Rhyme Selection Interface
const RhymeSelectionPage = ({ school, grade, onBack, onLogout }) => {
  const [availableRhymes, setAvailableRhymes] = useState({});
  const [reusableRhymes, setReusableRhymes] = useState({});
  const [selectedRhymes, setSelectedRhymes] = useState([]);
  const [currentPageIndex, setCurrentPageIndex] = useState(0);
  const [carouselApi, setCarouselApi] = useState(null);
  const [showTreeMenu, setShowTreeMenu] = useState(false);
  const treeMenuVisibilityClass = showTreeMenu
    ? 'translate-x-0 opacity-100 pointer-events-auto'
    : '-translate-x-full opacity-0 pointer-events-none';
  const layoutGridClass = 'lg:grid-cols-[minmax(0,1fr)]';
  const mainColumnClasses = 'flex w-full flex-col items-center';
  const [showReusable, setShowReusable] = useState(false);
  const [currentPosition, setCurrentPosition] = useState(null);
  const [loading, setLoading] = useState(true);
  const [isRefreshingRhymes, setIsRefreshingRhymes] = useState(false);
  const navigate = useNavigate();

  const emptySlotButtonClasses =
    'group relative flex h-full w-full items-center justify-center bg-white p-0 focus-visible:outline focus-visible:outline-2 focus-visible:outline-offset-2 focus-visible:outline-orange-400';
  const filledSlotButtonClasses =
    'relative flex h-full w-full items-center justify-center overflow-hidden bg-white p-0 focus-visible:outline focus-visible:outline-2 focus-visible:outline-offset-2 focus-visible:outline-orange-400';
  const emptySlotIconClasses = 'h-10 w-10';

  const MAX_RHYMES_PER_GRADE = 25;

  const getSessionStorageKey = useCallback((gradeId) => `rhymeSelections:${gradeId}`, []);

  const loadSelectionsFromSession = useCallback((gradeId) => {
    if (typeof window === 'undefined' || !window.sessionStorage) {
      return null;
    }

    try {
      const storedValue = window.sessionStorage.getItem(getSessionStorageKey(gradeId));
      if (!storedValue) {
        return null;
      }

      const parsed = JSON.parse(storedValue);
      return Array.isArray(parsed) ? parsed : null;
    } catch (error) {
      console.error('Failed to load rhyme selections from session storage:', error);
      return null;
    }
  }, [getSessionStorageKey]);

  const saveSelectionsToSession = useCallback((gradeId, selections) => {
    if (typeof window === 'undefined' || !window.sessionStorage) {
      return;
    }

    try {
      const key = getSessionStorageKey(gradeId);

      if (!Array.isArray(selections) || selections.length === 0) {
        window.sessionStorage.removeItem(key);
        return;
      }

      window.sessionStorage.setItem(key, JSON.stringify(selections));
    } catch (error) {
      console.error('Failed to save rhyme selections to session storage:', error);
    }
  }, [getSessionStorageKey]);

  useEffect(() => {
    fetchAvailableRhymes();
    fetchReusableRhymes();
    fetchSelectedRhymes();
  }, []);

  const computePageUsage = (rhymesList = selectedRhymes) => {
    const usageMap = new Map();
    let highestIndex = -1;
    let lowestIndex = Number.POSITIVE_INFINITY;

    if (Array.isArray(rhymesList)) {
      rhymesList.forEach((selection) => {
        if (!selection) return;
        const numericIndex = Number(selection?.page_index);
        if (!Number.isFinite(numericIndex) || numericIndex < 0) {
          return;
        }

        const pageIndex = numericIndex;
        const pagesValue = parsePagesValue(selection?.pages);
        const entry = usageMap.get(pageIndex) || { top: false, bottom: false };

        if (pagesValue === 0.5) {
          const slot = normalizeSlot(selection?.position, 'top') || 'top';
          entry[slot] = true;
        } else {
          entry.top = true;
          entry.bottom = true;
        }

        usageMap.set(pageIndex, entry);
        highestIndex = Math.max(highestIndex, pageIndex);
        lowestIndex = Math.min(lowestIndex, pageIndex);
      });
    }

    return {
      usageMap,
      highestIndex,
      lowestIndex: lowestIndex === Number.POSITIVE_INFINITY ? -1 : lowestIndex
    };
  };

  const computeNextAvailablePageInfoFromUsage = ({ usageMap, highestIndex }) => {
    for (let index = 0; index < MAX_RHYMES_PER_GRADE; index += 1) {
      const entry = usageMap.get(index);
      if (!entry) {
        return { index, hasCapacity: true, highestIndex };
      }
      if (!entry.top || !entry.bottom) {
        return { index, hasCapacity: true, highestIndex };
      }
    }

    const fallbackIndex = highestIndex < 0 ? 0 : Math.min(highestIndex, MAX_RHYMES_PER_GRADE - 1);
    return { index: fallbackIndex, hasCapacity: false, highestIndex };
  };

  const computeNextAvailablePageInfo = (rhymesList = selectedRhymes) => {
    const usage = computePageUsage(rhymesList);
    const info = computeNextAvailablePageInfoFromUsage(usage);
    return {
      ...info,
      lowestIndex: usage.lowestIndex
    };
  };

  const fetchAvailableRhymes = async () => {
    try {
      const response = await axios.get(`${API}/rhymes/available/${school.school_id}/${grade}`);
      setAvailableRhymes(response.data);
    } catch (error) {
      console.error('Error fetching available rhymes:', error);
    }
  };

  const fetchReusableRhymes = async () => {
    try {
      const response = await axios.get(`${API}/rhymes/selected/other-grades/${school.school_id}/${grade}`);
      setReusableRhymes(response.data);
    } catch (error) {
      console.error('Error fetching reusable rhymes:', error);
    }
  };

  const fetchSelectedRhymes = async () => {
    const storedSelections = loadSelectionsFromSession(grade);
    if (storedSelections && storedSelections.length > 0) {
      setSelectedRhymes(storedSelections);
    }

    try {
      const response = await axios.get(`${API}/rhymes/selected/${school.school_id}`);
      const gradeSelections = response.data[grade] || [];

      const rhymesWithSvg = await Promise.all(
        gradeSelections.map(async (rhyme) => {
          try {
            const svgResponse = await axios.get(`${API}/rhymes/svg/${rhyme.code}`);
            return { ...rhyme, position: rhyme.position || null, svgContent: svgResponse.data };
          } catch (error) {
            return { ...rhyme, position: rhyme.position || null, svgContent: null };
          }
        })
      );

      const sortedSelections = sortSelections(rhymesWithSvg);
      const usage = computePageUsage(sortedSelections);
      const nextInfo = computeNextAvailablePageInfoFromUsage(usage);
      const hasExistingSelections = Array.isArray(sortedSelections) && sortedSelections.length > 0;
      const initialIndex = hasExistingSelections && Number.isFinite(usage.lowestIndex) && usage.lowestIndex >= 0
        ? usage.lowestIndex
        : (Number.isFinite(nextInfo.index) ? nextInfo.index : 0);

      setSelectedRhymes(sortedSelections);
      saveSelectionsToSession(grade, sortedSelections);
      setCurrentPageIndex(initialIndex);
    } catch (error) {
      console.error('Error fetching selected rhymes:', error);
    } finally {
      setLoading(false);
    }
  };

  const handleAddRhyme = (position) => {
    setCurrentPosition(position);
    setShowTreeMenu(true);
    setShowReusable(false);
  };

  const normalizeSlot = (value, fallback = '') => {
    if (value === null || value === undefined) return fallback;
    const normalized = value.toString().trim().toLowerCase();
    return normalized === 'top' || normalized === 'bottom' ? normalized : fallback;
  };

  const parsePagesValue = (pagesValue) => {
    if (typeof pagesValue === 'number') {
      return Number.isFinite(pagesValue) ? pagesValue : null;
    }
    if (typeof pagesValue === 'string') {
      const trimmed = pagesValue.trim();
      if (trimmed === '') {
        return null;
      }
      const parsed = Number(trimmed);
      return Number.isFinite(parsed) ? parsed : null;
    }
    return null;
  };

  const sortSelections = (selections) => {
    if (!Array.isArray(selections)) {
      return [];
    }

    const getPositionWeight = (selection) => {
      const normalized = normalizeSlot(selection?.position, 'top');
      return normalized === 'bottom' ? 1 : 0;
    };

    return [...selections].sort((a, b) => {
      const indexA = Number(a?.page_index ?? 0);
      const indexB = Number(b?.page_index ?? 0);

      if (indexA !== indexB) {
        return indexA - indexB;
      }

      return getPositionWeight(a) - getPositionWeight(b);
    });
  };

  const computeRemovalsForSelection = ({ selections, pageIndex, normalizedPosition, newPages }) => {
    if (!Array.isArray(selections) || selections.length === 0) {
      return [];
    }

    return selections.filter(existing => {
      if (!existing) return false;
      if (Number(existing.page_index) !== Number(pageIndex)) {
        return false;
      }

      const existingPages = parsePagesValue(existing.pages) ?? 1;

      if (newPages > 0.5) {
        return true;
      }

      if (existingPages > 0.5) {
        return true;
      }

      const existingPosition = normalizeSlot(existing.position, 'top');

      if (existingPosition) {
        return existingPosition === normalizedPosition;
      }

      return normalizedPosition === 'top';
    });
  };

  const handleRhymeSelect = async (rhyme) => {
    const previousSelections = Array.isArray(selectedRhymes) ? [...selectedRhymes] : [];

    try {
      const pageIndex = currentPageIndex;
      const pagesValue = parsePagesValue(rhyme?.pages) ?? 1;
      const normalizedPosition = pagesValue === 0.5
        ? normalizeSlot(currentPosition, 'top') || 'top'
        : 'top';

      const removals = computeRemovalsForSelection({
        selections: previousSelections,
        pageIndex,
        normalizedPosition,
        newPages: pagesValue
      });

      const filtered = previousSelections.filter(existing => !removals.includes(existing));

      const baseRhyme = {
        page_index: pageIndex,
        code: rhyme.code,
        name: rhyme.name,
        pages: rhyme.pages,
        svgContent: null,
        position: normalizedPosition
      };

      const previewSelections = sortSelections([...filtered, baseRhyme]);
      const totalSelected = previewSelections.length;
      const isReplacement = removals.length > 0;

      if (!isReplacement && totalSelected > MAX_RHYMES_PER_GRADE) {
        toast.error('Max of 25 rhymes per grade');
        setShowTreeMenu(false);
        setCurrentPosition(null);
        return;
      }

      const selectionPromise = axios.post(`${API}/rhymes/select`, {
        school_id: school.school_id,
        grade: grade,
        page_index: pageIndex,
        rhyme_code: rhyme.code,
        position: normalizedPosition
      });

      const svgPromise = axios.get(`${API}/rhymes/svg/${rhyme.code}`);

      const [, svgResponse] = await Promise.all([selectionPromise, svgPromise]);
      const svgContent = svgResponse.data;

      const nextArray = sortSelections([
        ...filtered,
        {
          ...baseRhyme,
          svgContent
        }
      ]);

      setSelectedRhymes(nextArray);
      saveSelectionsToSession(grade, nextArray);

      const nextInfo = computeNextAvailablePageInfo(nextArray);

      if (isReplacement) {
        setCurrentPageIndex(pageIndex);
      } else {
        setTimeout(() => {
          setCurrentPageIndex(nextInfo.index);
        }, 400);
      }

      setShowTreeMenu(false);
      setCurrentPosition(null);

      setIsRefreshingRhymes(true);
      try {
        await Promise.all([
          fetchAvailableRhymes(),
          fetchReusableRhymes()
        ]);
      } finally {
        setIsRefreshingRhymes(false);
      }
    } catch (error) {
      console.error('Error selecting rhyme:', error);
      setSelectedRhymes(previousSelections);
      saveSelectionsToSession(grade, previousSelections);
      setShowTreeMenu(false);
      setCurrentPosition(null);
      setIsRefreshingRhymes(false);
    }
  };

  const resolveRhymePosition = (rhyme, {
    explicitPosition,
    rhymesForContext
  } = {}) => {
    const normalizedExplicit = normalizeSlot(explicitPosition);
    if (normalizedExplicit) {
      return normalizedExplicit;
    }

    const normalizedFromRhyme = normalizeSlot(rhyme?.position);
    if (normalizedFromRhyme) {
      return normalizedFromRhyme;
    }

    const pages = parsePagesValue(rhyme?.pages);
    if (pages === 1 || pages === 1.0) {
      return 'top';
    }

    if (pages === 0.5) {
      const pageIndex = Number(rhyme?.page_index);
      const normalizedPageIndex = Number.isFinite(pageIndex)
        ? pageIndex
        : Number(currentPageIndex);
      const contextRhymes = Array.isArray(rhymesForContext) ? rhymesForContext : selectedRhymes;
      const halfPageRhymes = (contextRhymes || []).filter((r) => {
        if (!r) return false;
        if (Number(r.page_index) !== normalizedPageIndex) return false;
        return parsePagesValue(r.pages) === 0.5;
      });

      if (halfPageRhymes.length === 1) {
        return 'top';
      }

      const matchIndex = halfPageRhymes.findIndex((r) => r?.code === rhyme?.code);
      if (matchIndex === 0) {
        return 'top';
      }
      if (matchIndex === 1) {
        return 'bottom';
      }

      if (matchIndex > 1) {
        return 'bottom';
      }
    }

    return 'top';
  };

  const handleRemoveRhyme = async (rhyme, explicitPosition, pageIndexOverride) => {
    if (!rhyme || !rhyme.code) {
      console.error("handleRemoveRhyme: missing rhyme or code", rhyme);
      return;
    }

    const normalizedOverride = Number(pageIndexOverride);
    const targetPageIndex = Number.isFinite(normalizedOverride)
      ? normalizedOverride
      : currentPageIndex;
    const position = resolveRhymePosition(rhyme, { explicitPosition });

    console.log("→ Deleting rhyme (request):", {
      code: rhyme.code,
      position,
      pageIndex: targetPageIndex,
      grade
    });

    try {
      const res = await axios.delete(
        `/api/rhymes/remove/${school.school_id}/${grade}/${targetPageIndex}/${position}`
      );
      console.log("← Delete response:", res.data);

      setSelectedRhymes(prev => {
        const prevArray = Array.isArray(prev) ? prev : [];
        const filteredSelections = prevArray.filter(r => {
          if (Number(r.page_index) !== Number(targetPageIndex)) return true;
          if (r.code !== rhyme.code) return true;
          const candidatePosition = resolveRhymePosition(r, {
            rhymesForContext: prevArray
          });
          return candidatePosition !== position;
        });

        saveSelectionsToSession(grade, filteredSelections);
        return filteredSelections;
      });
      setCurrentPageIndex(targetPageIndex);
      setIsRefreshingRhymes(true);
      try {
        await Promise.all([
          fetchAvailableRhymes(),
          fetchReusableRhymes()
        ]);
      } finally {
        setIsRefreshingRhymes(false);
      }
    } catch (err) {
      console.error("Delete failed:", err.response?.data || err.message);
      setIsRefreshingRhymes(false);
    }
  };

  const handleToggleReusable = () => {
    setShowReusable(!showReusable);
  };

  const pageUsage = useMemo(() => computePageUsage(selectedRhymes), [selectedRhymes]);
  const nextPageInfo = useMemo(() => computeNextAvailablePageInfoFromUsage(pageUsage), [pageUsage]);
  const nextAvailablePageIndex = nextPageInfo.index;
  const hasNextPageCapacity = nextPageInfo.hasCapacity;
  const highestFilledIndex = nextPageInfo.highestIndex;

  // Calculate total pages
  const calculateTotalPages = () => {
    const normalizedHighest = Number.isFinite(highestFilledIndex) ? highestFilledIndex : -1;
    const normalizedNext = Number.isFinite(nextAvailablePageIndex) ? nextAvailablePageIndex : 0;
    const normalizedCurrent = Number.isFinite(currentPageIndex) ? currentPageIndex : 0;

    const candidates = [normalizedHighest, normalizedNext, normalizedCurrent]
      .filter(index => Number.isFinite(index) && index >= 0);

    const maxIndex = candidates.length > 0 ? Math.max(...candidates) : 0;

    return Math.min(maxIndex + 1, MAX_RHYMES_PER_GRADE);
  };

  useEffect(() => {
    const normalizedHighest = Number.isFinite(highestFilledIndex) ? highestFilledIndex : -1;
    const normalizedNext = Number.isFinite(nextAvailablePageIndex) ? nextAvailablePageIndex : 0;
    const normalizedCurrent = Number.isFinite(currentPageIndex) ? currentPageIndex : 0;

    const candidates = [normalizedHighest, normalizedNext, normalizedCurrent]
      .filter(index => Number.isFinite(index) && index >= 0);

    const maxIndex = candidates.length > 0 ? Math.max(...candidates) : 0;
    const total = Math.min(maxIndex + 1, MAX_RHYMES_PER_GRADE);

    if (total <= 0) {
      if (currentPageIndex !== 0) {
        setCurrentPageIndex(0);
      }
      return;
    }

    const maxAllowed = total - 1;
    if (currentPageIndex > maxAllowed) {
      setCurrentPageIndex(Math.max(0, maxAllowed));
    }
  }, [highestFilledIndex, nextAvailablePageIndex, currentPageIndex]);

  const getPageRhymes = useCallback((pageIndex) => {
    const pageRhymes = { top: null, bottom: null };

    if (!Array.isArray(selectedRhymes) || selectedRhymes.length === 0) return pageRhymes;

    for (const r of selectedRhymes) {
      if (!r) continue;
      if (Number(r.page_index) !== Number(pageIndex)) continue;
      const pages = parsePagesValue(r.pages);
      if (pages === 1) {
        pageRhymes.top = r;
        pageRhymes.bottom = null;
        return pageRhymes;
      }
    }

    for (const r of selectedRhymes) {
      if (!r) continue;
      if (Number(r.page_index) !== Number(pageIndex)) continue;
      const pages = parsePagesValue(r.pages);
      if (pages === 0.5) {
        const pos = normalizeSlot(r.position, 'top') || 'top';
        if (pos === 'top') pageRhymes.top = r;
        else if (pos === 'bottom') pageRhymes.bottom = r;
      }
    }

    return pageRhymes;
  }, [selectedRhymes]);

  const totalPages = calculateTotalPages();
  const displayTotalPages = Math.max(totalPages, 1);

  const handlePageChange = useCallback((newPageIndex) => {
    const maxIndex = Math.max(0, totalPages - 1);
    const clampedIndex = Math.max(0, Math.min(newPageIndex, maxIndex));

    if (carouselApi) {
      carouselApi.scrollTo(clampedIndex);
    } else {
      setCurrentPageIndex(clampedIndex);
    }
  }, [carouselApi, totalPages]);

  useEffect(() => {
    if (!carouselApi) return;

    const handleSelect = () => {
      const newIndex = carouselApi.selectedScrollSnap();
      setCurrentPageIndex(prevIndex => (prevIndex !== newIndex ? newIndex : prevIndex));
    };

    carouselApi.on('select', handleSelect);
    carouselApi.on('reInit', handleSelect);

    return () => {
      carouselApi.off('select', handleSelect);
      carouselApi.off('reInit', handleSelect);
    };
  }, [carouselApi]);

  useEffect(() => {
    if (!carouselApi) return;

    const maxIndex = Math.max(0, totalPages - 1);
    const clampedIndex = Math.max(0, Math.min(currentPageIndex, maxIndex));
    const selectedSnap = carouselApi.selectedScrollSnap();

    if (selectedSnap !== clampedIndex) {
      carouselApi.scrollTo(clampedIndex);
    }
  }, [carouselApi, currentPageIndex, totalPages]);

  if (loading) {
    return (
      <div className="min-h-screen bg-gray-50 flex items-center justify-center">
        <div className="text-center">
          <div className="w-16 h-16 border-4 border-orange-400 border-t-transparent rounded-full animate-spin mx-auto mb-4"></div>
          <p className="text-gray-600">Loading rhyme data...</p>
        </div>
      </div>
    );
  }

  return (
    <div className="min-h-screen bg-gray-50">
      <div className="mx-auto flex min-h-screen max-w-7xl flex-col items-stretch justify-start px-4 pt-2 pb-4 sm:px-6">
        {/* Header */}
        <div className="mb-6 flex flex-shrink-0 flex-col gap-4 md:flex-row md:items-center md:justify-between">
          <div>
            <h1 className="text-2xl font-bold text-gray-900 capitalize">{grade} Grade - Rhyme Selection</h1>
            <p className="text-gray-600">{school.school_name} ({school.school_id})</p>
          </div>
          <div className="flex items-center gap-2">
            <Button
              onClick={onBack}
              variant="outline"
              className="bg-white/80 hover:bg-white border-gray-200 text-gray-900"
            >
              Back to Grades
            </Button>
            <Button
              onClick={() => {
                if (typeof onLogout === 'function') {
                  onLogout();
                }
                navigate('/');
              }}
              variant="outline"
              className="bg-white/80 hover:bg-white border-gray-200 text-red-600 hover:text-red-700"
            >
              Logout
            </Button>
          </div>
        </div>

        {/* Main Content */}
        <div className="flex-1 overflow-hidden">
          <div className={`relative grid h-full grid-cols-1 gap-6 ${layoutGridClass}`}>

            {/* Tree Menu */}
            <div
              className={`absolute inset-y-0 left-0 z-30 flex h-full min-h-0 w-72 max-w-full transform flex-col overflow-hidden bg-white shadow-xl transition-transform transition-opacity duration-300 ease-in-out ${treeMenuVisibilityClass} lg:w-80`}
            >
              <div className="mb-4 flex-shrink-0 lg:hidden">
                <Button
                  onClick={() => { setShowTreeMenu(false); setCurrentPosition(null); }}
                  variant="outline"
                  className="w-full mb-2"
                >
                  <ChevronLeft className="w-4 h-4 mr-2" />
                  Close Menu
                </Button>
              </div>
              <div className="flex-1 min-h-0 overflow-hidden">
                <div className="h-full max-h-[calc(100vh-9rem)] overflow-y-auto pr-1">
                  <TreeMenu
                    rhymesData={availableRhymes}
                    reusableRhymes={reusableRhymes}
                    showReusable={showReusable}
                    onRhymeSelect={handleRhymeSelect}
                    onToggleReusable={handleToggleReusable}
                    hideFullPageRhymes={currentPosition === 'bottom'}
                  />
                </div>
              </div>
            </div>

            {/* Dual Container Interface */}
            <div
<<<<<<< HEAD
              className="min-h-0 flex w-full flex-col items-center"
=======
              className="min-h-0 mx-auto flex w-full max-w-4xl flex-col items-center"
>>>>>>> 967e415b
            >
                <div className={mainColumnClasses}>

                {/* Navigation Controls */}
                <div className="w-[210mm] flex-shrink-0">
                  <div className="flex items-center justify-between">
                    <Button
                      onClick={() => handlePageChange(Math.max(0, currentPageIndex - 1))}
                      disabled={currentPageIndex === 0}
                      variant="outline"
                      size="sm"
                    >
                      <ChevronLeft className="w-4 h-4 mr-1" />
                      Previous
                    </Button>

                    <div className="text-sm text-gray-300 font-medium">
                      Page {currentPageIndex + 1} of {displayTotalPages}
                    </div>

                    <Button
                      onClick={() => handlePageChange(Math.min(displayTotalPages - 1, currentPageIndex + 1))}
                      disabled={currentPageIndex >= displayTotalPages - 1}
                      variant="outline"
                      size="sm"
                    >
                      Next
                      <ChevronRight className="w-4 h-4 ml-1" />
                    </Button>
                  </div>
                  {isRefreshingRhymes && (
                    <div
                      className="flex items-center justify-center gap-2 text-xs font-medium text-orange-500"
                      role="status"
                      aria-live="polite"
                    >
                      <span
                        className="h-3 w-3 rounded-full border-2 border-orange-400 border-t-transparent animate-spin"
                        aria-hidden="true"
                      />
                      <span>Refreshing rhyme lists…</span>
                    </div>
                  )}
                </div>

                <div className="flex-1 min-h-0 flex flex-col">
<<<<<<< HEAD
                  <div className="flex-1 min-h-0">
                    <div className="flex h-full w-full justify-center">
                      <Carousel
                        className="mx-auto w-[210mm]"
                        opts={{
                          align: 'center',
                          containScroll: 'trimSnaps',
                          draggable: false,
                          dragFree: false,
                        }}
                        setApi={setCarouselApi}
                      >
                        <CarouselContent hasSpacing={false} className="flex h-full w-full">
                          {Array.from({ length: displayTotalPages }, (_, pageIndex) => {
                            const pageRhymes = getPageRhymes(pageIndex);
                            const topRhyme = pageRhymes.top;
                            const bottomRhyme = pageRhymes.bottom;
                            const hasTopRhyme = topRhyme !== null;
                            const hasBottomRhyme = bottomRhyme !== null;
                            const isTopFullPage = hasTopRhyme && parsePagesValue(topRhyme.pages) === 1;
                            const showBottomContainer = !isTopFullPage;

                            const openSlot = (position) => {
                              if (pageIndex !== currentPageIndex) {
                                handlePageChange(pageIndex);
                              }
                              handleAddRhyme(position);
                            };

                            const renderSvgSlot = (rhyme, position) => {
=======
                  <div className="flex-1 min-h-0 pb-6">
                    <div className="flex h-full w-full justify-center">
                      <div className="relative mx-auto flex h-full w-full max-w-5xl justify-center rounded-[36px] bg-white p-4 shadow-xl sm:p-6">
                        <Carousel
                          className="flex h-full w-full justify-center"
                          opts={{
                            align: 'center',
                            containScroll: 'trimSnaps',
                            draggable: false,
                            dragFree: false,
                          }}
                          setApi={setCarouselApi}
                        >
                          <CarouselContent className="ml-0 flex h-full w-full">
                            {Array.from({ length: displayTotalPages }, (_, pageIndex) => {
                              const pageRhymes = getPageRhymes(pageIndex);
                              const topRhyme = pageRhymes.top;
                              const bottomRhyme = pageRhymes.bottom;
                              const hasTopRhyme = topRhyme !== null;
                              const hasBottomRhyme = bottomRhyme !== null;
                              const isTopFullPage = hasTopRhyme && parsePagesValue(topRhyme.pages) === 1;
                              const showBottomContainer = !isTopFullPage;

                              const openSlot = (position) => {
                                if (pageIndex !== currentPageIndex) {
                                  handlePageChange(pageIndex);
                                }
                                handleAddRhyme(position);
                              };


                              const renderSvgSlot = (rhyme, position) => {
                                return (
                                  <div className="group relative flex h-full w-full min-h-0 min-w-0 items-center justify-center overflow-hidden bg-white">
                                    <div
                                      dangerouslySetInnerHTML={{ __html: rhyme?.svgContent || '' }}
                                      className="pointer-events-none h-full w-full p-6 [&>svg]:block [&>svg]:h-full [&>svg]:w-full [&>svg]:max-h-full [&>svg]:max-w-full [&>svg]:object-contain [&>svg]:mx-auto"
                                    />
                                    <button
                                      type="button"
                                      onClick={() => openSlot(position)}
                                      className="absolute right-4 top-4 z-10 flex h-10 w-10 items-center justify-center rounded-full bg-white/90 text-orange-500 shadow transition hover:bg-white focus:outline-none focus:ring-2 focus:ring-orange-400 focus:ring-offset-2"
                                      aria-label={`Replace ${position} rhyme`}
                                    >
                                      <Replace className="h-5 w-5" aria-hidden="true" />
                                    </button>
                                  </div>
                                );
                              };

>>>>>>> 967e415b
                              return (
                                <button
                                  type="button"
                                  onClick={() => openSlot(position)}
                                  className={filledSlotButtonClasses}
                                  aria-label={`Change ${position} rhyme`}
                                >
<<<<<<< HEAD
                                  <div
                                    dangerouslySetInnerHTML={{ __html: rhyme?.svgContent || '' }}
                                    className="pointer-events-none flex h-full w-full items-center justify-center [&>svg]:block [&>svg]:h-full [&>svg]:w-full [&>svg]:max-h-full [&>svg]:max-w-full [&>svg]:object-contain"
                                  />
                                </button>
=======
                                  <div className="flex w-full justify-center py-4">
                                    <div className="flex w-full max-w-[520px] flex-col items-center gap-4">
                                      <DocumentPage
                                        showBottom={showBottomContainer}
                                        topSlot={
                                          hasTopRhyme ? (

                                            renderSvgSlot(topRhyme, 'top')

                                          ) : (
                                            <button
                                              type="button"
                                              onClick={() => openSlot('top')}
                                              className={emptySlotButtonClasses}
                                              aria-label="Add rhyme to top slot"
                                            >
                                              <span className="flex h-full w-full items-center justify-center rounded-3xl border-2 border-dashed border-orange-300 bg-white/70 text-orange-500 shadow-inner transition-all duration-300 group-hover:border-orange-400 group-hover:bg-white group-hover:text-orange-600">
                                                <Plus className={emptySlotIconClasses} aria-hidden="true" />
                                              </span>
                                            </button>
                                          )
                                        }
                                        bottomSlot={
                                          showBottomContainer
                                            ? hasBottomRhyme
                                              ? renderSvgSlot(bottomRhyme, 'bottom')

                                          

                                              : (
                                                <button
                                                  type="button"
                                                  onClick={() => openSlot('bottom')}
                                                  className={emptySlotButtonClasses}
                                                  aria-label="Add rhyme to bottom slot"
                                                >
                                                  <span className="flex h-full w-full items-center justify-center rounded-3xl border-2 border-dashed border-orange-300 bg-white/70 text-orange-500 shadow-inner transition-all duration-300 group-hover:border-orange-400 group-hover:bg-white group-hover:text-orange-600">
                                                    <Plus className={emptySlotIconClasses} aria-hidden="true" />
                                                  </span>
                                                </button>
                                              )
                                            : null
                                        }
                                      />



                                    </div>
                                  </div>
                                </CarouselItem>
>>>>>>> 967e415b
                              );
                            };

                            return (
                              <CarouselItem
                                key={pageIndex}
                                hasSpacing={false}
                                className="flex justify-center"
                              >
                                <DocumentPage
                                  className="flex-none"
                                  showBottom={showBottomContainer}
                                  topSlot={
                                    hasTopRhyme ? (
                                      renderSvgSlot(topRhyme, 'top')
                                    ) : (
                                      <button
                                        type="button"
                                        onClick={() => openSlot('top')}
                                        className={emptySlotButtonClasses}
                                        aria-label="Add rhyme to top slot"
                                      >
                                        <span className="flex h-full w-full items-center justify-center border border-dashed border-orange-300 text-orange-500 transition-colors duration-300 group-hover:border-orange-400 group-hover:text-orange-600">
                                          <Plus className={emptySlotIconClasses} aria-hidden="true" />
                                        </span>
                                      </button>
                                    )
                                  }
                                  bottomSlot={
                                    showBottomContainer
                                      ? hasBottomRhyme
                                        ? renderSvgSlot(bottomRhyme, 'bottom')
                                        : (
                                          <button
                                            type="button"
                                            onClick={() => openSlot('bottom')}
                                            className={emptySlotButtonClasses}
                                            aria-label="Add rhyme to bottom slot"
                                          >
                                            <span className="flex h-full w-full items-center justify-center border border-dashed border-orange-300 text-orange-500 transition-colors duration-300 group-hover:border-orange-400 group-hover:text-orange-600">
                                              <Plus className={emptySlotIconClasses} aria-hidden="true" />
                                            </span>
                                          </button>
                                        )
                                      : null
                                  }
                                />
                              </CarouselItem>
                            );
                          })}
                        </CarouselContent>
                      </Carousel>
                    </div>
                  </div>
                </div>
                {/* Page Indicators */}
                {displayTotalPages > 1 && (
                  <div
                    className="mt-6 flex justify-center space-x-2"
                    role="status"
                    aria-live="polite"
                    aria-label={`Page ${currentPageIndex + 1} of ${displayTotalPages}`}
                  >
                    {Array.from({ length: displayTotalPages }, (_, index) => (
                      <span
                        key={index}
                        aria-hidden="true"
                        className={`h-3 w-3 rounded-full transition-colors duration-200 ${index === currentPageIndex
                            ? 'bg-orange-400'
                            : 'bg-gray-300'
                          }`}
                      />
                    ))}
                    <span className="sr-only">
                      Page {currentPageIndex + 1} of {displayTotalPages}
                    </span>
                  </div>
                )}
              </div>
            </div>
          </div>
        </div>

      </div>
    </div>
    
  );
};

// Main App Component
function App() {
  const [school, setSchool] = useState(null);
  const [selectedGrade, setSelectedGrade] = useState(null);

  const handleAuth = (schoolData) => {
    setSchool(schoolData);
  };

  const handleGradeSelect = (grade) => {
    setSelectedGrade(grade);
  };

  const handleBack = () => {
    setSelectedGrade(null);
  };

  const handleLogout = () => {
    setSelectedGrade(null);
    setSchool(null);
  };

  return (
    <div className="App">
      <Toaster position="top-right" />
      <BrowserRouter>
        <Routes>
          <Route path="/admin" element={<AdminDashboard />} />
          <Route path="/" element={
            !school ? (
              <AuthPage onAuth={handleAuth} />
            ) : !selectedGrade ? (
              <GradeSelectionPage
                school={school}
                onGradeSelect={handleGradeSelect}
                onLogout={handleLogout}
              />
            ) : (
              <RhymeSelectionPage
                school={school}
                grade={selectedGrade}
                onBack={handleBack}
                onLogout={handleLogout}
              />
            )
          } />
        </Routes>
      </BrowserRouter>
    </div>
  );
}

export default App;<|MERGE_RESOLUTION|>--- conflicted
+++ resolved
@@ -977,11 +977,11 @@
 
             {/* Dual Container Interface */}
             <div
-<<<<<<< HEAD
-              className="min-h-0 flex w-full flex-col items-center"
-=======
+
+              
+
               className="min-h-0 mx-auto flex w-full max-w-4xl flex-col items-center"
->>>>>>> 967e415b
+
             >
                 <div className={mainColumnClasses}>
 
@@ -1027,39 +1027,7 @@
                   )}
                 </div>
 
-                <div className="flex-1 min-h-0 flex flex-col">
-<<<<<<< HEAD
-                  <div className="flex-1 min-h-0">
-                    <div className="flex h-full w-full justify-center">
-                      <Carousel
-                        className="mx-auto w-[210mm]"
-                        opts={{
-                          align: 'center',
-                          containScroll: 'trimSnaps',
-                          draggable: false,
-                          dragFree: false,
-                        }}
-                        setApi={setCarouselApi}
-                      >
-                        <CarouselContent hasSpacing={false} className="flex h-full w-full">
-                          {Array.from({ length: displayTotalPages }, (_, pageIndex) => {
-                            const pageRhymes = getPageRhymes(pageIndex);
-                            const topRhyme = pageRhymes.top;
-                            const bottomRhyme = pageRhymes.bottom;
-                            const hasTopRhyme = topRhyme !== null;
-                            const hasBottomRhyme = bottomRhyme !== null;
-                            const isTopFullPage = hasTopRhyme && parsePagesValue(topRhyme.pages) === 1;
-                            const showBottomContainer = !isTopFullPage;
-
-                            const openSlot = (position) => {
-                              if (pageIndex !== currentPageIndex) {
-                                handlePageChange(pageIndex);
-                              }
-                              handleAddRhyme(position);
-                            };
-
-                            const renderSvgSlot = (rhyme, position) => {
-=======
+               
                   <div className="flex-1 min-h-0 pb-6">
                     <div className="flex h-full w-full justify-center">
                       <div className="relative mx-auto flex h-full w-full max-w-5xl justify-center rounded-[36px] bg-white p-4 shadow-xl sm:p-6">
@@ -1110,21 +1078,7 @@
                                 );
                               };
 
->>>>>>> 967e415b
-                              return (
-                                <button
-                                  type="button"
-                                  onClick={() => openSlot(position)}
-                                  className={filledSlotButtonClasses}
-                                  aria-label={`Change ${position} rhyme`}
-                                >
-<<<<<<< HEAD
-                                  <div
-                                    dangerouslySetInnerHTML={{ __html: rhyme?.svgContent || '' }}
-                                    className="pointer-events-none flex h-full w-full items-center justify-center [&>svg]:block [&>svg]:h-full [&>svg]:w-full [&>svg]:max-h-full [&>svg]:max-w-full [&>svg]:object-contain"
-                                  />
-                                </button>
-=======
+
                                   <div className="flex w-full justify-center py-4">
                                     <div className="flex w-full max-w-[520px] flex-col items-center gap-4">
                                       <DocumentPage
@@ -1175,7 +1129,7 @@
                                     </div>
                                   </div>
                                 </CarouselItem>
->>>>>>> 967e415b
+
                               );
                             };
 
