--- conflicted
+++ resolved
@@ -106,13 +106,7 @@
         const rectHeightAttr = rect.getAttribute('height');
         const rectWidthValue = Number.parseFloat(rectWidthAttr ?? '');
         const rectHeightValue = Number.parseFloat(rectHeightAttr ?? '');
-<<<<<<< HEAD
-        const rectXAttr = rect.getAttribute('x');
-        const rectYAttr = rect.getAttribute('y');
-        const rectXValue = Number.parseFloat(rectXAttr ?? '');
-        const rectYValue = Number.parseFloat(rectYAttr ?? '');
-=======
->>>>>>> e71d2793
+
 
         const rectWidthMatchesSvg =
           Number.isFinite(widthValue) && Number.isFinite(rectWidthValue) && Math.abs(rectWidthValue - widthValue) < 0.5;
@@ -131,7 +125,7 @@
           !Number.isFinite(rectHeightValue) ||
           rectHeightMatchesSvg;
 
-<<<<<<< HEAD
+
         const rectXNeedsUpdate =
           rectWidthNeedsUpdate && (!rectXAttr || !Number.isFinite(rectXValue) || Math.abs(rectXValue) < 0.5);
         const rectYNeedsUpdate =
@@ -151,14 +145,8 @@
 
         if (rectYNeedsUpdate) {
           rect.setAttribute('y', '0');
-=======
-        if (rectWidthNeedsUpdate) {
-          rect.setAttribute('width', `${targetWidth}`);
-        }
-
-        if (rectHeightNeedsUpdate) {
-          rect.setAttribute('height', `${targetHeight}`);
->>>>>>> e71d2793
+
+     
         }
       });
     }
