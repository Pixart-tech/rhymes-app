import React, { useState, useEffect, useMemo, useCallback } from 'react';
import { BrowserRouter, Routes, Route, useNavigate } from 'react-router-dom';
import axios from 'axios';
import './App.css';

import AdminDashboard from './AdminDashboard';

// Components
import { Button } from './components/ui/button';
import { Input } from './components/ui/input';
import { Card, CardContent, CardHeader, CardTitle } from './components/ui/card';
import { Badge } from './components/ui/badge';
import { Collapsible, CollapsibleContent, CollapsibleTrigger } from './components/ui/collapsible';
import { Separator } from './components/ui/separator';
import { toast } from 'sonner';
import { Toaster } from './components/ui/sonner';
import { Carousel, CarouselContent, CarouselItem } from './components/ui/carousel';

import DocumentPage from './components/DocumentPage.jsx';


// Icons
import { Plus, ChevronDown, ChevronRight, Replace, School, Users, BookOpen, Music, ChevronLeft, ChevronUp, Eye } from 'lucide-react';

const BACKEND_URL = process.env.REACT_APP_BACKEND_URL;
const API = `${BACKEND_URL}/api`;

// Authentication Page
const AuthPage = ({ onAuth }) => {
  const [schoolId, setSchoolId] = useState('');
  const [schoolName, setSchoolName] = useState('');
  const [loading, setLoading] = useState(false);
  const navigate = useNavigate();

  const handleAuth = async (e) => {
    e.preventDefault();
    if (!schoolId.trim() || !schoolName.trim()) {
      toast.error('Please fill in both School ID and School Name');
      return;
    }

    setLoading(true);
    try {
      const response = await axios.post(`${API}/auth/login`, {
        school_id: schoolId.trim(),
        school_name: schoolName.trim()
      });

      onAuth(response.data);
      toast.success('Successfully logged in!');
    } catch (error) {
      console.error('Auth error:', error);
      toast.error('Failed to authenticate. Please try again.');
    } finally {
      setLoading(false);
    }
  };

  return (
    <div className="min-h-screen bg-gradient-to-br from-amber-50 via-orange-50 to-red-50 flex items-center justify-center p-4">
      <Card className="w-full max-w-md shadow-2xl border-0 bg-white/80 backdrop-blur-sm">
        <CardHeader className="text-center pb-8">
          <div className="w-20 h-20 bg-gradient-to-r from-orange-400 to-red-400 rounded-full flex items-center justify-center mx-auto mb-4">
            <School className="w-10 h-10 text-white" />
          </div>
          <CardTitle className="text-2xl font-bold text-gray-800 mb-2">Rhyme Picker</CardTitle>
          <p className="text-gray-600 text-sm">Select rhymes for your school grades</p>
        </CardHeader>
        <CardContent>
          <form onSubmit={handleAuth} className="space-y-6">
            <div className="space-y-2">
              <label className="text-sm font-medium text-gray-700">School ID</label>
              <Input
                type="text"
                placeholder="Enter your school ID"
                value={schoolId}
                onChange={(e) => setSchoolId(e.target.value)}
                className="h-12 bg-white/70 border-gray-200 focus:border-orange-400 focus:ring-orange-400"
              />
            </div>
            <div className="space-y-2">
              <label className="text-sm font-medium text-gray-700">School Name</label>
              <Input
                type="text"
                placeholder="Enter your school name"
                value={schoolName}
                onChange={(e) => setSchoolName(e.target.value)}
                className="h-12 bg-white/70 border-gray-200 focus:border-orange-400 focus:ring-orange-400"
              />
            </div>
            <Button
              type="submit"
              disabled={loading}
              className="w-full h-12 bg-gradient-to-r from-orange-400 to-red-400 hover:from-orange-500 hover:to-red-500 text-white font-semibold rounded-xl transition-all duration-300 transform hover:scale-105"
            >
              {loading ? 'Authenticating...' : 'Enter School'}
            </Button>
            <Button
              type="button"
              variant="outline"
              onClick={() => navigate('/admin')}
              className="w-full h-12 border-orange-200 bg-white/70 text-orange-600 hover:bg-white"
            >
              Open Admin Dashboard
            </Button>
          </form>
        </CardContent>
      </Card>
    </div>
  );
};

// Grade Selection Page
const GradeSelectionPage = ({ school, onGradeSelect, onLogout }) => {
  const [gradeStatus, setGradeStatus] = useState([]);
  const [loading, setLoading] = useState(true);
  const navigate = useNavigate();

  const grades = [
    { id: 'nursery', name: 'Nursery', color: 'from-pink-400 to-rose-400', icon: '🌸' },
    { id: 'lkg', name: 'LKG', color: 'from-blue-400 to-cyan-400', icon: '🎈' },
    { id: 'ukg', name: 'UKG', color: 'from-green-400 to-emerald-400', icon: '🌟' },
    { id: 'playgroup', name: 'Playgroup', color: 'from-purple-400 to-indigo-400', icon: '🎨' }
  ];

  useEffect(() => {
    fetchGradeStatus();
  }, []);

  const fetchGradeStatus = async () => {
    try {
      const response = await axios.get(`${API}/rhymes/status/${school.school_id}`);
      setGradeStatus(response.data);
    } catch (error) {
      console.error('Error fetching grade status:', error);
      toast.error('Failed to load grade status');
    } finally {
      setLoading(false);
    }
  };

  const getGradeStatusInfo = (gradeId) => {
    const status = gradeStatus.find(s => s.grade === gradeId);
    return status ? `${status.selected_count} of 25` : '0 of 25';
  };

  if (loading) {
    return (
      <div className="min-h-screen bg-gradient-to-br from-amber-50 via-orange-50 to-red-50 flex items-center justify-center">
        <div className="text-center">
          <div className="w-16 h-16 border-4 border-orange-400 border-t-transparent rounded-full animate-spin mx-auto mb-4"></div>
          <p className="text-gray-600">Loading grade information...</p>
        </div>
      </div>
    );
  }

  const handleLogoutClick = () => {
    if (typeof onLogout === 'function') {
      onLogout();
    }
    navigate('/');
  };

  return (
    <div className="min-h-screen bg-gradient-to-br from-amber-50 via-orange-50 to-red-50 p-6">
      <div className="max-w-4xl mx-auto">
        <div className="flex flex-col gap-4 md:flex-row md:items-center md:justify-between mb-8 text-center md:text-left">
          <div>
            <h1 className="text-3xl font-bold text-gray-800 mb-2">{school.school_name}</h1>
            <p className="text-gray-600">School ID: {school.school_id}</p>
          </div>
          <Button
            onClick={handleLogoutClick}
            variant="outline"
            className="bg-white/80 hover:bg-white border-gray-200"
          >
            Logout
          </Button>
        </div>

        <div className="grid grid-cols-1 md:grid-cols-2 lg:grid-cols-4 gap-6">
          {grades.map((grade) => (
            <Card
              key={grade.id}
              className="group cursor-pointer transition-all duration-300 hover:scale-105 hover:shadow-2xl border-0 bg-white/80 backdrop-blur-sm"
              onClick={() => onGradeSelect(grade.id)}
            >
              <CardContent className="p-6 text-center">
                <div className={`w-16 h-16 bg-gradient-to-r ${grade.color} rounded-full flex items-center justify-center mx-auto mb-4 group-hover:scale-110 transition-transform duration-300`}>
                  <span className="text-2xl">{grade.icon}</span>
                </div>
                <h3 className="text-xl font-bold text-gray-800 mb-2">{grade.name}</h3>
                <Badge variant="secondary" className="mb-4">
                  {getGradeStatusInfo(grade.id)} Rhymes Selected
                </Badge>
                <Button
                  className={`w-full bg-gradient-to-r ${grade.color} hover:opacity-90 text-white font-semibold rounded-xl transition-all duration-300`}
                >
                  Select Rhymes
                </Button>
              </CardContent>
            </Card>
          ))}
        </div>
      </div>
    </div>
  );
};

// Tree Menu Component
const TreeMenu = ({ rhymesData, onRhymeSelect, showReusable, reusableRhymes, onToggleReusable, hideFullPageRhymes }) => {
  const [expandedGroups, setExpandedGroups] = useState({});

  const toggleGroup = (pageKey) => {
    setExpandedGroups(prev => ({
      ...prev,
      [pageKey]: !prev[pageKey]
    }));
  };

  const currentRhymes = showReusable ? reusableRhymes : rhymesData;

  // Filter out 1.0 page rhymes if hideFullPageRhymes is true
  const filteredRhymes = hideFullPageRhymes
    ? Object.fromEntries(
      Object.entries(currentRhymes).filter(([pageKey]) => parseFloat(pageKey) !== 1.0)
    )
    : currentRhymes;

  if (!filteredRhymes || Object.keys(filteredRhymes).length === 0) {
    return (
      <div className="p-4 text-center text-gray-500">
        <Music className="w-12 h-12 mx-auto mb-2 opacity-50" />
        <p>{showReusable ? 'No reusable rhymes available' : 'No rhymes available'}</p>
      </div>
    );
  }

  return (
    <div className="h-full overflow-y-auto bg-white/50 backdrop-blur-sm rounded-lg border border-gray-200">
      <div className="p-4 border-b bg-white/80">
        <div className="flex items-center justify-between mb-2">
          <h3 className="font-semibold text-gray-800 flex items-center gap-2">
            <BookOpen className="w-5 h-5" />
            {showReusable ? 'Reusable Rhymes' : 'Available Rhymes'}
          </h3>
          <Button
            onClick={onToggleReusable}
            variant="outline"
            size="sm"
            className="text-xs"
          >
            <Eye className="w-3 h-3 mr-1" />
            {showReusable ? 'Show Available' : 'Show Reusable'}
          </Button>
        </div>
      </div>

      <div className="p-2">
        {Object.entries(filteredRhymes).map(([pageKey, rhymes]) => {
          if (!rhymes || rhymes.length === 0) return null;

          return (
            <Collapsible key={pageKey} open={expandedGroups[pageKey]} onOpenChange={() => toggleGroup(pageKey)}>
              <CollapsibleTrigger className="flex items-center justify-between w-full p-3 text-left hover:bg-white/50 rounded-lg transition-colors duration-200">
                <span className="font-medium text-gray-700 flex items-center gap-2">
                  <div className="w-6 h-6 bg-gradient-to-r from-orange-400 to-red-400 rounded-full flex items-center justify-center text-white text-xs font-bold">
                    {pageKey}
                  </div>
                  {pageKey} Page{parseFloat(pageKey) !== 1 ? 's' : ''} ({rhymes.length})
                </span>
                {expandedGroups[pageKey] ?
                  <ChevronDown className="w-4 h-4 text-gray-500" /> :
                  <ChevronRight className="w-4 h-4 text-gray-500" />
                }
              </CollapsibleTrigger>
              <CollapsibleContent className="pl-4">
                <div className="space-y-1 mt-2">
                  {rhymes.map((rhyme) => (
                    <div
                      key={rhyme.code}
                      className="group flex items-center gap-3 rounded-lg border border-transparent bg-white/50 p-3 transition-all duration-200 hover:border-orange-200 hover:bg-white/80"
                    >
                      <div className="flex-1">
                        <p className="font-medium text-gray-800 transition-colors duration-200 group-hover:text-orange-600">
                          {rhyme.name}
                        </p>
                        <p className="mt-1 text-xs text-gray-500">
                          Code: {rhyme.code} • {rhyme.personalized === "Yes" ? "Personalized" : "Standard"}
                          {rhyme.used_in_grades && (
                            <span className="ml-2 text-blue-600">
                              (Used in: {rhyme.used_in_grades.join(', ')})
                            </span>
                          )}
                        </p>
                      </div>
                      <button
                        type="button"
                        onClick={() => onRhymeSelect(rhyme)}
                        className="inline-flex h-7 w-7 items-center justify-center rounded-full border border-orange-200 bg-white text-sm font-semibold text-orange-600 transition-colors duration-200 hover:bg-orange-50 hover:text-orange-700 focus:outline-none focus:ring-2 focus:ring-orange-300 focus:ring-offset-1"
                        aria-label={`Add ${rhyme.name}`}
                      >
                        +
                      </button>
                    </div>
                  ))}
                </div>
              </CollapsibleContent>
            </Collapsible>
          );
        })}
      </div>
    </div>
  );
};

// Main Rhyme Selection Interface
const RhymeSelectionPage = ({ school, grade, onBack, onLogout }) => {
  const [availableRhymes, setAvailableRhymes] = useState({});
  const [reusableRhymes, setReusableRhymes] = useState({});
  const [selectedRhymes, setSelectedRhymes] = useState([]);
  const [currentPageIndex, setCurrentPageIndex] = useState(0);
  const [carouselApi, setCarouselApi] = useState(null);
  const [showTreeMenu, setShowTreeMenu] = useState(false);
  const treeMenuVisibilityClass = showTreeMenu
    ? 'translate-x-0 opacity-100 pointer-events-auto'
    : '-translate-x-full opacity-0 pointer-events-none';
  const layoutGridClass = 'lg:grid-cols-[minmax(0,1fr)]';
  const [showReusable, setShowReusable] = useState(false);
  const [currentPosition, setCurrentPosition] = useState(null);
  const [loading, setLoading] = useState(true);
  const [isRefreshingRhymes, setIsRefreshingRhymes] = useState(false);
  const navigate = useNavigate();

  const emptySlotButtonClasses =
    'group relative flex h-full w-full items-center justify-center rounded-[28px] bg-gradient-to-br from-orange-50 to-amber-50 p-6 text-orange-500 shadow-inner transition-all duration-300 hover:from-orange-100 hover:to-amber-100 focus-visible:outline focus-visible:outline-2 focus-visible:outline-offset-2 focus-visible:outline-orange-400';
  const emptySlotIconClasses = 'h-12 w-12';

  const MAX_RHYMES_PER_GRADE = 25;

  const getSessionStorageKey = useCallback((gradeId) => `rhymeSelections:${gradeId}`, []);

  const loadSelectionsFromSession = useCallback((gradeId) => {
    if (typeof window === 'undefined' || !window.sessionStorage) {
      return null;
    }

    try {
      const storedValue = window.sessionStorage.getItem(getSessionStorageKey(gradeId));
      if (!storedValue) {
        return null;
      }

      const parsed = JSON.parse(storedValue);
      return Array.isArray(parsed) ? parsed : null;
    } catch (error) {
      console.error('Failed to load rhyme selections from session storage:', error);
      return null;
    }
  }, [getSessionStorageKey]);

  const saveSelectionsToSession = useCallback((gradeId, selections) => {
    if (typeof window === 'undefined' || !window.sessionStorage) {
      return;
    }

    try {
      const key = getSessionStorageKey(gradeId);

      if (!Array.isArray(selections) || selections.length === 0) {
        window.sessionStorage.removeItem(key);
        return;
      }

      window.sessionStorage.setItem(key, JSON.stringify(selections));
    } catch (error) {
      console.error('Failed to save rhyme selections to session storage:', error);
    }
  }, [getSessionStorageKey]);

  useEffect(() => {
    fetchAvailableRhymes();
    fetchReusableRhymes();
    fetchSelectedRhymes();
  }, []);

  const computePageUsage = (rhymesList = selectedRhymes) => {
    const usageMap = new Map();
    let highestIndex = -1;
    let lowestIndex = Number.POSITIVE_INFINITY;

    if (Array.isArray(rhymesList)) {
      rhymesList.forEach((selection) => {
        if (!selection) return;
        const numericIndex = Number(selection?.page_index);
        if (!Number.isFinite(numericIndex) || numericIndex < 0) {
          return;
        }

        const pageIndex = numericIndex;
        const pagesValue = parsePagesValue(selection?.pages);
        const entry = usageMap.get(pageIndex) || { top: false, bottom: false };

        if (pagesValue === 0.5) {
          const slot = normalizeSlot(selection?.position, 'top') || 'top';
          entry[slot] = true;
        } else {
          entry.top = true;
          entry.bottom = true;
        }

        usageMap.set(pageIndex, entry);
        highestIndex = Math.max(highestIndex, pageIndex);
        lowestIndex = Math.min(lowestIndex, pageIndex);
      });
    }

    return {
      usageMap,
      highestIndex,
      lowestIndex: lowestIndex === Number.POSITIVE_INFINITY ? -1 : lowestIndex
    };
  };

  const computeNextAvailablePageInfoFromUsage = ({ usageMap, highestIndex }) => {
    for (let index = 0; index < MAX_RHYMES_PER_GRADE; index += 1) {
      const entry = usageMap.get(index);
      if (!entry) {
        return { index, hasCapacity: true, highestIndex };
      }
      if (!entry.top || !entry.bottom) {
        return { index, hasCapacity: true, highestIndex };
      }
    }

    const fallbackIndex = highestIndex < 0 ? 0 : Math.min(highestIndex, MAX_RHYMES_PER_GRADE - 1);
    return { index: fallbackIndex, hasCapacity: false, highestIndex };
  };

  const computeNextAvailablePageInfo = (rhymesList = selectedRhymes) => {
    const usage = computePageUsage(rhymesList);
    const info = computeNextAvailablePageInfoFromUsage(usage);
    return {
      ...info,
      lowestIndex: usage.lowestIndex
    };
  };

  const fetchAvailableRhymes = async () => {
    try {
      const response = await axios.get(`${API}/rhymes/available/${school.school_id}/${grade}`);
      setAvailableRhymes(response.data);
    } catch (error) {
      console.error('Error fetching available rhymes:', error);
    }
  };

  const fetchReusableRhymes = async () => {
    try {
      const response = await axios.get(`${API}/rhymes/selected/other-grades/${school.school_id}/${grade}`);
      setReusableRhymes(response.data);
    } catch (error) {
      console.error('Error fetching reusable rhymes:', error);
    }
  };

  const fetchSelectedRhymes = async () => {
    const storedSelections = loadSelectionsFromSession(grade);
    if (storedSelections && storedSelections.length > 0) {
      setSelectedRhymes(storedSelections);
    }

    try {
      const response = await axios.get(`${API}/rhymes/selected/${school.school_id}`);
      const gradeSelections = response.data[grade] || [];

      const rhymesWithSvg = await Promise.all(
        gradeSelections.map(async (rhyme) => {
          try {
            const svgResponse = await axios.get(`${API}/rhymes/svg/${rhyme.code}`);
            return { ...rhyme, position: rhyme.position || null, svgContent: svgResponse.data };
          } catch (error) {
            return { ...rhyme, position: rhyme.position || null, svgContent: null };
          }
        })
      );

      const sortedSelections = sortSelections(rhymesWithSvg);
      const usage = computePageUsage(sortedSelections);
      const nextInfo = computeNextAvailablePageInfoFromUsage(usage);
      const hasExistingSelections = Array.isArray(sortedSelections) && sortedSelections.length > 0;
      const initialIndex = hasExistingSelections && Number.isFinite(usage.lowestIndex) && usage.lowestIndex >= 0
        ? usage.lowestIndex
        : (Number.isFinite(nextInfo.index) ? nextInfo.index : 0);

      setSelectedRhymes(sortedSelections);
      saveSelectionsToSession(grade, sortedSelections);
      setCurrentPageIndex(initialIndex);
    } catch (error) {
      console.error('Error fetching selected rhymes:', error);
    } finally {
      setLoading(false);
    }
  };

  const handleAddRhyme = (position) => {
    setCurrentPosition(position);
    setShowTreeMenu(true);
    setShowReusable(false);
  };

  const normalizeSlot = (value, fallback = '') => {
    if (value === null || value === undefined) return fallback;
    const normalized = value.toString().trim().toLowerCase();
    return normalized === 'top' || normalized === 'bottom' ? normalized : fallback;
  };

  const parsePagesValue = (pagesValue) => {
    if (typeof pagesValue === 'number') {
      return Number.isFinite(pagesValue) ? pagesValue : null;
    }
    if (typeof pagesValue === 'string') {
      const trimmed = pagesValue.trim();
      if (trimmed === '') {
        return null;
      }
      const parsed = Number(trimmed);
      return Number.isFinite(parsed) ? parsed : null;
    }
    return null;
  };

  const sortSelections = (selections) => {
    if (!Array.isArray(selections)) {
      return [];
    }

    const getPositionWeight = (selection) => {
      const normalized = normalizeSlot(selection?.position, 'top');
      return normalized === 'bottom' ? 1 : 0;
    };

    return [...selections].sort((a, b) => {
      const indexA = Number(a?.page_index ?? 0);
      const indexB = Number(b?.page_index ?? 0);

      if (indexA !== indexB) {
        return indexA - indexB;
      }

      return getPositionWeight(a) - getPositionWeight(b);
    });
  };

  const computeRemovalsForSelection = ({ selections, pageIndex, normalizedPosition, newPages }) => {
    if (!Array.isArray(selections) || selections.length === 0) {
      return [];
    }

    return selections.filter(existing => {
      if (!existing) return false;
      if (Number(existing.page_index) !== Number(pageIndex)) {
        return false;
      }

      const existingPages = parsePagesValue(existing.pages) ?? 1;

      if (newPages > 0.5) {
        return true;
      }

      if (existingPages > 0.5) {
        return true;
      }

      const existingPosition = normalizeSlot(existing.position, 'top');

      if (existingPosition) {
        return existingPosition === normalizedPosition;
      }

      return normalizedPosition === 'top';
    });
  };

  const handleRhymeSelect = async (rhyme) => {
    const previousSelections = Array.isArray(selectedRhymes) ? [...selectedRhymes] : [];

    try {
      const pageIndex = currentPageIndex;
      const pagesValue = parsePagesValue(rhyme?.pages) ?? 1;
      const normalizedPosition = pagesValue === 0.5
        ? normalizeSlot(currentPosition, 'top') || 'top'
        : 'top';

      const removals = computeRemovalsForSelection({
        selections: previousSelections,
        pageIndex,
        normalizedPosition,
        newPages: pagesValue
      });

      const filtered = previousSelections.filter(existing => !removals.includes(existing));

      const baseRhyme = {
        page_index: pageIndex,
        code: rhyme.code,
        name: rhyme.name,
        pages: rhyme.pages,
        svgContent: null,
        position: normalizedPosition
      };

      const previewSelections = sortSelections([...filtered, baseRhyme]);
      const totalSelected = previewSelections.length;
      const isReplacement = removals.length > 0;

      if (!isReplacement && totalSelected > MAX_RHYMES_PER_GRADE) {
        toast.error('Max of 25 rhymes per grade');
        setShowTreeMenu(false);
        setCurrentPosition(null);
        return;
      }

      const selectionPromise = axios.post(`${API}/rhymes/select`, {
        school_id: school.school_id,
        grade: grade,
        page_index: pageIndex,
        rhyme_code: rhyme.code,
        position: normalizedPosition
      });

      const svgPromise = axios.get(`${API}/rhymes/svg/${rhyme.code}`);

      const [, svgResponse] = await Promise.all([selectionPromise, svgPromise]);
      const svgContent = svgResponse.data;

      const nextArray = sortSelections([
        ...filtered,
        {
          ...baseRhyme,
          svgContent
        }
      ]);

      setSelectedRhymes(nextArray);
      saveSelectionsToSession(grade, nextArray);

      const nextInfo = computeNextAvailablePageInfo(nextArray);

      if (isReplacement) {
        setCurrentPageIndex(pageIndex);
      } else {
        setTimeout(() => {
          setCurrentPageIndex(nextInfo.index);
        }, 400);
      }

      setShowTreeMenu(false);
      setCurrentPosition(null);

      setIsRefreshingRhymes(true);
      try {
        await Promise.all([
          fetchAvailableRhymes(),
          fetchReusableRhymes()
        ]);
      } finally {
        setIsRefreshingRhymes(false);
      }
    } catch (error) {
      console.error('Error selecting rhyme:', error);
      setSelectedRhymes(previousSelections);
      saveSelectionsToSession(grade, previousSelections);
      setShowTreeMenu(false);
      setCurrentPosition(null);
      setIsRefreshingRhymes(false);
    }
  };

  const resolveRhymePosition = (rhyme, {
    explicitPosition,
    rhymesForContext
  } = {}) => {
    const normalizedExplicit = normalizeSlot(explicitPosition);
    if (normalizedExplicit) {
      return normalizedExplicit;
    }

    const normalizedFromRhyme = normalizeSlot(rhyme?.position);
    if (normalizedFromRhyme) {
      return normalizedFromRhyme;
    }

    const pages = parsePagesValue(rhyme?.pages);
    if (pages === 1 || pages === 1.0) {
      return 'top';
    }

    if (pages === 0.5) {
      const pageIndex = Number(rhyme?.page_index);
      const normalizedPageIndex = Number.isFinite(pageIndex)
        ? pageIndex
        : Number(currentPageIndex);
      const contextRhymes = Array.isArray(rhymesForContext) ? rhymesForContext : selectedRhymes;
      const halfPageRhymes = (contextRhymes || []).filter((r) => {
        if (!r) return false;
        if (Number(r.page_index) !== normalizedPageIndex) return false;
        return parsePagesValue(r.pages) === 0.5;
      });

      if (halfPageRhymes.length === 1) {
        return 'top';
      }

      const matchIndex = halfPageRhymes.findIndex((r) => r?.code === rhyme?.code);
      if (matchIndex === 0) {
        return 'top';
      }
      if (matchIndex === 1) {
        return 'bottom';
      }

      if (matchIndex > 1) {
        return 'bottom';
      }
    }

    return 'top';
  };

  const handleRemoveRhyme = async (rhyme, explicitPosition, pageIndexOverride) => {
    if (!rhyme || !rhyme.code) {
      console.error("handleRemoveRhyme: missing rhyme or code", rhyme);
      return;
    }

    const normalizedOverride = Number(pageIndexOverride);
    const targetPageIndex = Number.isFinite(normalizedOverride)
      ? normalizedOverride
      : currentPageIndex;
    const position = resolveRhymePosition(rhyme, { explicitPosition });

    console.log("→ Deleting rhyme (request):", {
      code: rhyme.code,
      position,
      pageIndex: targetPageIndex,
      grade
    });

    try {
      const res = await axios.delete(
        `/api/rhymes/remove/${school.school_id}/${grade}/${targetPageIndex}/${position}`
      );
      console.log("← Delete response:", res.data);

      setSelectedRhymes(prev => {
        const prevArray = Array.isArray(prev) ? prev : [];
        const filteredSelections = prevArray.filter(r => {
          if (Number(r.page_index) !== Number(targetPageIndex)) return true;
          if (r.code !== rhyme.code) return true;
          const candidatePosition = resolveRhymePosition(r, {
            rhymesForContext: prevArray
          });
          return candidatePosition !== position;
        });

        saveSelectionsToSession(grade, filteredSelections);
        return filteredSelections;
      });
      setCurrentPageIndex(targetPageIndex);
      setIsRefreshingRhymes(true);
      try {
        await Promise.all([
          fetchAvailableRhymes(),
          fetchReusableRhymes()
        ]);
      } finally {
        setIsRefreshingRhymes(false);
      }
    } catch (err) {
      console.error("Delete failed:", err.response?.data || err.message);
      setIsRefreshingRhymes(false);
    }
  };

  const handleToggleReusable = () => {
    setShowReusable(!showReusable);
  };

  const pageUsage = useMemo(() => computePageUsage(selectedRhymes), [selectedRhymes]);
  const nextPageInfo = useMemo(() => computeNextAvailablePageInfoFromUsage(pageUsage), [pageUsage]);
  const nextAvailablePageIndex = nextPageInfo.index;
  const hasNextPageCapacity = nextPageInfo.hasCapacity;
  const highestFilledIndex = nextPageInfo.highestIndex;

  // Calculate total pages
  const calculateTotalPages = () => {
    const normalizedHighest = Number.isFinite(highestFilledIndex) ? highestFilledIndex : -1;
    const normalizedNext = Number.isFinite(nextAvailablePageIndex) ? nextAvailablePageIndex : 0;
    const normalizedCurrent = Number.isFinite(currentPageIndex) ? currentPageIndex : 0;

    const candidates = [normalizedHighest, normalizedNext, normalizedCurrent]
      .filter(index => Number.isFinite(index) && index >= 0);

    const maxIndex = candidates.length > 0 ? Math.max(...candidates) : 0;

    return Math.min(maxIndex + 1, MAX_RHYMES_PER_GRADE);
  };

  useEffect(() => {
    const normalizedHighest = Number.isFinite(highestFilledIndex) ? highestFilledIndex : -1;
    const normalizedNext = Number.isFinite(nextAvailablePageIndex) ? nextAvailablePageIndex : 0;
    const normalizedCurrent = Number.isFinite(currentPageIndex) ? currentPageIndex : 0;

    const candidates = [normalizedHighest, normalizedNext, normalizedCurrent]
      .filter(index => Number.isFinite(index) && index >= 0);

    const maxIndex = candidates.length > 0 ? Math.max(...candidates) : 0;
    const total = Math.min(maxIndex + 1, MAX_RHYMES_PER_GRADE);

    if (total <= 0) {
      if (currentPageIndex !== 0) {
        setCurrentPageIndex(0);
      }
      return;
    }

    const maxAllowed = total - 1;
    if (currentPageIndex > maxAllowed) {
      setCurrentPageIndex(Math.max(0, maxAllowed));
    }
  }, [highestFilledIndex, nextAvailablePageIndex, currentPageIndex]);

  const getPageRhymes = useCallback((pageIndex) => {
    const pageRhymes = { top: null, bottom: null };

    if (!Array.isArray(selectedRhymes) || selectedRhymes.length === 0) return pageRhymes;

    for (const r of selectedRhymes) {
      if (!r) continue;
      if (Number(r.page_index) !== Number(pageIndex)) continue;
      const pages = parsePagesValue(r.pages);
      if (pages === 1) {
        pageRhymes.top = r;
        pageRhymes.bottom = null;
        return pageRhymes;
      }
    }

    for (const r of selectedRhymes) {
      if (!r) continue;
      if (Number(r.page_index) !== Number(pageIndex)) continue;
      const pages = parsePagesValue(r.pages);
      if (pages === 0.5) {
        const pos = normalizeSlot(r.position, 'top') || 'top';
        if (pos === 'top') pageRhymes.top = r;
        else if (pos === 'bottom') pageRhymes.bottom = r;
      }
    }

    return pageRhymes;
  }, [selectedRhymes]);

  const totalPages = calculateTotalPages();
  const displayTotalPages = Math.max(totalPages, 1);

  const handlePageChange = useCallback((newPageIndex) => {
    const maxIndex = Math.max(0, totalPages - 1);
    const clampedIndex = Math.max(0, Math.min(newPageIndex, maxIndex));

    if (carouselApi) {
      carouselApi.scrollTo(clampedIndex);
    } else {
      setCurrentPageIndex(clampedIndex);
    }
  }, [carouselApi, totalPages]);

  useEffect(() => {
    if (!carouselApi) return;

    const handleSelect = () => {
      const newIndex = carouselApi.selectedScrollSnap();
      setCurrentPageIndex(prevIndex => (prevIndex !== newIndex ? newIndex : prevIndex));
    };

    carouselApi.on('select', handleSelect);
    carouselApi.on('reInit', handleSelect);

    return () => {
      carouselApi.off('select', handleSelect);
      carouselApi.off('reInit', handleSelect);
    };
  }, [carouselApi]);

  useEffect(() => {
    if (!carouselApi) return;

    const maxIndex = Math.max(0, totalPages - 1);
    const clampedIndex = Math.max(0, Math.min(currentPageIndex, maxIndex));
    const selectedSnap = carouselApi.selectedScrollSnap();

    if (selectedSnap !== clampedIndex) {
      carouselApi.scrollTo(clampedIndex);
    }
  }, [carouselApi, currentPageIndex, totalPages]);

  if (loading) {
    return (
      <div className="min-h-screen bg-gray-50 flex items-center justify-center">
        <div className="text-center">
          <div className="w-16 h-16 border-4 border-orange-400 border-t-transparent rounded-full animate-spin mx-auto mb-4"></div>
          <p className="text-gray-600">Loading rhyme data...</p>
        </div>
      </div>
    );
  }

  return (
    <div className="min-h-screen bg-gray-50">
      <div className="mx-auto flex min-h-screen max-w-7xl flex-col items-stretch justify-start px-4 pt-2 pb-4 sm:px-6">
        {/* Header */}
        <div className="mb-6 flex flex-shrink-0 flex-col gap-4 md:flex-row md:items-center md:justify-between">
          <div>
            <h1 className="text-2xl font-bold text-gray-900 capitalize">{grade} Grade - Rhyme Selection</h1>
            <p className="text-gray-600">{school.school_name} ({school.school_id})</p>
          </div>
          <div className="flex items-center gap-2">
            <Button
              onClick={onBack}
              variant="outline"
              className="bg-white/80 hover:bg-white border-gray-200 text-gray-900"
            >
              Back to Grades
            </Button>
            <Button
              onClick={() => {
                if (typeof onLogout === 'function') {
                  onLogout();
                }
                navigate('/');
              }}
              variant="outline"
              className="bg-white/80 hover:bg-white border-gray-200 text-red-600 hover:text-red-700"
            >
              Logout
            </Button>
          </div>
        </div>

        {/* Main Content */}
        <div className="flex-1 overflow-hidden">
          <div className={`relative grid h-full grid-cols-1 gap-6 ${layoutGridClass}`}>

            {/* Tree Menu */}
            <div
              className={`absolute inset-y-0 left-0 z-30 flex h-full min-h-0 w-72 max-w-full transform flex-col overflow-hidden bg-white shadow-xl transition-transform transition-opacity duration-300 ease-in-out ${treeMenuVisibilityClass} lg:w-80`}
            >
              <div className="mb-4 flex-shrink-0 lg:hidden">
                <Button
                  onClick={() => { setShowTreeMenu(false); setCurrentPosition(null); }}
                  variant="outline"
                  className="w-full mb-2"
                >
                  <ChevronLeft className="w-4 h-4 mr-2" />
                  Close Menu
                </Button>
              </div>
              <div className="flex-1 min-h-0 overflow-hidden">
                <div className="h-full max-h-[calc(100vh-9rem)] overflow-y-auto pr-1">
                  <TreeMenu
                    rhymesData={availableRhymes}
                    reusableRhymes={reusableRhymes}
                    showReusable={showReusable}
                    onRhymeSelect={handleRhymeSelect}
                    onToggleReusable={handleToggleReusable}
                    hideFullPageRhymes={currentPosition === 'bottom'}
                  />
                </div>
              </div>
            </div>

            {/* Dual Container Interface */}
            <div
              className="min-h-0 mx-auto flex w-full max-w-4xl flex-col items-center"
            >
              <div className="flex h-full w-full max-w-2xl flex-col">

                {/* Navigation Controls */}
                <div className="flex-shrink-0 space-y-3 pb-1">
                  <div className="flex items-center justify-between">
                    <Button
                      onClick={() => handlePageChange(Math.max(0, currentPageIndex - 1))}
                      disabled={currentPageIndex === 0}
                      variant="outline"
                      size="sm"
                    >
                      <ChevronLeft className="w-4 h-4 mr-1" />
                      Previous
                    </Button>

                    <div className="text-sm text-gray-300 font-medium">
                      Page {currentPageIndex + 1} of {displayTotalPages}
                    </div>

                    <Button
                      onClick={() => handlePageChange(Math.min(displayTotalPages - 1, currentPageIndex + 1))}
                      disabled={currentPageIndex >= displayTotalPages - 1}
                      variant="outline"
                      size="sm"
                    >
                      Next
                      <ChevronRight className="w-4 h-4 ml-1" />
                    </Button>
                  </div>
                  {isRefreshingRhymes && (
                    <div
                      className="flex items-center justify-center gap-2 text-xs font-medium text-orange-500"
                      role="status"
                      aria-live="polite"
                    >
                      <span
                        className="h-3 w-3 rounded-full border-2 border-orange-400 border-t-transparent animate-spin"
                        aria-hidden="true"
                      />
                      <span>Refreshing rhyme lists…</span>
                    </div>
                  )}
                </div>

<<<<<<< HEAD
                <div className="flex-1 min-h-0 pb-6">
                  <div className="h-full w-full">
                    <Carousel
                      className="h-full w-full"
                      opts={{
                        align: 'center',
                        containScroll: 'trimSnaps',
                        draggable: false,
                        dragFree: false,
                      }}
                      setApi={setCarouselApi}
                    >
                      <CarouselContent className="flex h-full w-full" hasSpacing={false}>
=======
                <div className="flex-1 min-h-0 flex flex-col">
                  <div className="flex-1 min-h-0 pb-6">
                    <div className="h-full w-full">
                      <div className="relative mx-auto h-full w-full max-w-5xl rounded-[36px] bg-white p-4 shadow-xl sm:p-6">
                        <Carousel
                          className="relative h-full w-full"
                          opts={{
                            align: 'center',
                            containScroll: 'trimSnaps',
                            draggable: false,
                            dragFree: false,
                          }}
                          setApi={setCarouselApi}
                        >
                          <CarouselContent className="flex h-full w-full" hasSpacing={false}>
>>>>>>> 60059c7d
                            {Array.from({ length: displayTotalPages }, (_, pageIndex) => {
                              const pageRhymes = getPageRhymes(pageIndex);
                              const topRhyme = pageRhymes.top;
                              const bottomRhyme = pageRhymes.bottom;
                              const hasTopRhyme = topRhyme !== null;
                              const hasBottomRhyme = bottomRhyme !== null;
                              const isTopFullPage = hasTopRhyme && parsePagesValue(topRhyme.pages) === 1;
                              const showBottomContainer = !isTopFullPage;

                              const openSlot = (position) => {
                                if (pageIndex !== currentPageIndex) {
                                  handlePageChange(pageIndex);
                                }
                                handleAddRhyme(position);
                              };


                              const renderSvgSlot = (rhyme, position) => {
                                return (
                                  <div className="group relative flex h-full w-full min-h-0 min-w-0 items-center justify-center overflow-hidden bg-white">
                                    <div
                                      dangerouslySetInnerHTML={{ __html: rhyme?.svgContent || '' }}
                                      className="pointer-events-none h-full w-full p-6 [&>svg]:block [&>svg]:h-full [&>svg]:w-full [&>svg]:max-h-full [&>svg]:max-w-full [&>svg]:object-contain [&>svg]:mx-auto"
                                    />
                                    <button
                                      type="button"
                                      onClick={() => openSlot(position)}
                                      className="absolute right-4 top-4 z-10 flex h-10 w-10 items-center justify-center rounded-full bg-white/90 text-orange-500 shadow transition hover:bg-white focus:outline-none focus:ring-2 focus:ring-orange-400 focus:ring-offset-2"
                                      aria-label={`Replace ${position} rhyme`}
                                    >
                                      <Replace className="h-5 w-5" aria-hidden="true" />
                                    </button>
                                  </div>
                                );
                              };

                              return (
                                <CarouselItem
                                  key={pageIndex}
                                  className="h-full w-full"
                                  hasSpacing={false}
                                >
                                  <div className="flex w-full justify-center py-4">
                                    <div className="flex w-full max-w-[520px] flex-col items-center gap-4">
                                      <DocumentPage
                                        showBottom={showBottomContainer}
                                        topSlot={
                                          hasTopRhyme ? (

                                            renderSvgSlot(topRhyme, 'top')

                                          ) : (
                                            <button
                                              type="button"
                                              onClick={() => openSlot('top')}
                                              className={emptySlotButtonClasses}
                                              aria-label="Add rhyme to top slot"
                                            >
                                              <span className="flex h-full w-full items-center justify-center rounded-3xl border-2 border-dashed border-orange-300 bg-white/70 text-orange-500 shadow-inner transition-all duration-300 group-hover:border-orange-400 group-hover:bg-white group-hover:text-orange-600">
                                                <Plus className={emptySlotIconClasses} aria-hidden="true" />
                                              </span>
                                            </button>
                                          )
                                        }
                                        bottomSlot={
                                          showBottomContainer
                                            ? hasBottomRhyme
                                              ? renderSvgSlot(bottomRhyme, 'bottom')

                                          

                                              : (
                                                <button
                                                  type="button"
                                                  onClick={() => openSlot('bottom')}
                                                  className={emptySlotButtonClasses}
                                                  aria-label="Add rhyme to bottom slot"
                                                >
                                                  <span className="flex h-full w-full items-center justify-center rounded-3xl border-2 border-dashed border-orange-300 bg-white/70 text-orange-500 shadow-inner transition-all duration-300 group-hover:border-orange-400 group-hover:bg-white group-hover:text-orange-600">
                                                    <Plus className={emptySlotIconClasses} aria-hidden="true" />
                                                  </span>
                                                </button>
                                              )
                                            : null
                                        }
                                      />



                                    </div>
                                  </div>
                                </CarouselItem>
                              );
                            })}
                      </CarouselContent>
                    </Carousel>
                  </div>
                </div>
                {/* Page Indicators */}
                {displayTotalPages > 1 && (
                  <div
                    className="mt-6 flex justify-center space-x-2"
                    role="status"
                    aria-live="polite"
                    aria-label={`Page ${currentPageIndex + 1} of ${displayTotalPages}`}
                  >
                    {Array.from({ length: displayTotalPages }, (_, index) => (
                      <span
                        key={index}
                        aria-hidden="true"
                        className={`h-3 w-3 rounded-full transition-colors duration-200 ${index === currentPageIndex
                            ? 'bg-orange-400'
                            : 'bg-gray-300'
                          }`}
                      />
                    ))}
                    <span className="sr-only">
                      Page {currentPageIndex + 1} of {displayTotalPages}
                    </span>
                  </div>
                )}
              </div>
            </div>
          </div>
        </div>

      </div>
    </div>
    
  );
};

// Main App Component
function App() {
  const [school, setSchool] = useState(null);
  const [selectedGrade, setSelectedGrade] = useState(null);

  const handleAuth = (schoolData) => {
    setSchool(schoolData);
  };

  const handleGradeSelect = (grade) => {
    setSelectedGrade(grade);
  };

  const handleBack = () => {
    setSelectedGrade(null);
  };

  const handleLogout = () => {
    setSelectedGrade(null);
    setSchool(null);
  };

  return (
    <div className="App">
      <Toaster position="top-right" />
      <BrowserRouter>
        <Routes>
          <Route path="/admin" element={<AdminDashboard />} />
          <Route path="/" element={
            !school ? (
              <AuthPage onAuth={handleAuth} />
            ) : !selectedGrade ? (
              <GradeSelectionPage
                school={school}
                onGradeSelect={handleGradeSelect}
                onLogout={handleLogout}
              />
            ) : (
              <RhymeSelectionPage
                school={school}
                grade={selectedGrade}
                onBack={handleBack}
                onLogout={handleLogout}
              />
            )
          } />
        </Routes>
      </BrowserRouter>
    </div>
  );
}

export default App;<|MERGE_RESOLUTION|>--- conflicted
+++ resolved
@@ -1029,21 +1029,7 @@
                   )}
                 </div>
 
-<<<<<<< HEAD
-                <div className="flex-1 min-h-0 pb-6">
-                  <div className="h-full w-full">
-                    <Carousel
-                      className="h-full w-full"
-                      opts={{
-                        align: 'center',
-                        containScroll: 'trimSnaps',
-                        draggable: false,
-                        dragFree: false,
-                      }}
-                      setApi={setCarouselApi}
-                    >
-                      <CarouselContent className="flex h-full w-full" hasSpacing={false}>
-=======
+
                 <div className="flex-1 min-h-0 flex flex-col">
                   <div className="flex-1 min-h-0 pb-6">
                     <div className="h-full w-full">
@@ -1059,7 +1045,7 @@
                           setApi={setCarouselApi}
                         >
                           <CarouselContent className="flex h-full w-full" hasSpacing={false}>
->>>>>>> 60059c7d
+
                             {Array.from({ length: displayTotalPages }, (_, pageIndex) => {
                               const pageRhymes = getPageRhymes(pageIndex);
                               const topRhyme = pageRhymes.top;
